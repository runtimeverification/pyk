--- conflicted
+++ resolved
@@ -44,11 +44,9 @@
 
     claim [sum-1000]: <k> int $s, $n, .Ids ; $n = 1000 ; while (0 <= $n) { $s = $s + $n ; $n = $n + -1 ; } ~> #FINISH => . ... </k>
                       <state> .Map => $s |-> 500500 $n |-> -1 </state>
-<<<<<<< HEAD
 
     claim [fail-branch]: <k> if ( $s <= 123) { $n = 1; } else { } ~> #FINISH => . ... </k>
                          <state> $n |-> (0 => 1) $s |-> _S:Int </state>
-=======
     
     claim [if-almost-same]:
         <k> if (_B:Bool) {$s = $n + $s; } else {$s = $s + $n; } ~> #FINISH => . ...</k>
@@ -59,6 +57,5 @@
     claim [use-if-almost-same]:
         <k> $n = $n + 1; if (_B:Bool) {$s = $n + $s; } else {$s = $s + $n; } $s = $s + 1; ~> #FINISH => . ...</k>
         <state> ($s |-> S:Int $n |-> N:Int) => ($s |-> (S +Int N +Int 2) $n |-> N:Int +Int 1) </state>
->>>>>>> 8f0ef736
 
 endmodule