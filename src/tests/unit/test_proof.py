from __future__ import annotations

from typing import TYPE_CHECKING

import pytest

from pyk.kcfg.kcfg import KCFG
from pyk.prelude.kbool import BOOL
from pyk.prelude.kint import intToken
from pyk.proof.equality import EqualityProof
from pyk.proof.proof import Proof
from pyk.proof.reachability import APRBMCProof, APRProof

from .test_kcfg import node_dicts

if TYPE_CHECKING:
    from pathlib import Path

    from pytest import TempPathFactory


@pytest.fixture(scope='function')
def proof_dir(tmp_path_factory: TempPathFactory) -> Path:
    return tmp_path_factory.mktemp('proofs')


<<<<<<< HEAD
def apr_proof(i: int, proof_dir: Path) -> APRProof:
    return APRProof(id=f'apr_proof_{i}', kcfg=KCFG.from_dict({'nodes': node_dicts(i)}), logs={}, proof_dir=proof_dir)


def aprbmc_proof(i: int, proof_dir: Path) -> APRBMCProof:
    return APRBMCProof(
        id=f'aprbmc_proof_{i}', bmc_depth=i, kcfg=KCFG.from_dict({'nodes': node_dicts(i)}), logs={}, proof_dir=proof_dir
    )


def equality_proof(i: int, proof_dir: Path) -> EqualityProof:
    return EqualityProof(
        id=f'equality_proof_{i}', lhs_body=intToken(i), rhs_body=intToken(i), sort=BOOL, proof_dir=proof_dir
    )


#### APRProof


def test_apr_proof_from_dict_no_subproofs(proof_dir: Path) -> None:
    # Given
    proof = apr_proof(1, proof_dir)

    # When
    proof.write_proof()
    assert proof.proof_dir
    proof_from_disk = read_proof(proof.id, proof_dir=proof.proof_dir)

    # Then
    assert proof.dict == proof_from_disk.dict


def test_apr_proof_from_dict_one_subproofs(proof_dir: Path) -> None:
    # Given
    eq_proof = equality_proof(1, proof_dir)
    proof = apr_proof(1, proof_dir)

    # When
    eq_proof.write_proof()
    proof.add_subproof(eq_proof.id)
    proof.write_proof()
    assert proof.proof_dir
    proof_from_disk = read_proof(proof.id, proof_dir=proof.proof_dir)

    # Then
    assert proof.dict == proof_from_disk.dict


def test_apr_proof_from_dict_nested_subproofs(proof_dir: Path) -> None:
    # Given
    eq_proof = equality_proof(1, proof_dir)
    subproof = apr_proof(2, proof_dir)
    proof = apr_proof(1, proof_dir)

    # When
    eq_proof.write_proof()
    subproof.add_subproof(eq_proof.id)
    subproof.write_proof()
    proof.add_subproof(subproof.id)
    proof.write_proof()
    assert proof.proof_dir
    proof_from_disk = read_proof(proof.id, proof_dir=proof.proof_dir)

    # Then
    assert proof.dict == proof_from_disk.dict


def test_apr_proof_from_dict_heterogeneous_subproofs(proof_dir: Path) -> None:
    # Given
    sub_proof_1 = equality_proof(1, proof_dir)
    sub_proof_2 = apr_proof(2, proof_dir)
    sub_proof_3 = aprbmc_proof(3, proof_dir)
    proof = apr_proof(1, proof_dir)

    # When
    sub_proof_1.write_proof()
    sub_proof_2.write_proof()
    sub_proof_3.write_proof()
    proof.add_subproof(sub_proof_1.id)
    proof.add_subproof(sub_proof_2.id)
    proof.add_subproof(sub_proof_3.id)
    proof.write_proof()
    assert proof.proof_dir
    proof_from_disk = read_proof(proof.id, proof_dir=proof.proof_dir)

    # Then
    assert proof.dict == proof_from_disk.dict


#### APRBMCProof


def test_aprbmc_proof_from_dict_no_subproofs(proof_dir: Path) -> None:
    # Given
    proof = aprbmc_proof(1, proof_dir)

    # When
    proof.write_proof()
    assert proof.proof_dir
    proof_from_disk = read_proof(proof.id, proof_dir=proof.proof_dir)

    # Then
    assert proof.dict == proof_from_disk.dict


def test_aprbmc_proof_from_dict_one_subproofs(proof_dir: Path) -> None:
    # Given
    eq_proof = equality_proof(1, proof_dir)
    proof = aprbmc_proof(1, proof_dir)

    # When
    eq_proof.write_proof()
    proof.add_subproof(eq_proof.id)
    proof.write_proof()
    assert proof.proof_dir
    proof_from_disk = read_proof(proof.id, proof_dir=proof.proof_dir)

    # Then
    assert proof.dict == proof_from_disk.dict


def test_aprbmc_proof_from_dict_heterogeneous_subproofs(proof_dir: Path) -> None:
    # Given
    eq_proof = equality_proof(1, proof_dir)
    subproof = apr_proof(2, proof_dir)
    proof = aprbmc_proof(1, proof_dir)

    # When
    eq_proof.write_proof()
    subproof.add_subproof(eq_proof.id)
    subproof.write_proof()
    proof.add_subproof(subproof.id)
    proof.write_proof()
    assert proof.proof_dir
    proof_from_disk = read_proof(proof.id, proof_dir=proof.proof_dir)

    # Then
    assert proof.dict == proof_from_disk.dict
=======
PROOF_TEST_DATA: list[dict[str, Any]] = [
    {
        'proof_type': 'APRProof',
        'proof_param': 1,
    },
    {
        'proof_type': 'APRBMCProof',
        'proof_param': 1,
    },
    {
        'proof_type': 'EqualityProof',
        'proof_param': 1,
    },
]


@pytest.fixture(scope='class', params=PROOF_TEST_DATA)
def sample_proof(
    request: pytest.FixtureRequest,
    proof_dir: Path,
) -> Proof:
    proof_type = request.param['proof_type']
    proof_param = request.param['proof_param']
    match proof_type:
        case 'APRProof':
            return APRProof(
                id=f'apr_proof_{proof_param}',
                kcfg=KCFG.from_dict({'nodes': node_dicts(proof_param)}),
                logs={},
                proof_dir=proof_dir,
            )
        case 'APRBMCProof':
            return APRBMCProof(
                id=f'aprbmc_proof_{proof_param}',
                bmc_depth=proof_param,
                kcfg=KCFG.from_dict({'nodes': node_dicts(proof_param)}),
                logs={},
                proof_dir=proof_dir,
            )
        case _:  # EqualityProof
            return EqualityProof(
                id=f'equality_proof_{proof_param}',
                lhs_body=intToken(proof_param),
                rhs_body=intToken(proof_param),
                sort=BOOL,
                proof_dir=proof_dir,
            )


class TestProof:
    def test_read_proof(self, sample_proof: Proof) -> None:
        # Given
        assert sample_proof.proof_dir
        sample_proof.write_proof()

        # When
        proof_from_disk = Proof.read_proof(id=sample_proof.id, proof_dir=sample_proof.proof_dir)

        # Then
        assert type(proof_from_disk) is type(sample_proof)
        assert proof_from_disk.dict == sample_proof.dict
>>>>>>> dd67ad98
<|MERGE_RESOLUTION|>--- conflicted
+++ resolved
@@ -1,6 +1,6 @@
 from __future__ import annotations
 
-from typing import TYPE_CHECKING
+from typing import TYPE_CHECKING, Any
 
 import pytest
 
@@ -24,7 +24,6 @@
     return tmp_path_factory.mktemp('proofs')
 
 
-<<<<<<< HEAD
 def apr_proof(i: int, proof_dir: Path) -> APRProof:
     return APRProof(id=f'apr_proof_{i}', kcfg=KCFG.from_dict({'nodes': node_dicts(i)}), logs={}, proof_dir=proof_dir)
 
@@ -41,129 +40,6 @@
     )
 
 
-#### APRProof
-
-
-def test_apr_proof_from_dict_no_subproofs(proof_dir: Path) -> None:
-    # Given
-    proof = apr_proof(1, proof_dir)
-
-    # When
-    proof.write_proof()
-    assert proof.proof_dir
-    proof_from_disk = read_proof(proof.id, proof_dir=proof.proof_dir)
-
-    # Then
-    assert proof.dict == proof_from_disk.dict
-
-
-def test_apr_proof_from_dict_one_subproofs(proof_dir: Path) -> None:
-    # Given
-    eq_proof = equality_proof(1, proof_dir)
-    proof = apr_proof(1, proof_dir)
-
-    # When
-    eq_proof.write_proof()
-    proof.add_subproof(eq_proof.id)
-    proof.write_proof()
-    assert proof.proof_dir
-    proof_from_disk = read_proof(proof.id, proof_dir=proof.proof_dir)
-
-    # Then
-    assert proof.dict == proof_from_disk.dict
-
-
-def test_apr_proof_from_dict_nested_subproofs(proof_dir: Path) -> None:
-    # Given
-    eq_proof = equality_proof(1, proof_dir)
-    subproof = apr_proof(2, proof_dir)
-    proof = apr_proof(1, proof_dir)
-
-    # When
-    eq_proof.write_proof()
-    subproof.add_subproof(eq_proof.id)
-    subproof.write_proof()
-    proof.add_subproof(subproof.id)
-    proof.write_proof()
-    assert proof.proof_dir
-    proof_from_disk = read_proof(proof.id, proof_dir=proof.proof_dir)
-
-    # Then
-    assert proof.dict == proof_from_disk.dict
-
-
-def test_apr_proof_from_dict_heterogeneous_subproofs(proof_dir: Path) -> None:
-    # Given
-    sub_proof_1 = equality_proof(1, proof_dir)
-    sub_proof_2 = apr_proof(2, proof_dir)
-    sub_proof_3 = aprbmc_proof(3, proof_dir)
-    proof = apr_proof(1, proof_dir)
-
-    # When
-    sub_proof_1.write_proof()
-    sub_proof_2.write_proof()
-    sub_proof_3.write_proof()
-    proof.add_subproof(sub_proof_1.id)
-    proof.add_subproof(sub_proof_2.id)
-    proof.add_subproof(sub_proof_3.id)
-    proof.write_proof()
-    assert proof.proof_dir
-    proof_from_disk = read_proof(proof.id, proof_dir=proof.proof_dir)
-
-    # Then
-    assert proof.dict == proof_from_disk.dict
-
-
-#### APRBMCProof
-
-
-def test_aprbmc_proof_from_dict_no_subproofs(proof_dir: Path) -> None:
-    # Given
-    proof = aprbmc_proof(1, proof_dir)
-
-    # When
-    proof.write_proof()
-    assert proof.proof_dir
-    proof_from_disk = read_proof(proof.id, proof_dir=proof.proof_dir)
-
-    # Then
-    assert proof.dict == proof_from_disk.dict
-
-
-def test_aprbmc_proof_from_dict_one_subproofs(proof_dir: Path) -> None:
-    # Given
-    eq_proof = equality_proof(1, proof_dir)
-    proof = aprbmc_proof(1, proof_dir)
-
-    # When
-    eq_proof.write_proof()
-    proof.add_subproof(eq_proof.id)
-    proof.write_proof()
-    assert proof.proof_dir
-    proof_from_disk = read_proof(proof.id, proof_dir=proof.proof_dir)
-
-    # Then
-    assert proof.dict == proof_from_disk.dict
-
-
-def test_aprbmc_proof_from_dict_heterogeneous_subproofs(proof_dir: Path) -> None:
-    # Given
-    eq_proof = equality_proof(1, proof_dir)
-    subproof = apr_proof(2, proof_dir)
-    proof = aprbmc_proof(1, proof_dir)
-
-    # When
-    eq_proof.write_proof()
-    subproof.add_subproof(eq_proof.id)
-    subproof.write_proof()
-    proof.add_subproof(subproof.id)
-    proof.write_proof()
-    assert proof.proof_dir
-    proof_from_disk = read_proof(proof.id, proof_dir=proof.proof_dir)
-
-    # Then
-    assert proof.dict == proof_from_disk.dict
-=======
 PROOF_TEST_DATA: list[dict[str, Any]] = [
     {
         'proof_type': 'APRProof',
@@ -180,7 +56,7 @@
 ]
 
 
-@pytest.fixture(scope='class', params=PROOF_TEST_DATA)
+@pytest.fixture(scope='function', params=PROOF_TEST_DATA)
 def sample_proof(
     request: pytest.FixtureRequest,
     proof_dir: Path,
@@ -225,4 +101,127 @@
         # Then
         assert type(proof_from_disk) is type(sample_proof)
         assert proof_from_disk.dict == sample_proof.dict
->>>>>>> dd67ad98
+
+
+#### APRProof
+
+
+def test_apr_proof_from_dict_no_subproofs(proof_dir: Path) -> None:
+    # Given
+    proof = apr_proof(1, proof_dir)
+
+    # When
+    proof.write_proof()
+    assert proof.proof_dir
+    proof_from_disk = Proof.read_proof(proof.id, proof_dir=proof.proof_dir)
+
+    # Then
+    assert proof.dict == proof_from_disk.dict
+
+
+def test_apr_proof_from_dict_one_subproofs(proof_dir: Path) -> None:
+    # Given
+    eq_proof = equality_proof(1, proof_dir)
+    proof = apr_proof(1, proof_dir)
+
+    # When
+    eq_proof.write_proof()
+    proof.add_subproof(eq_proof.id)
+    proof.write_proof()
+    assert proof.proof_dir
+    proof_from_disk = Proof.read_proof(proof.id, proof_dir=proof.proof_dir)
+
+    # Then
+    assert proof.dict == proof_from_disk.dict
+
+
+def test_apr_proof_from_dict_nested_subproofs(proof_dir: Path) -> None:
+    # Given
+    eq_proof = equality_proof(1, proof_dir)
+    subproof = apr_proof(2, proof_dir)
+    proof = apr_proof(1, proof_dir)
+
+    # When
+    eq_proof.write_proof()
+    subproof.add_subproof(eq_proof.id)
+    subproof.write_proof()
+    proof.add_subproof(subproof.id)
+    proof.write_proof()
+    assert proof.proof_dir
+    proof_from_disk = Proof.read_proof(proof.id, proof_dir=proof.proof_dir)
+
+    # Then
+    assert proof.dict == proof_from_disk.dict
+
+
+def test_apr_proof_from_dict_heterogeneous_subproofs(proof_dir: Path) -> None:
+    # Given
+    sub_proof_1 = equality_proof(1, proof_dir)
+    sub_proof_2 = apr_proof(2, proof_dir)
+    sub_proof_3 = aprbmc_proof(3, proof_dir)
+    proof = apr_proof(1, proof_dir)
+
+    # When
+    sub_proof_1.write_proof()
+    sub_proof_2.write_proof()
+    sub_proof_3.write_proof()
+    proof.add_subproof(sub_proof_1.id)
+    proof.add_subproof(sub_proof_2.id)
+    proof.add_subproof(sub_proof_3.id)
+    proof.write_proof()
+    assert proof.proof_dir
+    proof_from_disk = Proof.read_proof(proof.id, proof_dir=proof.proof_dir)
+
+    # Then
+    assert proof.dict == proof_from_disk.dict
+
+
+#### APRBMCProof
+
+
+def test_aprbmc_proof_from_dict_no_subproofs(proof_dir: Path) -> None:
+    # Given
+    proof = aprbmc_proof(1, proof_dir)
+
+    # When
+    proof.write_proof()
+    assert proof.proof_dir
+    proof_from_disk = Proof.read_proof(proof.id, proof_dir=proof.proof_dir)
+
+    # Then
+    assert proof.dict == proof_from_disk.dict
+
+
+def test_aprbmc_proof_from_dict_one_subproofs(proof_dir: Path) -> None:
+    # Given
+    eq_proof = equality_proof(1, proof_dir)
+    proof = aprbmc_proof(1, proof_dir)
+
+    # When
+    eq_proof.write_proof()
+    proof.add_subproof(eq_proof.id)
+    proof.write_proof()
+    assert proof.proof_dir
+    proof_from_disk = Proof.read_proof(proof.id, proof_dir=proof.proof_dir)
+
+    # Then
+    assert proof.dict == proof_from_disk.dict
+
+
+def test_aprbmc_proof_from_dict_heterogeneous_subproofs(proof_dir: Path) -> None:
+    # Given
+    eq_proof = equality_proof(1, proof_dir)
+    subproof = apr_proof(2, proof_dir)
+    proof = aprbmc_proof(1, proof_dir)
+
+    # When
+    eq_proof.write_proof()
+    subproof.add_subproof(eq_proof.id)
+    subproof.write_proof()
+    proof.add_subproof(subproof.id)
+    proof.write_proof()
+    assert proof.proof_dir
+    proof_from_disk = Proof.read_proof(proof.id, proof_dir=proof.proof_dir)
+
+    # Then
+    assert proof.dict == proof_from_disk.dict