--- conflicted
+++ resolved
@@ -253,15 +253,9 @@
         logs={},
     )
 
-<<<<<<< HEAD
-    assert proof._terminal == {3, 9, 11}
+    assert proof.terminal_ids == {3, 9, 11}
     proof.minimize_kcfg()
-    assert proof._terminal == {11}
-=======
-    assert proof.terminal_ids == {13, 19, 21}
-    proof.minimize_kcfg()
-    assert proof.terminal_ids == {21}
->>>>>>> 21834552
+    assert proof.terminal_ids == {11}
 
 
 MODULE_NAME_TEST_DATA: Final = (
