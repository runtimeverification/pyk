from __future__ import annotations

from typing import TYPE_CHECKING

import pytest

from pyk.cterm import CTerm
from pyk.kast.inner import KApply, KVariable
from pyk.kcfg import KCFG, KCFGShow
from pyk.prelude.ml import mlEquals, mlTop
from pyk.prelude.utils import token
from pyk.utils import shorten_hash

from .mock_kprint import MockKPrint

if TYPE_CHECKING:
    from collections.abc import Iterable
    from typing import Any

    from pyk.kast import KInner


def nid(i: int, with_cond: bool = False) -> str:
    return node(i, with_cond).id


# over 10 is variables
def term(i: int, with_cond: bool = False) -> CTerm:
    inside: KInner = token(i)
    if i > 10:
        inside = KVariable('V' + str(i))
    term: KInner = KApply('<top>', [inside])
    conds = (mlEquals(KVariable('x'), token(i)),) if with_cond else ()
    return CTerm(term, conds)


def node_short_info(ct: CTerm) -> Iterable[str]:
    return MockKPrint().pretty_print(ct.kast).split('\n')


def node(i: int, with_cond: bool = False) -> KCFG.Node:
    return KCFG.Node(term(i, with_cond))


def edge(i: int, j: int) -> KCFG.Edge:
    return KCFG.Edge(node(i), node(j), 1)


def cover(i: int, j: int) -> KCFG.Cover:
    csubst = term(j).match_with_constraint(term(i))
    assert csubst is not None
    return KCFG.Cover(node(i), node(j), csubst)


def split(i: int, js: Iterable[int]) -> KCFG.Split:
    split_substs = []
    for j in js:
        csubst = term(i).match_with_constraint(term(j))
        assert csubst is not None
        split_substs.append(csubst)
<<<<<<< HEAD
    return KCFG.Split(
        node(i), tuple(map(node, js)), {n.id: s for n, s in zip(map(node, js), split_substs, strict=True)}
    )


def ndbranch(i: int, js: Iterable[int]) -> KCFG.NDBranch:
    return KCFG.NDBranch(node(i), tuple(node(j) for j in js))
=======
    return KCFG.Split(node(i), zip((node(j) for j in js), split_substs, strict=True))
>>>>>>> c36c3f87


def node_dicts(n: int, start: int = 0) -> list[dict[str, Any]]:
    return [node(i).to_dict() for i in range(start, n)]


def predicate_node_dicts(n: int, start: int = 0) -> list[dict[str, Any]]:
    return [node(i, True).to_dict() for i in range(start, n)]


def edge_dicts(*edges: Iterable) -> list[dict[str, Any]]:
    def _make_edge_dict(i: int, j: int, depth: int = 1) -> dict[str, Any]:
        return {'source': nid(i), 'target': nid(j), 'depth': depth}

    return [_make_edge_dict(*edge) for edge in edges]


def cover_dicts(*edges: tuple[int, int]) -> list[dict[str, Any]]:
    covers = []
    for i, j in edges:
        csubst = term(j).match_with_constraint(term(i))
        assert csubst is not None
        covers.append({'source': nid(i), 'target': nid(j), 'csubst': csubst.to_dict()})
    return covers


def split_dicts(*edges: tuple[int, Iterable[tuple[int, KInner]]]) -> dict[str, Any]:
    splits = {}
    for s, ts in edges:
        targets = {}
        for t, constraint in ts:
            csubst = term(s).match_with_constraint(term(t))
            assert csubst is not None
            csubst = csubst.add_constraint(constraint)
            targets[nid(t)] = csubst.to_dict()
        splits[nid(s)] = {'source': nid(s), 'targets': targets}
    return splits


def ndbranch_dicts(*edges: tuple[int, Iterable[tuple[int, bool]]]) -> dict[str, Any]:
    ndbranches = {}
    for s, ts in edges:
        target_ids = [nid(t, b) for t, b in ts]
        ndbranches[nid(s)] = {'source': nid(s), 'targets': target_ids}
    return ndbranches


def test_from_dict_single_node() -> None:
    # Given
    d = {'nodes': node_dicts(1)}

    # When
    cfg = KCFG.from_dict(d)

    # Then
    assert set(cfg.nodes) == {node(0)}
    assert cfg.to_dict() == d


def test_from_dict_two_nodes() -> None:
    # Given
    d = {'nodes': node_dicts(2)}

    # When
    cfg = KCFG.from_dict(d)

    # Then
    assert set(cfg.nodes) == {node(0), node(1)}


def test_from_dict_loop_edge() -> None:
    # Given
    d = {'nodes': node_dicts(1), 'edges': edge_dicts((0, 0))}

    # When
    cfg = KCFG.from_dict(d)

    # Then
    assert set(cfg.nodes) == {node(0)}
    assert set(cfg.edges()) == {edge(0, 0)}
    assert cfg.edge(nid(0), nid(0)) == edge(0, 0)
    assert cfg.to_dict() == d


def test_from_dict_simple_edge() -> None:
    # Given
    d = {'nodes': node_dicts(2), 'edges': edge_dicts((0, 1))}

    # When
    cfg = KCFG.from_dict(d)

    # Then
    assert set(cfg.nodes) == {node(0), node(1)}
    assert set(cfg.edges()) == {edge(0, 1)}
    assert cfg.edge(nid(0), nid(1)) == edge(0, 1)


def test_create_node() -> None:
    # Given
    cfg = KCFG()

    # When
    new_node = cfg.create_node(term(0))

    # Then
    assert new_node == node(0)
    assert set(cfg.nodes) == {node(0)}
    assert not cfg.is_expanded(new_node.id)


def test_remove_unknown_node() -> None:
    # Given
    cfg = KCFG()

    # Then
    with pytest.raises(ValueError):
        # When
        cfg.remove_node(nid(0))


def test_remove_node() -> None:
    # Given
    d = {'nodes': node_dicts(3), 'edges': edge_dicts((0, 1), (1, 2))}
    cfg = KCFG.from_dict(d)
    cfg.add_expanded(node(0).id)
    cfg.add_expanded(node(1).id)

    # When
    cfg.remove_node(nid(1))

    # Then
    assert set(cfg.nodes) == {node(0), node(2)}
    assert set(cfg.edges()) == set()
    assert not cfg.is_expanded(nid(0))
    with pytest.raises(ValueError):
        cfg.node(nid(1))
    with pytest.raises(ValueError):
        cfg.edge(nid(0), nid(1))
    with pytest.raises(ValueError):
        cfg.edge(nid(1), nid(2))


def test_cover_then_remove() -> None:
    # Given
    cfg = KCFG()

    # When
    node1 = cfg.create_node(CTerm(KApply('<top>', token(1)), ()))
    node2 = cfg.create_node(CTerm(KApply('<top>', KVariable('X')), ()))
    cover = cfg.create_cover(node1.id, node2.id)

    # Then
    assert cfg.is_covered(node1.id)
    assert not cfg.is_covered(node2.id)
    assert not cfg.is_expanded(node1.id)
    assert not cfg.is_expanded(node2.id)
    assert dict(cover.csubst.subst) == {'X': token(1)}
    assert cfg.covers() == [cover]

    # When
    cfg.remove_cover(node1.id, node2.id)

    # Then
    assert not cfg.is_covered(node1.id)
    assert not cfg.is_covered(node2.id)
    assert not cfg.is_expanded(node1.id)
    assert not cfg.is_expanded(node2.id)
    assert cfg.covers() == []


def test_insert_loop_edge() -> None:
    # Given
    d = {'nodes': node_dicts(1)}
    cfg = KCFG.from_dict(d)

    # When
    new_edge = cfg.create_edge(nid(0), nid(0), 1)

    # Then
    assert new_edge == edge(0, 0)
    assert set(cfg.nodes) == {node(0)}
    assert set(cfg.edges()) == {edge(0, 0)}
    assert cfg.edge(nid(0), nid(0)) == edge(0, 0)


def test_insert_simple_edge() -> None:
    # Given
    d = {'nodes': node_dicts(2)}
    cfg = KCFG.from_dict(d)

    # When
    new_edge = cfg.create_edge(nid(0), nid(1), 1)

    # Then
    assert new_edge == edge(0, 1)
    assert set(cfg.nodes) == {node(0), node(1)}
    assert set(cfg.edges()) == {edge(0, 1)}


def test_get_successors() -> None:
    d = {
        'nodes': node_dicts(18),
        'edges': edge_dicts((11, 12)),
        'splits': split_dicts((12, [(13, mlTop()), (14, mlTop())])),
        'covers': cover_dicts((14, 11)),
        'ndbranches': ndbranch_dicts((13, [(16, False), (17, False)])),
    }
    cfg = KCFG.from_dict(d)

    # When
    edges = set(cfg.edges(source_id=nid(11)))
    covers = set(cfg.covers(source_id=nid(14)))
    splits = sorted(cfg.splits(source_id=nid(12)))
    ndbranches = set(cfg.ndbranches(source_id=nid(13)))

    # Then
    assert edges == {edge(11, 12)}
    assert covers == {cover(14, 11)}
    assert splits == [split(12, [13, 14])]
    assert ndbranches == {ndbranch(13, [16, 17])}


def test_get_predecessors() -> None:
    d = {'nodes': node_dicts(3), 'edges': edge_dicts((0, 2), (1, 2))}
    cfg = KCFG.from_dict(d)

    # When
    preds = set(cfg.edges(target_id=nid(2)))

    # Then
    assert preds == {edge(0, 2), edge(1, 2)}


def test_reachable_nodes() -> None:
    # Given
    d = {
        'nodes': node_dicts(20),
        'edges': edge_dicts((12, 14), (13, 14), (14, 11)),
        'covers': cover_dicts((11, 12)),
        'splits': split_dicts(
            (15, [(11, mlTop()), (12, mlTop()), (16, mlTop())]), (16, [(11, mlTop()), (17, mlTop())])
        ),
        'ndbranches': ndbranch_dicts((17, [(18, False), (19, False)])),
    }
    cfg = KCFG.from_dict(d)

    # When
    nodes_1 = cfg.reachable_nodes(nid(11))
    nodes_2 = cfg.reachable_nodes(nid(11), traverse_covers=True)
    nodes_3 = cfg.reachable_nodes(nid(15), traverse_covers=True)
    nodes_4 = cfg.reachable_nodes(nid(12), traverse_covers=True, reverse=True)
    nodes_5 = cfg.reachable_nodes(nid(18), reverse=True)

    # Then
    assert nodes_1 == {node(11)}
    assert nodes_2 == {node(11), node(12), node(14)}
    assert nodes_3 == {node(15), node(11), node(12), node(16), node(17), node(14), node(18), node(19)}
    assert nodes_4 == {node(12), node(15), node(11), node(14), node(16), node(13)}
    assert nodes_5 == {node(18), node(17), node(16), node(15)}


def test_paths_between() -> None:
    # Given
    d = {
        'nodes': node_dicts(20),
        'edges': edge_dicts((12, 14), (13, 14), (14, 11)),
        'covers': cover_dicts((11, 12)),
        'splits': split_dicts(
            (15, [(11, mlTop()), (12, mlTop()), (16, mlTop())]), (16, [(11, mlTop()), (17, mlTop())])
        ),
        'ndbranches': ndbranch_dicts((17, [(18, False), (19, False)])),
    }
    cfg = KCFG.from_dict(d)

    # When
    paths = sorted(cfg.paths_between(nid(15), nid(14)))

    # Then
    assert paths == [
        (split(15, [12]), edge(12, 14)),
        (split(15, [16]), split(16, [11]), cover(11, 12), edge(12, 14)),
        (split(15, [11]), cover(11, 12), edge(12, 14)),
    ]

    # When
    paths = sorted(cfg.paths_between(nid(16), nid(19)))

    # Then
    assert paths == [
        (split(16, [17]), ndbranch(17, [19])),
    ]


def test_resolve() -> None:
    # Given
    d = {
        'nodes': node_dicts(4),
    }
    cfg = KCFG.from_dict(d)

    assert node(1) == cfg.node('d33..d8')
    assert node(1) == cfg.node(node(1).id)

    # Matches no nodes
    with pytest.raises(ValueError, match='Unknown node: deadbeef..d8'):
        cfg.node('deadbeef..d8')

    # Matches all nodes
    with pytest.raises(ValueError, match='Multiple nodes for pattern: ...'):
        cfg.node('..')

    # Matches node(0) and node(2)
    with pytest.raises(ValueError, match='Multiple nodes for pattern: ...'):
        cfg.node('3..')


def test_aliases() -> None:
    # Given
    d = {
        'init': [nid(0)],
        'target': [nid(3)],
        'nodes': node_dicts(4),
        'edges': edge_dicts((0, 1), (1, 2)),
        'aliases': {'foo': nid(1)},
    }

    cfg = KCFG.from_dict(d)
    assert cfg.node('@foo'), node(1)

    assert cfg.node('#init'), node(0)
    assert cfg.node('#target'), node(3)
    cfg.add_expanded(nid(0))
    cfg.add_expanded(nid(1))
    assert cfg.node('#frontier'), node(2)

    cfg.add_alias('bar', node(0).id)
    cfg.add_alias('bar2', node(0).id)
    assert cfg.node('@bar'), node(0)
    assert cfg.node('@bar2'), node(0)
    cfg.remove_alias('bar')
    with pytest.raises(ValueError, match='Unknown alias: @bar'):
        cfg.node('@bar')

    with pytest.raises(ValueError, match='Duplicate alias: bar2'):
        cfg.add_alias('bar2', node(1).id)
    with pytest.raises(ValueError, match='Alias may not contain "@"'):
        cfg.add_alias('@buzz', node(1).id)
    with pytest.raises(ValueError, match=f'Unknown node: {nid(9)}'):
        cfg.add_alias('buzz', node(9).id)

    cfg.remove_node(nid(1))
    cfg.create_node(term(1))


def test_pretty_print() -> None:
    def _x_equals(i: int) -> KInner:
        return mlEquals(KVariable('x'), token(i))

    d = {
        'init': [nid(20)],
        'target': [nid(16)],
        'nodes': node_dicts(24, start=9) + predicate_node_dicts(25, start=24),
        'aliases': {'foo': nid(13), 'bar': nid(13)},
        'edges': edge_dicts((20, 11), (11, 12, 5), (12, 13), (14, 15), (15, 12), (17, 16), (21, 18)),
        'covers': cover_dicts((18, 21)),
        'splits': split_dicts(
            (
                13,
                [
                    (14, _x_equals(14)),
                    (15, _x_equals(15)),
                    (16, _x_equals(16)),
                    (17, _x_equals(17)),
                    (19, _x_equals(19)),
                    (22, _x_equals(22)),
                    (21, _x_equals(21)),
                ],
            )
        ),
        'ndbranches': ndbranch_dicts((19, [(23, False), (24, True)])),
        'expanded': [nid(i) for i in [20, 11, 12, 13, 14, 15, 17, 19, 21, 22]],
    }
    cfg = KCFG.from_dict(d)

    def _short_hash(i: int, with_cond: bool = False) -> str:
        return shorten_hash(nid(i, with_cond))

    expected = (
        f'\n'
        f'┌─ {_short_hash(20)} (init, expanded)\n'
        f'│\n'
        f'│  (1 step)\n'
        f'├─ {_short_hash(11)} (expanded)\n'
        f'│\n'
        f'│  (5 steps)\n'
        f'├─ {_short_hash(12)} (expanded)\n'
        f'│\n'
        f'│  (1 step)\n'
        f'├─ {_short_hash(13)} (expanded, split, @bar, @foo)\n'
        f'┃\n'
        f'┃ (branch)\n'
        f'┣━━┓ constraint: #Equals ( x , 14 )\n'
        f'┃  ┃ subst: V13 <- V14\n'
        f'┃  │\n'
        f'┃  ├─ {_short_hash(14)} (expanded)\n'
        f'┃  │\n'
        f'┃  │  (1 step)\n'
        f'┃  ├─ {_short_hash(15)} (expanded)\n'
        f'┃  │\n'
        f'┃  │  (1 step)\n'
        f'┃  └─ {_short_hash(12)} (expanded)\n'
        f'┃     (looped back)\n'
        f'┃\n'
        f'┣━━┓ constraint: #Equals ( x , 15 )\n'
        f'┃  ┃ subst: V13 <- V15\n'
        f'┃  │\n'
        f'┃  └─ {_short_hash(15)} (expanded)\n'
        f'┃     (continues as previously)\n'
        f'┃\n'
        f'┣━━┓ constraint: #Equals ( x , 16 )\n'
        f'┃  ┃ subst: V13 <- V16\n'
        f'┃  │\n'
        f'┃  └─ {_short_hash(16)} (target, leaf)\n'
        f'┃\n'
        f'┣━━┓ constraint: #Equals ( x , 17 )\n'
        f'┃  ┃ subst: V13 <- V17\n'
        f'┃  │\n'
        f'┃  ├─ {_short_hash(17)} (expanded)\n'
        f'┃  │\n'
        f'┃  │  (1 step)\n'
        f'┃  └─ {_short_hash(16)} (target, leaf)\n'
        f'┃\n'
        f'┣━━┓ constraint: #Equals ( x , 19 )\n'
        f'┃  ┃ subst: V13 <- V19\n'
        f'┃  │\n'
        f'┃  ├─ {_short_hash(19)} (expanded)\n'
        f'┃  ┃\n'
        f'┃  ┃ (1 step)\n'
        f'┃  ┣━━┓\n'
        f'┃  ┃  │\n'
        f'┃  ┃  └─ \033[1m{_short_hash(23)} (frontier, leaf)\033[0m\n'
        f'┃  ┃\n'
        f'┃  ┗━━┓\n'
        f'┃     │\n'
        f'┃     └─ \033[1m{_short_hash(24, True)} (frontier, leaf)\033[0m\n'
        f'┃\n'
        f'┣━━┓ constraint: #Equals ( x , 22 )\n'
        f'┃  ┃ subst: V13 <- V22\n'
        f'┃  │\n'
        f'┃  └─ {_short_hash(22)} (expanded, stuck, leaf)\n'
        f'┃     (stuck)\n'
        f'┃\n'
        f'┗━━┓ constraint: #Equals ( x , 21 )\n'
        f'   ┃ subst: V13 <- V21\n'
        f'   │\n'
        f'   ├─ {_short_hash(21)} (expanded)\n'
        f'   │\n'
        f'   │  (1 step)\n'
        f'   ├─ {_short_hash(18)} (leaf)\n'
        f'   │\n'
        f'   ┊  constraint: true\n'
        f'   ┊  subst: V21 <- V18\n'
        f'   └─ {_short_hash(21)} (expanded)\n'
        f'      (looped back)\n'
        f'\n'
        f'\n'
        f'Target Nodes:\n'
        f'\n'
        f'{_short_hash(16)} (target, leaf)\n'
        f'\n'
        f'Remaining Nodes:\n'
        f'\n'
        f'\033[1m{_short_hash(10)} (frontier, leaf)\033[0m\n'
        f'\n'
        f'\033[1m{_short_hash(9)} (frontier, leaf)\033[0m\n'
    )

    expected_short_info = (
        f'\n'
        f'┌─ {_short_hash(20)} (init, expanded)\n'
        f'│    <top>\n'
        f'│      V20\n'
        f'│    </top>\n'
        f'│\n'
        f'│  (1 step)\n'
        f'├─ {_short_hash(11)} (expanded)\n'
        f'│    <top>\n'
        f'│      V11\n'
        f'│    </top>\n'
        f'│\n'
        f'│  (5 steps)\n'
        f'├─ {_short_hash(12)} (expanded)\n'
        f'│    <top>\n'
        f'│      V12\n'
        f'│    </top>\n'
        f'│\n'
        f'│  (1 step)\n'
        f'├─ {_short_hash(13)} (expanded, split, @bar, @foo)\n'
        f'│    <top>\n'
        f'│      V13\n'
        f'│    </top>\n'
        f'┃\n'
        f'┃ (branch)\n'
        f'┣━━┓ constraint: #Equals ( x , 14 )\n'
        f'┃  ┃ subst: V13 <- V14\n'
        f'┃  │\n'
        f'┃  ├─ {_short_hash(14)} (expanded)\n'
        f'┃  │    <top>\n'
        f'┃  │      V14\n'
        f'┃  │    </top>\n'
        f'┃  │\n'
        f'┃  │  (1 step)\n'
        f'┃  ├─ {_short_hash(15)} (expanded)\n'
        f'┃  │    <top>\n'
        f'┃  │      V15\n'
        f'┃  │    </top>\n'
        f'┃  │\n'
        f'┃  │  (1 step)\n'
        f'┃  └─ {_short_hash(12)} (expanded)\n'
        f'┃       <top>\n'
        f'┃         V12\n'
        f'┃       </top>\n'
        f'┃     (looped back)\n'
        f'┃\n'
        f'┣━━┓ constraint: #Equals ( x , 15 )\n'
        f'┃  ┃ subst: V13 <- V15\n'
        f'┃  │\n'
        f'┃  └─ {_short_hash(15)} (expanded)\n'
        f'┃       <top>\n'
        f'┃         V15\n'
        f'┃       </top>\n'
        f'┃     (continues as previously)\n'
        f'┃\n'
        f'┣━━┓ constraint: #Equals ( x , 16 )\n'
        f'┃  ┃ subst: V13 <- V16\n'
        f'┃  │\n'
        f'┃  └─ {_short_hash(16)} (target, leaf)\n'
        f'┃       <top>\n'
        f'┃         V16\n'
        f'┃       </top>\n'
        f'┃\n'
        f'┣━━┓ constraint: #Equals ( x , 17 )\n'
        f'┃  ┃ subst: V13 <- V17\n'
        f'┃  │\n'
        f'┃  ├─ {_short_hash(17)} (expanded)\n'
        f'┃  │    <top>\n'
        f'┃  │      V17\n'
        f'┃  │    </top>\n'
        f'┃  │\n'
        f'┃  │  (1 step)\n'
        f'┃  └─ {_short_hash(16)} (target, leaf)\n'
        f'┃       <top>\n'
        f'┃         V16\n'
        f'┃       </top>\n'
        f'┃\n'
        f'┣━━┓ constraint: #Equals ( x , 19 )\n'
        f'┃  ┃ subst: V13 <- V19\n'
        f'┃  │\n'
        f'┃  ├─ {_short_hash(19)} (expanded)\n'
        f'┃  │    <top>\n'
        f'┃  │      V19\n'
        f'┃  │    </top>\n'
        f'┃  ┃\n'
        f'┃  ┃ (1 step)\n'
        f'┃  ┣━━┓\n'
        f'┃  ┃  │\n'
        f'┃  ┃  └─ \033[1m{_short_hash(23)} (frontier, leaf)\033[0m\n'
        f'┃  ┃       <top>\n'
        f'┃  ┃         V23\n'
        f'┃  ┃       </top>\n'
        f'┃  ┃\n'
        f'┃  ┗━━┓\n'
        f'┃     │\n'
        f'┃     └─ \033[1m{_short_hash(24, True)} (frontier, leaf)\033[0m\n'
        f'┃          #And ( <top>\n'
        f'┃            V24\n'
        f'┃          </top> , #Equals ( x , 24 ) )\n'
        f'┃\n'
        f'┣━━┓ constraint: #Equals ( x , 22 )\n'
        f'┃  ┃ subst: V13 <- V22\n'
        f'┃  │\n'
        f'┃  └─ {_short_hash(22)} (expanded, stuck, leaf)\n'
        f'┃       <top>\n'
        f'┃         V22\n'
        f'┃       </top>\n'
        f'┃     (stuck)\n'
        f'┃\n'
        f'┗━━┓ constraint: #Equals ( x , 21 )\n'
        f'   ┃ subst: V13 <- V21\n'
        f'   │\n'
        f'   ├─ {_short_hash(21)} (expanded)\n'
        f'   │    <top>\n'
        f'   │      V21\n'
        f'   │    </top>\n'
        f'   │\n'
        f'   │  (1 step)\n'
        f'   ├─ {_short_hash(18)} (leaf)\n'
        f'   │    <top>\n'
        f'   │      V18\n'
        f'   │    </top>\n'
        f'   │\n'
        f'   ┊  constraint: true\n'
        f'   ┊  subst: V21 <- V18\n'
        f'   └─ {_short_hash(21)} (expanded)\n'
        f'        <top>\n'
        f'          V21\n'
        f'        </top>\n'
        f'      (looped back)\n'
        f'\n'
        f'\n'
        f'Target Nodes:\n'
        f'\n'
        f'{_short_hash(16)} (target, leaf)\n'
        f' <top>\n'
        f'   V16\n'
        f' </top>\n'
        f'\n'
        f'Remaining Nodes:\n'
        f'\n'
        f'\033[1m{_short_hash(10)} (frontier, leaf)\033[0m\n'
        f' <top>\n'
        f'   10\n'
        f' </top>\n'
        f'\n'
        f'\033[1m{_short_hash(9)} (frontier, leaf)\033[0m\n'
        f' <top>\n'
        f'   9\n'
        f' </top>\n'
    )

    # When
    kcfg_show = KCFGShow(MockKPrint())
    actual = '\n'.join(kcfg_show.pretty(cfg)) + '\n'
    actual_short_info = '\n'.join(kcfg_show.pretty(cfg, node_printer=node_short_info)) + '\n'

    # Then
    assert actual == expected
    assert actual_short_info == expected_short_info<|MERGE_RESOLUTION|>--- conflicted
+++ resolved
@@ -58,17 +58,11 @@
         csubst = term(i).match_with_constraint(term(j))
         assert csubst is not None
         split_substs.append(csubst)
-<<<<<<< HEAD
-    return KCFG.Split(
-        node(i), tuple(map(node, js)), {n.id: s for n, s in zip(map(node, js), split_substs, strict=True)}
-    )
+    return KCFG.Split(node(i), zip((node(j) for j in js), split_substs, strict=True))
 
 
 def ndbranch(i: int, js: Iterable[int]) -> KCFG.NDBranch:
     return KCFG.NDBranch(node(i), tuple(node(j) for j in js))
-=======
-    return KCFG.Split(node(i), zip((node(j) for j in js), split_substs, strict=True))
->>>>>>> c36c3f87
 
 
 def node_dicts(n: int, start: int = 0) -> list[dict[str, Any]]:
