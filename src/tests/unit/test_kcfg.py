--- conflicted
+++ resolved
@@ -485,7 +485,8 @@
         for target, csubst in split._targets:
             if csubst.constraint != mlTop():
                 for target_successor in cfg.reachable_nodes(target.id):
-                    cfg.replace_node(target_successor.id, target_successor.cterm.add_constraint(csubst.constraint))
+                    new_node = KCFG.Node(target_successor.id, target_successor.cterm.add_constraint(csubst.constraint))
+                    cfg.replace_node(new_node)
 
 
 def minimization_test_kcfg() -> KCFG:
@@ -761,18 +762,14 @@
 
 
 def test_pretty_print() -> None:
-    nodes = node_dicts(15, start=10) + predicate_node_dicts(1, start=25)
+    nodes = node_dicts(15, start=10) + node_dicts(1, start=25, auto_cond=True)
     nodes_dict = {node['id']: node for node in nodes}
     nodes_dict[23]['attrs'] = [KCFGNodeAttr.STUCK.value]
     nodes_dict[17]['attrs'] = [KCFGNodeAttr.VACUOUS.value]
     nodes = list(nodes_dict.values())
 
     d = {
-<<<<<<< HEAD
-        'nodes': node_dicts(15, start=10) + node_dicts(1, start=25, auto_cond=True),
-=======
         'nodes': nodes,
->>>>>>> 21834552
         'aliases': {'foo': 14, 'bar': 14},
         'edges': edge_dicts((21, 12), (12, 13, 5), (13, 14), (15, 16), (16, 13), (18, 17), (22, 19)),
         'covers': cover_dicts((19, 22)),
