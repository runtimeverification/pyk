<<<<<<< HEAD
from typing import Any, Dict, Iterable, List, Tuple
=======
from __future__ import annotations

from typing import TYPE_CHECKING
>>>>>>> bbac6329

import pytest

from pyk.cterm import CTerm
from pyk.kast.inner import KApply, KVariable
from pyk.kcfg import KCFG
from pyk.prelude.ml import mlEquals, mlTop
from pyk.prelude.utils import token
from pyk.utils import shorten_hash

from .mock_kprint import MockKPrint

if TYPE_CHECKING:
    from typing import Any, Dict, Iterable, List, Optional, Tuple

    from pyk.kast import KInner


def nid(i: int) -> str:
    return node(i).id


# over 10 is variables
def term(i: int) -> CTerm:
    inside: KInner = token(i)
    if i > 10:
        inside = KVariable('V' + str(i))
    return CTerm(KApply('<top>', [inside]))


def node_short_info(ct: CTerm) -> Iterable[str]:
    return MockKPrint().pretty_print(ct.kast).split('\n')


def node(i: int) -> KCFG.Node:
    return KCFG.Node(term(i))


def edge(i: int, j: int) -> KCFG.Edge:
    return KCFG.Edge(node(i), node(j), 1)


def cover(i: int, j: int) -> KCFG.Cover:
    csubst = term(j).match_with_constraint(term(i))
    assert csubst is not None
    return KCFG.Cover(node(i), node(j), csubst)


def split(i: int, js: Iterable[int]) -> KCFG.Split:
    split_substs = []
    for j in js:
        csubst = term(i).match_with_constraint(term(j))
        assert csubst is not None
        split_substs.append(csubst)
    return KCFG.Split(node(i), zip(map(node, js), split_substs))


def node_dicts(n: int, start: int = 0) -> List[Dict[str, Any]]:
    return [node(i).to_dict() for i in range(start, n)]


def edge_dicts(*edges: Iterable) -> List[Dict[str, Any]]:
    def _make_edge_dict(i: int, j: int, depth: int = 1) -> Dict[str, Any]:
        return {'source': nid(i), 'target': nid(j), 'depth': depth}

    return [_make_edge_dict(*edge) for edge in edges]


def cover_dicts(*edges: Tuple[int, int]) -> List[Dict[str, Any]]:
    covers = []
    for i, j in edges:
        csubst = term(j).match_with_constraint(term(i))
        assert csubst is not None
        covers.append({'source': nid(i), 'target': nid(j), 'csubst': csubst.to_dict()})
    return covers


def split_dicts(*edges: Tuple[int, Iterable[Tuple[int, KInner]]]) -> Dict[str, Any]:
    splits = {}
    for s, ts in edges:
        targets = {}
        for t, constraint in ts:
            csubst = term(s).match_with_constraint(term(t))
            assert csubst is not None
            csubst = csubst.add_constraint(constraint)
            targets[nid(t)] = csubst.to_dict()
        splits[nid(t)] = {'source': nid(s), 'targets': targets}
    return splits


def test_from_dict_single_node() -> None:
    # Given
    d = {'nodes': node_dicts(1)}

    # When
    cfg = KCFG.from_dict(d)

    # Then
    assert set(cfg.nodes) == {node(0)}
    assert cfg.to_dict() == d


def test_from_dict_two_nodes() -> None:
    # Given
    d = {'nodes': node_dicts(2)}

    # When
    cfg = KCFG.from_dict(d)

    # Then
    assert set(cfg.nodes) == {node(0), node(1)}


def test_from_dict_loop_edge() -> None:
    # Given
    d = {'nodes': node_dicts(1), 'edges': edge_dicts((0, 0))}

    # When
    cfg = KCFG.from_dict(d)

    # Then
    assert set(cfg.nodes) == {node(0)}
    assert set(cfg.edges()) == {edge(0, 0)}
    assert cfg.edge(nid(0), nid(0)) == edge(0, 0)
    assert cfg.to_dict() == d


def test_from_dict_simple_edge() -> None:
    # Given
    d = {'nodes': node_dicts(2), 'edges': edge_dicts((0, 1))}

    # When
    cfg = KCFG.from_dict(d)

    # Then
    assert set(cfg.nodes) == {node(0), node(1)}
    assert set(cfg.edges()) == {edge(0, 1)}
    assert cfg.edge(nid(0), nid(1)) == edge(0, 1)


def test_create_node() -> None:
    # Given
    cfg = KCFG()

    # When
    new_node = cfg.create_node(term(0))

    # Then
    assert new_node == node(0)
    assert set(cfg.nodes) == {node(0)}
    assert not cfg.is_expanded(new_node.id)


def test_remove_unknown_node() -> None:
    # Given
    cfg = KCFG()

    # Then
    with pytest.raises(ValueError):
        # When
        cfg.remove_node(nid(0))


def test_remove_node() -> None:
    # Given
    d = {'nodes': node_dicts(3), 'edges': edge_dicts((0, 1), (1, 2))}
    cfg = KCFG.from_dict(d)
    cfg.add_expanded(node(0).id)
    cfg.add_expanded(node(1).id)

    # When
    cfg.remove_node(nid(1))

    # Then
    assert set(cfg.nodes) == {node(0), node(2)}
    assert set(cfg.edges()) == set()
    assert not cfg.is_expanded(nid(0))
    with pytest.raises(ValueError):
        cfg.node(nid(1))
    with pytest.raises(ValueError):
        cfg.edge(nid(0), nid(1))
    with pytest.raises(ValueError):
        cfg.edge(nid(1), nid(2))


def test_cover_then_remove() -> None:
    # Given
    cfg = KCFG()

    # When
    node1 = cfg.create_node(CTerm(KApply('<top>', [token(1)])))
    node2 = cfg.create_node(CTerm(KApply('<top>', [KVariable('X')])))
    cover = cfg.create_cover(node1.id, node2.id)

    # Then
    assert cfg.is_covered(node1.id)
    assert not cfg.is_covered(node2.id)
    assert not cfg.is_expanded(node1.id)
    assert not cfg.is_expanded(node2.id)
    assert dict(cover.csubst.subst) == {'X': token(1)}
    assert cfg.covers() == [cover]

    # When
    cfg.remove_cover(node1.id, node2.id)

    # Then
    assert not cfg.is_covered(node1.id)
    assert not cfg.is_covered(node2.id)
    assert not cfg.is_expanded(node1.id)
    assert not cfg.is_expanded(node2.id)
    assert cfg.covers() == []


def test_insert_loop_edge() -> None:
    # Given
    d = {'nodes': node_dicts(1)}
    cfg = KCFG.from_dict(d)

    # When
    new_edge = cfg.create_edge(nid(0), nid(0), 1)

    # Then
    assert new_edge == edge(0, 0)
    assert set(cfg.nodes) == {node(0)}
    assert set(cfg.edges()) == {edge(0, 0)}
    assert cfg.edge(nid(0), nid(0)) == edge(0, 0)


def test_insert_simple_edge() -> None:
    # Given
    d = {'nodes': node_dicts(2)}
    cfg = KCFG.from_dict(d)

    # When
    new_edge = cfg.create_edge(nid(0), nid(1), 1)

    # Then
    assert new_edge == edge(0, 1)
    assert set(cfg.nodes) == {node(0), node(1)}
    assert set(cfg.edges()) == {edge(0, 1)}


def test_get_successors() -> None:
    d = {
        'nodes': node_dicts(15),
        'edges': edge_dicts((11, 12)),
        'splits': split_dicts((12, [(13, mlTop()), (14, mlTop())])),
        'covers': cover_dicts((14, 11)),
    }
    cfg = KCFG.from_dict(d)

    # When
    edges = set(cfg.edges(source_id=nid(11)))
    covers = set(cfg.covers(source_id=nid(14)))
    splits = set(cfg.splits(source_id=nid(12)))

    # Then
    assert edges == {edge(11, 12)}
    assert covers == {cover(14, 11)}
    assert splits == {split(12, [13, 14])}


def test_get_predecessors() -> None:
    d = {'nodes': node_dicts(3), 'edges': edge_dicts((0, 2), (1, 2))}
    cfg = KCFG.from_dict(d)

    # When
    preds = set(cfg.edges(target_id=nid(2)))

    # Then
    assert preds == {edge(0, 2), edge(1, 2)}


def test_reachable_nodes() -> None:
    # Given
    d = {
        'nodes': node_dicts(18),
        'edges': edge_dicts((12, 14), (13, 14), (14, 11)),
        'covers': cover_dicts((11, 12)),
        'splits': split_dicts(
            (15, [(11, mlTop()), (12, mlTop()), (16, mlTop())]), (16, [(11, mlTop()), (17, mlTop())])
        ),
    }
    cfg = KCFG.from_dict(d)

    # When
    nodes_1 = cfg.reachable_nodes(nid(11))
    nodes_2 = cfg.reachable_nodes(nid(11), traverse_covers=True)
    nodes_3 = cfg.reachable_nodes(nid(15), traverse_covers=True)
    nodes_4 = cfg.reachable_nodes(nid(12), traverse_covers=True, reverse=True)

    # Then
    assert nodes_1 == {node(11)}
    assert nodes_2 == {node(11), node(12), node(14)}
    assert nodes_3 == {node(15), node(11), node(12), node(16), node(17), node(14)}
    assert nodes_4 == {node(12), node(15), node(11), node(14), node(16), node(13)}


def test_paths_between() -> None:
    # Given
    d = {
        'nodes': node_dicts(18),
        'edges': edge_dicts((12, 14), (13, 14), (14, 11)),
        'covers': cover_dicts((11, 12)),
        'splits': split_dicts(
            (15, [(11, mlTop()), (12, mlTop()), (16, mlTop())]), (16, [(11, mlTop()), (17, mlTop())])
        ),
    }
    cfg = KCFG.from_dict(d)

    # When
    paths = set(cfg.paths_between(nid(15), nid(14)))

    # Then
    assert paths == {
        (split(15, [11]), cover(11, 12), edge(12, 14)),
        (split(15, [12]), edge(12, 14)),
        (split(15, [16]), split(16, [11]), cover(11, 12), edge(12, 14)),
    }


def test_resolve() -> None:
    # Given
    d = {
        'nodes': node_dicts(4),
    }
    cfg = KCFG.from_dict(d)

    assert node(1) == cfg.node('d33..d8')
    assert node(1) == cfg.node(node(1).id)

    # Matches no nodes
    with pytest.raises(ValueError, match='Unknown node: deadbeef..d8'):
        cfg.node('deadbeef..d8')

    # Matches all nodes
    with pytest.raises(ValueError, match='Multiple nodes for pattern: ...'):
        cfg.node('..')

    # Matches node(0) and node(2)
    with pytest.raises(ValueError, match='Multiple nodes for pattern: ...'):
        cfg.node('3..')


def test_aliases() -> None:
    # Given
    d = {
        'init': [nid(0)],
        'target': [nid(3)],
        'nodes': node_dicts(4),
        'edges': edge_dicts((0, 1), (1, 2)),
        'aliases': {'foo': nid(1)},
    }

    cfg = KCFG.from_dict(d)
    assert cfg.node('@foo'), node(1)

    assert cfg.node('#init'), node(0)
    assert cfg.node('#target'), node(3)
    cfg.add_expanded(nid(0))
    cfg.add_expanded(nid(1))
    assert cfg.node('#frontier'), node(2)

    cfg.add_alias('bar', node(0).id)
    cfg.add_alias('bar2', node(0).id)
    assert cfg.node('@bar'), node(0)
    assert cfg.node('@bar2'), node(0)
    cfg.remove_alias('bar')
    with pytest.raises(ValueError, match='Unknown alias: @bar'):
        cfg.node('@bar')

    with pytest.raises(ValueError, match='Duplicate alias: bar2'):
        cfg.add_alias('bar2', node(1).id)
    with pytest.raises(ValueError, match='Alias may not contain "@"'):
        cfg.add_alias('@buzz', node(1).id)
    with pytest.raises(ValueError, match=f'Unknown node: {nid(9)}'):
        cfg.add_alias('buzz', node(9).id)

    cfg.remove_node(nid(1))
    cfg.create_node(term(1))


def test_pretty_print() -> None:
    def _x_equals(i: int) -> KInner:
        return mlEquals(KVariable('x'), token(i))

    d = {
        'init': [nid(20)],
        'target': [nid(16)],
        'nodes': node_dicts(24, start=9),
        'aliases': {'foo': nid(13), 'bar': nid(13)},
        'edges': edge_dicts((20, 11), (11, 12, 5), (12, 13), (14, 15), (15, 12), (17, 16), (21, 18)),
        'covers': cover_dicts((18, 21)),
        'splits': split_dicts(
            (
                13,
                [
                    (14, _x_equals(14)),
                    (15, _x_equals(15)),
                    (16, _x_equals(16)),
                    (17, _x_equals(17)),
                    (19, _x_equals(19)),
                    (22, _x_equals(22)),
                    (21, _x_equals(21)),
                ],
            )
        ),
        'expanded': [nid(i) for i in [20, 11, 12, 13, 14, 15, 17, 21, 22]],
    }
    cfg = KCFG.from_dict(d)

    def _short_hash(i: int) -> str:
        return shorten_hash(nid(i))

    expected = (
        f'\n'
        f'┌─ {_short_hash(20)} (init, expanded)\n'
        f'│\n'
        f'│  (1 step)\n'
        f'├─ {_short_hash(11)} (expanded)\n'
        f'│\n'
        f'│  (5 steps)\n'
        f'├─ {_short_hash(12)} (expanded)\n'
        f'│\n'
        f'│  (1 step)\n'
        f'├─ {_short_hash(13)} (expanded, split, @bar, @foo)\n'
        f'┃\n'
        f'┣━━┓ constraint: #Equals ( x , 14 )\n'
        f'┃  ┃ subst: V13 <- V14\n'
        f'┃  │\n'
        f'┃  ├─ {_short_hash(14)} (expanded)\n'
        f'┃  │\n'
        f'┃  │  (1 step)\n'
        f'┃  ├─ {_short_hash(15)} (expanded)\n'
        f'┃  │\n'
        f'┃  │  (1 step)\n'
        f'┃  └─ {_short_hash(12)} (expanded)\n'
        f'┃     (looped back)\n'
        f'┃\n'
        f'┣━━┓ constraint: #Equals ( x , 15 )\n'
        f'┃  ┃ subst: V13 <- V15\n'
        f'┃  │\n'
        f'┃  └─ {_short_hash(15)} (expanded)\n'
        f'┃     (continues as previously)\n'
        f'┃\n'
        f'┣━━┓ constraint: #Equals ( x , 16 )\n'
        f'┃  ┃ subst: V13 <- V16\n'
        f'┃  │\n'
        f'┃  └─ {_short_hash(16)} (target, leaf)\n'
        f'┃\n'
        f'┣━━┓ constraint: #Equals ( x , 17 )\n'
        f'┃  ┃ subst: V13 <- V17\n'
        f'┃  │\n'
        f'┃  ├─ {_short_hash(17)} (expanded)\n'
        f'┃  │\n'
        f'┃  │  (1 step)\n'
        f'┃  └─ {_short_hash(16)} (target, leaf)\n'
        f'┃\n'
        f'┣━━┓ constraint: #Equals ( x , 19 )\n'
        f'┃  ┃ subst: V13 <- V19\n'
        f'┃  │\n'
        f'┃  └─ \033[1m{_short_hash(19)} (frontier, leaf)\033[0m\n'
        f'┃\n'
        f'┣━━┓ constraint: #Equals ( x , 22 )\n'
        f'┃  ┃ subst: V13 <- V22\n'
        f'┃  │\n'
        f'┃  └─ {_short_hash(22)} (expanded, stuck, leaf)\n'
        f'┃     (stuck)\n'
        f'┃\n'
        f'┗━━┓ constraint: #Equals ( x , 21 )\n'
        f'   ┃ subst: V13 <- V21\n'
        f'   │\n'
        f'   ├─ {_short_hash(21)} (expanded)\n'
        f'   │\n'
        f'   │  (1 step)\n'
        f'   ├─ {_short_hash(18)} (leaf)\n'
        f'   │\n'
        f'   ┊  constraint: true\n'
        f'   ┊  subst: V21 <- V18\n'
        f'   └─ {_short_hash(21)} (expanded)\n'
        f'      (looped back)\n'
        f'\n'
        f'\n'
        f'Target Nodes:\n'
        f'\n'
        f'{_short_hash(16)} (target, leaf)\n'
        f'\n'
        f'Remaining Nodes:\n'
        f'\n'
        f'\033[1m{_short_hash(10)} (frontier, leaf)\033[0m\n'
        f'\n'
        f'\033[1m{_short_hash(9)} (frontier, leaf)\033[0m\n'
        f'\n'
        f'\033[1m{_short_hash(23)} (frontier, leaf)\033[0m\n'
    )

    expected_short_info = (
        f'\n'
        f'┌─ {_short_hash(20)} (init, expanded)\n'
        f'│    <top>\n'
        f'│      V20\n'
        f'│    </top>\n'
        f'│\n'
        f'│  (1 step)\n'
        f'├─ {_short_hash(11)} (expanded)\n'
        f'│    <top>\n'
        f'│      V11\n'
        f'│    </top>\n'
        f'│\n'
        f'│  (5 steps)\n'
        f'├─ {_short_hash(12)} (expanded)\n'
        f'│    <top>\n'
        f'│      V12\n'
        f'│    </top>\n'
        f'│\n'
        f'│  (1 step)\n'
        f'├─ {_short_hash(13)} (expanded, split, @bar, @foo)\n'
        f'│    <top>\n'
        f'│      V13\n'
        f'│    </top>\n'
        f'┃\n'
        f'┣━━┓ constraint: #Equals ( x , 14 )\n'
        f'┃  ┃ subst: V13 <- V14\n'
        f'┃  │\n'
        f'┃  ├─ {_short_hash(14)} (expanded)\n'
        f'┃  │    <top>\n'
        f'┃  │      V14\n'
        f'┃  │    </top>\n'
        f'┃  │\n'
        f'┃  │  (1 step)\n'
        f'┃  ├─ {_short_hash(15)} (expanded)\n'
        f'┃  │    <top>\n'
        f'┃  │      V15\n'
        f'┃  │    </top>\n'
        f'┃  │\n'
        f'┃  │  (1 step)\n'
        f'┃  └─ {_short_hash(12)} (expanded)\n'
        f'┃       <top>\n'
        f'┃         V12\n'
        f'┃       </top>\n'
        f'┃     (looped back)\n'
        f'┃\n'
        f'┣━━┓ constraint: #Equals ( x , 15 )\n'
        f'┃  ┃ subst: V13 <- V15\n'
        f'┃  │\n'
        f'┃  └─ {_short_hash(15)} (expanded)\n'
        f'┃       <top>\n'
        f'┃         V15\n'
        f'┃       </top>\n'
        f'┃     (continues as previously)\n'
        f'┃\n'
        f'┣━━┓ constraint: #Equals ( x , 16 )\n'
        f'┃  ┃ subst: V13 <- V16\n'
        f'┃  │\n'
        f'┃  └─ {_short_hash(16)} (target, leaf)\n'
        f'┃       <top>\n'
        f'┃         V16\n'
        f'┃       </top>\n'
        f'┃\n'
        f'┣━━┓ constraint: #Equals ( x , 17 )\n'
        f'┃  ┃ subst: V13 <- V17\n'
        f'┃  │\n'
        f'┃  ├─ {_short_hash(17)} (expanded)\n'
        f'┃  │    <top>\n'
        f'┃  │      V17\n'
        f'┃  │    </top>\n'
        f'┃  │\n'
        f'┃  │  (1 step)\n'
        f'┃  └─ {_short_hash(16)} (target, leaf)\n'
        f'┃       <top>\n'
        f'┃         V16\n'
        f'┃       </top>\n'
        f'┃\n'
        f'┣━━┓ constraint: #Equals ( x , 19 )\n'
        f'┃  ┃ subst: V13 <- V19\n'
        f'┃  │\n'
        f'┃  └─ \033[1m{_short_hash(19)} (frontier, leaf)\033[0m\n'
        f'┃       <top>\n'
        f'┃         V19\n'
        f'┃       </top>\n'
        f'┃\n'
        f'┣━━┓ constraint: #Equals ( x , 22 )\n'
        f'┃  ┃ subst: V13 <- V22\n'
        f'┃  │\n'
        f'┃  └─ {_short_hash(22)} (expanded, stuck, leaf)\n'
        f'┃       <top>\n'
        f'┃         V22\n'
        f'┃       </top>\n'
        f'┃     (stuck)\n'
        f'┃\n'
        f'┗━━┓ constraint: #Equals ( x , 21 )\n'
        f'   ┃ subst: V13 <- V21\n'
        f'   │\n'
        f'   ├─ {_short_hash(21)} (expanded)\n'
        f'   │    <top>\n'
        f'   │      V21\n'
        f'   │    </top>\n'
        f'   │\n'
        f'   │  (1 step)\n'
        f'   ├─ {_short_hash(18)} (leaf)\n'
        f'   │    <top>\n'
        f'   │      V18\n'
        f'   │    </top>\n'
        f'   │\n'
        f'   ┊  constraint: true\n'
        f'   ┊  subst: V21 <- V18\n'
        f'   └─ {_short_hash(21)} (expanded)\n'
        f'        <top>\n'
        f'          V21\n'
        f'        </top>\n'
        f'      (looped back)\n'
        f'\n'
        f'\n'
        f'Target Nodes:\n'
        f'\n'
        f'{_short_hash(16)} (target, leaf)\n'
        f' <top>\n'
        f'   V16\n'
        f' </top>\n'
        f'\n'
        f'Remaining Nodes:\n'
        f'\n'
        f'\033[1m{_short_hash(10)} (frontier, leaf)\033[0m\n'
        f' <top>\n'
        f'   10\n'
        f' </top>\n'
        f'\n'
        f'\033[1m{_short_hash(9)} (frontier, leaf)\033[0m\n'
        f' <top>\n'
        f'   9\n'
        f' </top>\n'
        f'\n'
        f'\033[1m{_short_hash(23)} (frontier, leaf)\033[0m\n'
        f' <top>\n'
        f'   V23\n'
        f' </top>\n'
    )

    # When
    actual = '\n'.join(cfg.pretty(MockKPrint())) + '\n'
    actual_short_info = '\n'.join(cfg.pretty(MockKPrint(), node_printer=node_short_info)) + '\n'

    # Then
    assert actual == expected
    assert actual_short_info == expected_short_info<|MERGE_RESOLUTION|>--- conflicted
+++ resolved
@@ -1,10 +1,6 @@
-<<<<<<< HEAD
-from typing import Any, Dict, Iterable, List, Tuple
-=======
 from __future__ import annotations
 
 from typing import TYPE_CHECKING
->>>>>>> bbac6329
 
 import pytest
 
@@ -18,7 +14,7 @@
 from .mock_kprint import MockKPrint
 
 if TYPE_CHECKING:
-    from typing import Any, Dict, Iterable, List, Optional, Tuple
+    from typing import Any, Dict, Iterable, List, Tuple
 
     from pyk.kast import KInner
 
