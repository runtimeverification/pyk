--- conflicted
+++ resolved
@@ -38,13 +38,8 @@
     return MockKPrint().pretty_print(ct.kast).split('\n')
 
 
-<<<<<<< HEAD
-def node(i: int) -> KCFG.Node:
-    return KCFG.Node(term(i), logs=())
-=======
 def node(i: int, with_cond: bool = False) -> KCFG.Node:
-    return KCFG.Node(term(i, with_cond))
->>>>>>> cb1bb221
+    return KCFG.Node(term(i, with_cond), logs=())
 
 
 def edge(i: int, j: int) -> KCFG.Edge:
