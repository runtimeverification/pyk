from __future__ import annotations

import logging
from pathlib import Path
from typing import TYPE_CHECKING

import pytest

from pyk.cterm import CSubst, CTerm
from pyk.kast.inner import KApply, KSequence, KSort, KToken, KVariable, Subst
from pyk.kast.manip import get_cell, minimize_term
from pyk.kcfg.semantics import KCFGSemantics
from pyk.kcfg.show import KCFGShow
from pyk.prelude.kbool import BOOL, notBool, orBool
from pyk.prelude.kint import intToken
from pyk.prelude.ml import mlAnd, mlBottom, mlEqualsFalse, mlEqualsTrue, mlTop
from pyk.proof import APRBMCProof, APRBMCProver, APRProof, APRProver, ProofStatus
from pyk.proof.show import APRBMCProofNodePrinter, APRProofNodePrinter
from pyk.testing import KCFGExploreTest, KProveTest
from pyk.utils import single

from ..utils import K_FILES

if TYPE_CHECKING:
    from collections.abc import Iterable
    from typing import Final

    from pytest import TempPathFactory

    from pyk.kast.inner import KInner
    from pyk.kast.outer import KDefinition
    from pyk.kcfg import KCFGExplore
    from pyk.ktool.kprint import KPrint, SymbolTable
    from pyk.ktool.kprove import KProve

_LOGGER: Final = logging.getLogger(__name__)


@pytest.fixture(scope='function')
def proof_dir(tmp_path_factory: TempPathFactory) -> Path:
    return tmp_path_factory.mktemp('proofs')


class ImpSemantics(KCFGSemantics):
    definition: KDefinition | None

    def __init__(self, definition: KDefinition | None = None):
        super().__init__()
        self.definition = definition

    def is_terminal(self, c: CTerm) -> bool:
        k_cell = c.cell('K_CELL')
        if type(k_cell) is KSequence:
            if len(k_cell) == 0:
                return True
            if len(k_cell) == 1 and type(k_cell[0]) is KVariable:
                return True
        if type(k_cell) is KVariable:
            return True
        return False

    def extract_branches(self, c: CTerm) -> list[KInner]:
        if self.definition is None:
            raise ValueError('IMP branch extraction requires a non-None definition')

        k_cell = c.cell('K_CELL')
        if type(k_cell) is KSequence and len(k_cell) > 0:
            k_cell = k_cell[0]
        if type(k_cell) is KApply and k_cell.label.name == 'if(_)_else_':
            condition = k_cell.args[0]
            if (type(condition) is KVariable and condition.sort == BOOL) or (
                type(condition) is KApply and self.definition.return_sort(condition.label) == BOOL
            ):
                return [mlEqualsTrue(condition), mlEqualsTrue(notBool(condition))]
        return []

    def abstract_node(self, c: CTerm) -> CTerm:
        return c

    def same_loop(self, c1: CTerm, c2: CTerm) -> bool:
        k_cell_1 = c1.cell('K_CELL')
        k_cell_2 = c2.cell('K_CELL')
        if k_cell_1 == k_cell_2 and type(k_cell_1) is KSequence and type(k_cell_1[0]) is KApply:
            return k_cell_1[0].label.name == 'while(_)_'
        return False


PROVE_CTERM_TEST_DATA: Final = (
    ('step-1', ['--depth', '1'], 'int $n , $s ; $n = 3 ;', [('int $s , .Ids ; $n = 3 ;', '$n |-> 0')]),
    ('step-2', ['--depth', '2'], 'int $n , $s ; $n = 3 ;', [('int .Ids ; $n = 3 ;', '$n |-> 0 $s |-> 0')]),
    (
        'branch',
        ['--max-counterexamples', '2', '--depth', '4'],
        'int $n ; if (_B:Bool) { $n = 1; } else { $n = 2; }',
        [('$n = 1 ;', '$n |-> 0'), ('$n = 2 ;', '$n |-> 0')],
    ),
)

EMPTY_STATES: Final[list[tuple[str, str]]] = []
EXECUTE_TEST_DATA: Final = (
    (
        'step-1',
        1,
        ('int $n , $s ; $n = 3 ;', '.Map'),
        1,
        ('int $s , .Ids ; $n = 3 ;', '$n |-> 0'),
        EMPTY_STATES,
    ),
    (
        'step-2',
        2,
        ('int $n , $s ; $n = 3 ;', '.Map'),
        2,
        ('int .Ids ; $n = 3 ;', '$n |-> 0 $s |-> 0'),
        EMPTY_STATES,
    ),
    (
        'branch',
        4,
        ('int $n ; if (_B:Bool) { $n = 1; } else { $n = 2; }', '.Map'),
        2,
        ('if ( _B:Bool ) { $n = 1 ; } else { $n = 2 ; }', '$n |-> 0'),
        [('{ $n = 1 ; }', '$n |-> 0'), ('{ $n = 2 ; }', '$n |-> 0')],
    ),
)

IMPLICATION_FAILURE_TEST_DATA: Final = (
    (
        'different-cell',
        ('int $n ; $n = 0 ;', '.Map'),
        ('int $n ; $n = 1 ;', '.Map'),
        (
            'Structural matching failed, the following cells failed individually (antecedent #Implies consequent):\n'
            'K_CELL: int $n , .Ids ; $n = 0 ; #Implies int $n , .Ids ; $n = 1 ;'
        ),
    ),
    (
        'different-cell-2',
        ('int $n ; $n = X:Int ;', '.Map'),
        ('int $n ; $n = 1 ;', '.Map'),
        (
            'Structural matching failed, the following cells failed individually (antecedent #Implies consequent):\n'
            'K_CELL: int $n , .Ids ; $n = X:Int ; #Implies int $n , .Ids ; $n = 1 ;'
        ),
    ),
    (
        'different-constraint',
        (
            'int $n ; $n = 0 ;',
            '1 |-> A:Int 2 |-> B:Int',
            mlAnd(
                [
                    mlEqualsTrue(KApply('_<Int_', [KVariable('A', 'Int'), KToken('1', 'Int')])),
                    mlEqualsTrue(KApply('_<Int_', [KVariable('B', 'Int'), KToken('1', 'Int')])),
                ]
            ),
        ),
        (
            'int $n ; $n = 0 ;',
            '1 |-> A:Int 2 |-> B:Int',
            mlAnd(
                [
                    mlEqualsTrue(KApply('_<Int_', [KVariable('A', 'Int'), KToken('1', 'Int')])),
                    mlEqualsTrue(KApply('_<Int_', [KVariable('B', 'Int'), KToken('2', 'Int')])),
                ]
            ),
        ),
        (
            'Implication check failed, the following is the remaining implication:\n'
            '{ true #Equals A:Int <Int 1 }\n'
            '#And { true #Equals B:Int <Int 1 } #Implies { true #Equals B:Int <Int 2 }'
        ),
    ),
    (
        'different-constraint-with-match',
        (
            'int $n ; $n = 0 ;',
            '1 |-> A:Int 2 |-> B:Int',
            mlAnd(
                [
                    mlEqualsTrue(KApply('_<Int_', [KVariable('A', 'Int'), KToken('1', 'Int')])),
                    mlEqualsTrue(KApply('_<Int_', [KVariable('B', 'Int'), KToken('1', 'Int')])),
                ]
            ),
        ),
        (
            'int $n ; $n = X:Int ;',
            '1 |-> A:Int 2 |-> B:Int',
            mlAnd(
                [
                    mlEqualsTrue(KApply('_<Int_', [KVariable('A', 'Int'), KToken('1', 'Int')])),
                    mlEqualsTrue(KApply('_<Int_', [KVariable('B', 'Int'), KToken('2', 'Int')])),
                ]
            ),
        ),
        (
            'Implication check failed, the following is the remaining implication:\n'
            '{ true #Equals A:Int <Int 1 }\n'
            '#And { true #Equals B:Int <Int 1 } #Implies { true #Equals B:Int <Int 2 }'
        ),
    ),
    (
        'substitution',
        ('int $n ; $n = 5 ;', '3 |-> 6'),
        ('int $n ; $n = X:Int ;', '3 |-> X:Int'),
        (
            'Structural matching failed, the following cells failed individually (antecedent #Implies consequent):\n'
            'STATE_CELL: 3 |-> 6 #Implies X:Int'
        ),
    ),
)

IMPLIES_TEST_DATA: Final = (
    (
        'constant-subst',
        ('int $n , $s ; $n = 3 ;', '.Map'),
        ('int $n , $s ; $n = X ;', '.Map'),
        CSubst(Subst({'X': intToken(3)})),
    ),
    (
        'variable-subst',
        ('int $n , $s ; $n = Y ;', '.Map'),
        ('int $n , $s ; $n = X ;', '.Map'),
        CSubst(Subst({'X': KVariable('Y', sort=KSort('AExp'))})),
    ),
    (
        'trivial',
        ('int $n , $s ; $n = 3 ;', '.Map'),
        ('int $n , $s ; $n = 3 ;', '.Map'),
        CSubst(Subst({})),
    ),
    (
        'consequent-constraint',
        ('int $n , $s ; $n = 3 ;', '.Map'),
        ('int $n , $s ; $n = X ;', '.Map', mlEqualsTrue(KApply('_<Int_', [KVariable('X'), intToken(3)]))),
        None,
    ),
    (
        'refutation-1',
        ('int $n ; $n = 0 ;', '.Map', mlTop()),
        (
            'int $n ; $n = 0 ;',
            '.Map',
            mlAnd(
                [
                    mlEqualsTrue(KApply('_<=Int_', [intToken(0), KVariable('X')])),
                    mlEqualsTrue(KApply('_<=Int_', [intToken(3), KVariable('X')])),
                    mlEqualsTrue(KApply('_<Int_', [KVariable('X'), intToken(100)])),
                ]
            ),
        ),
        CSubst(Subst({})),
    ),
    (
        'refutation-2',
        ('int $n ; $n = 0 ;', '.Map', mlTop()),
        (
            'int $n ; $n = 0 ;',
            '.Map',
            mlAnd(
                [
                    mlEqualsTrue(KApply('_<=Int_', [intToken(0), KVariable('X')])),
                    mlEqualsTrue(KApply('_>Int_', [intToken(0), KVariable('Y')])),
                ]
            ),
        ),
        CSubst(Subst({})),
    ),
    (
        'refutation-3',
        ('int $n ; $n = 0 ;', '.Map', mlTop()),
        (
            'int $n ; $n = 0 ;',
            '.Map',
            mlAnd(
                [
                    mlEqualsTrue(KApply('_<=Int_', [KVariable('Y'), KVariable('X')])),
                ]
            ),
        ),
        CSubst(Subst({})),
    ),
    (
        'refutation-4',
        ('int $n ; $n = 0 ;', '.Map', mlTop()),
        (
            'int $n ; $n = 0 ;',
            '.Map',
            mlAnd(
                [
                    mlEqualsTrue(KApply('_<Int_', [KVariable('X'), KVariable('Y')])),
                    mlEqualsTrue(KApply('_<Int_', [KVariable('Y'), KVariable('Z')])),
                    mlEqualsTrue(KApply('_<Int_', [KVariable('Z'), KVariable('X')])),
                ]
            ),
        ),
        None,
    ),
    (
        'antecedent-bottom',
        (
            'int $n , $s ; $n = X ;',
            '.Map',
            mlAnd(
                [
                    mlEqualsTrue(KApply('_<Int_', [KVariable('X'), intToken(3)])),
                    mlEqualsTrue(KApply('_<Int_', [intToken(3), KVariable('X')])),
                ]
            ),
        ),
        ('int $n , $s ; $n = Y ;', '.Map'),
        CSubst(Subst({}), [mlBottom()]),
    ),
)

GET_MODEL_TEST_DATA: Final = (
    (
        'get-model-sat',
        (
            'int $n ; $n = X ;',
            '.Map',
            mlAnd(
                [
                    mlEqualsTrue(KApply('_==Int_', [KVariable('X'), intToken(3)])),
                ]
            ),
        ),
        Subst({'X': intToken(3)}),
    ),
    (
        'get-model-unsat',
        (
            'int $n ; $n = X ;',
            '.Map',
            mlAnd(
                [
                    mlEqualsTrue(KApply('_<Int_', [KVariable('X'), intToken(4)])),
                    mlEqualsTrue(KApply('_>Int_', [KVariable('X'), intToken(4)])),
                ]
            ),
        ),
        None,
    ),
)

APR_PROVE_TEST_DATA: Iterable[tuple[str, Path, str, str, int | None, int | None, Iterable[str], ProofStatus, int]] = (
    (
        'imp-simple-addition-1',
        K_FILES / 'imp-simple-spec.k',
        'IMP-SIMPLE-SPEC',
        'addition-1',
        2,
        1,
        [],
        ProofStatus.PASSED,
        1,
    ),
    (
        'imp-simple-addition-2',
        K_FILES / 'imp-simple-spec.k',
        'IMP-SIMPLE-SPEC',
        'addition-2',
        2,
        7,
        [],
        ProofStatus.PASSED,
        1,
    ),
    (
        'imp-simple-addition-var',
        K_FILES / 'imp-simple-spec.k',
        'IMP-SIMPLE-SPEC',
        'addition-var',
        2,
        1,
        [],
        ProofStatus.PASSED,
        1,
    ),
    (
        'pre-branch-proved',
        K_FILES / 'imp-simple-spec.k',
        'IMP-SIMPLE-SPEC',
        'pre-branch-proved',
        2,
        100,
        [],
        ProofStatus.PASSED,
        1,
    ),
    (
        'while-cut-rule',
        K_FILES / 'imp-simple-spec.k',
        'IMP-SIMPLE-SPEC',
        'while-cut-rule',
        2,
        1,
        ['IMP.while'],
        ProofStatus.PASSED,
        1,
    ),
    (
        'while-cut-rule-delayed',
        K_FILES / 'imp-simple-spec.k',
        'IMP-SIMPLE-SPEC',
        'while-cut-rule-delayed',
        4,
        100,
        ['IMP.while'],
        ProofStatus.PASSED,
        1,
    ),
    (
        'failing-if',
        K_FILES / 'imp-simple-spec.k',
        'IMP-SIMPLE-SPEC',
        'failing-if',
        10,
        1,
        [],
        ProofStatus.FAILED,
        2,
    ),
    (
        'imp-simple-sum-10',
        K_FILES / 'imp-simple-spec.k',
        'IMP-SIMPLE-SPEC',
        'sum-10',
        None,
        None,
        [],
        ProofStatus.PASSED,
        1,
    ),
    (
        'imp-simple-sum-100',
        K_FILES / 'imp-simple-spec.k',
        'IMP-SIMPLE-SPEC',
        'sum-100',
        None,
        None,
        [],
        ProofStatus.PASSED,
        1,
    ),
    (
        'imp-simple-sum-1000',
        K_FILES / 'imp-simple-spec.k',
        'IMP-SIMPLE-SPEC',
        'sum-1000',
        None,
        None,
        [],
        ProofStatus.PASSED,
        1,
    ),
    (
        'imp-if-almost-same-plus',
        K_FILES / 'imp-simple-spec.k',
        'IMP-SIMPLE-SPEC-DEPENDENCIES',
        'if-almost-same-plus',
        None,
        None,
        [],
        ProofStatus.PASSED,
        2,
    ),
    (
        'imp-if-almost-same-times',
        K_FILES / 'imp-simple-spec.k',
        'IMP-SIMPLE-SPEC',
        'if-almost-same-times',
        None,
        None,
        [],
        ProofStatus.PASSED,
        2,
    ),
    (
        'imp-use-if-almost-same',
        K_FILES / 'imp-simple-spec.k',
        'IMP-SIMPLE-SPEC',
        'use-if-almost-same',
        None,
        None,
        [],
        ProofStatus.PASSED,
        1,  # We can reuse subproofs.
    ),
    (
        'imp-use-if-almost-same-twice',
        K_FILES / 'imp-simple-spec.k',
        'IMP-SIMPLE-SPEC',
        'use-if-almost-same-twice',
        None,
        None,
        [],
        ProofStatus.PASSED,
        1,  # We can reuse subproofs.
    ),
    (
        'imp-simple-sum-loop',
        K_FILES / 'imp-simple-spec.k',
        'IMP-SIMPLE-SPEC',
        'sum-loop',
        None,
        None,
        ['IMP.while'],  # If we do not include `IMP.while` in this list, we get 4 branches instead of 2
        ProofStatus.PASSED,
        2,
    ),
    (
        'imp-simple-sum-N',
        K_FILES / 'imp-simple-spec.k',
        'IMP-SIMPLE-SPEC',
        'sum-N',
        None,
        None,
        [],
        ProofStatus.PASSED,
        1,
    ),
    (
        'imp-failing-circularity',
        K_FILES / 'imp-simple-spec.k',
        'IMP-SIMPLE-SPEC',
        'failing-circularity',
        None,
        None,
        [],
        ProofStatus.FAILED,
        1,
    ),
)

PATH_CONSTRAINTS_TEST_DATA: Iterable[
    tuple[str, Path, str, str, int | None, int | None, Iterable[str], Iterable[str], str]
] = (
    (
        'imp-simple-fail-branch',
        K_FILES / 'imp-simple-spec.k',
        'IMP-SIMPLE-SPEC',
        'fail-branch',
        None,
        1,
        [],
        [],
        '{ true #Equals notBool _S:Int <=Int 123 }',
    ),
)


APRBMC_PROVE_TEST_DATA: Iterable[
    tuple[str, Path, str, str, int | None, int | None, int, Iterable[str], Iterable[str], ProofStatus, int]
] = (
    (
        'bmc-loop-concrete-1',
        K_FILES / 'imp-simple-spec.k',
        'IMP-SIMPLE-SPEC',
        'bmc-loop-concrete',
        20,
        20,
        0,
        [],
        ['IMP.while'],
        ProofStatus.PASSED,
        1,
    ),
    (
        'bmc-loop-concrete-2',
        K_FILES / 'imp-simple-spec.k',
        'IMP-SIMPLE-SPEC',
        'bmc-loop-concrete',
        20,
        20,
        1,
        [],
        ['IMP.while'],
        ProofStatus.PASSED,
        1,
    ),
    (
        'bmc-loop-concrete-3',
        K_FILES / 'imp-simple-spec.k',
        'IMP-SIMPLE-SPEC',
        'bmc-loop-concrete',
        20,
        20,
        2,
        [],
        ['IMP.while'],
        ProofStatus.FAILED,
        1,
    ),
    (
        'bmc-loop-symbolic-1',
        K_FILES / 'imp-simple-spec.k',
        'IMP-SIMPLE-SPEC',
        'bmc-loop-symbolic',
        20,
        20,
        0,
        [],
        ['IMP.while'],
        ProofStatus.PASSED,
        2,
    ),
    (
        'bmc-loop-symbolic-2',
        K_FILES / 'imp-simple-spec.k',
        'IMP-SIMPLE-SPEC',
        'bmc-loop-symbolic',
        20,
        20,
        1,
        [],
        ['IMP.while'],
        ProofStatus.FAILED,
        3,
    ),
    (
        'bmc-loop-symbolic-3',
        K_FILES / 'imp-simple-spec.k',
        'IMP-SIMPLE-SPEC',
        'bmc-loop-symbolic',
        20,
        20,
        2,
        [],
        ['IMP.while'],
        ProofStatus.FAILED,
        3,
    ),
    (
        'bmc-two-loops-symbolic-1',
        K_FILES / 'imp-simple-spec.k',
        'IMP-SIMPLE-SPEC',
        'bmc-two-loops-symbolic',
        20,
        20,
        0,
        [],
        ['IMP.while'],
        ProofStatus.PASSED,
        3,
    ),
    (
        'bmc-two-loops-symbolic-2',
        K_FILES / 'imp-simple-spec.k',
        'IMP-SIMPLE-SPEC',
        'bmc-two-loops-symbolic',
        50,
        20,
        1,
        [],
        ['IMP.while'],
        ProofStatus.FAILED,
        7,
    ),
)

FAILURE_INFO_TEST_DATA: Iterable[tuple[str, Path, str, str, int, int, tuple[KInner]]] = (
    (
        'failing-if',
        K_FILES / 'imp-simple-spec.k',
        'IMP-SIMPLE-SPEC',
        'failing-if',
        0,
        1,
        (mlEqualsTrue(notBool(KVariable('_B', 'Bool'))),),
    ),
    (
        'fail-branch',
        K_FILES / 'imp-simple-spec.k',
        'IMP-SIMPLE-SPEC',
        'fail-branch',
        0,
        1,
        (mlEqualsTrue(notBool(KApply('_<=Int_', [KVariable('_S', 'Int'), KToken('123', '')]))),),
    ),
)


def leaf_number(proof: APRProof) -> int:
    non_target_leaves = [nd for nd in proof.kcfg_exploration.kcfg.leaves if not proof.is_target(nd.id)]
    return len(non_target_leaves) + len(proof.kcfg_exploration.kcfg.predecessors(proof.target))


class TestImpProof(KCFGExploreTest, KProveTest):
    KOMPILE_MAIN_FILE = K_FILES / 'imp-verification.k'

    def semantics(self, definition: KDefinition) -> KCFGSemantics:
        return ImpSemantics(definition)

    @staticmethod
    def _update_symbol_table(symbol_table: SymbolTable) -> None:
        symbol_table['.List{"_,_"}_Ids'] = lambda: '.Ids'

    @staticmethod
    def config(kprint: KPrint, k: str, state: str, constraint: KInner | None = None) -> CTerm:
        k_parsed = kprint.parse_token(KToken(k, 'Pgm'), as_rule=True)
        state_parsed = kprint.parse_token(KToken(state, 'Map'), as_rule=True)
        _config = CTerm(
            KApply(
                '<generatedTop>',
                KApply(
                    '<T>',
                    (
                        KApply('<k>', KSequence(k_parsed)),
                        KApply('<state>', state_parsed),
                    ),
                ),
                KVariable('GENERATED_COUNTER_CELL'),
            ),
        )
        if constraint is not None:
            _config = _config.add_constraint(constraint)
        return _config

    @pytest.mark.parametrize(
        'test_id,depth,pre,expected_depth,expected_post,expected_next_states',
        EXECUTE_TEST_DATA,
        ids=[test_id for test_id, *_ in EXECUTE_TEST_DATA],
    )
    def test_execute(
        self,
        kcfg_explore: KCFGExplore,
        test_id: str,
        depth: int,
        pre: tuple[str, str],
        expected_depth: int,
        expected_post: tuple[str, str],
        expected_next_states: Iterable[tuple[str, str]],
    ) -> None:
        # Given
        k, state = pre
        expected_k, expected_state = expected_post

        # When
        actual_depth, actual_post_term, actual_next_terms, _logs = kcfg_explore.cterm_execute(
            self.config(kcfg_explore.kprint, k, state), depth=depth
        )
        actual_k = kcfg_explore.kprint.pretty_print(actual_post_term.cell('K_CELL'))
        actual_state = kcfg_explore.kprint.pretty_print(actual_post_term.cell('STATE_CELL'))

        actual_next_states = [
            (
                kcfg_explore.kprint.pretty_print(s.cell('K_CELL')),
                kcfg_explore.kprint.pretty_print(s.cell('STATE_CELL')),
            )
            for s in actual_next_terms
        ]

        # Then
        assert actual_k == expected_k
        assert actual_state == expected_state
        assert actual_depth == expected_depth
        assert set(actual_next_states) == set(expected_next_states)

    @pytest.mark.parametrize(
        'test_id,cterm,expected',
        GET_MODEL_TEST_DATA,
        ids=[test_id for test_id, *_ in GET_MODEL_TEST_DATA],
    )
    def test_get_model(
        self,
        kcfg_explore: KCFGExplore,
        cterm: CTerm,
        test_id: str,
        expected: Subst | None,
    ) -> None:
        # Given
        cterm_term = self.config(kcfg_explore.kprint, *cterm)

        # When
        actual = kcfg_explore.cterm_get_model(cterm_term)

        # Then
        assert actual == expected

    @pytest.mark.parametrize(
        'test_id,antecedent,consequent,expected',
        IMPLIES_TEST_DATA,
        ids=[test_id for test_id, *_ in IMPLIES_TEST_DATA],
    )
    def test_implies(
        self,
        kcfg_explore: KCFGExplore,
        test_id: str,
        antecedent: tuple[str, str] | tuple[str, str, KInner],
        consequent: tuple[str, str] | tuple[str, str, KInner],
        expected: CSubst | None,
    ) -> None:
        if test_id in ['refutation-2']:
            pytest.skip()

        # Given
        antecedent_term = self.config(kcfg_explore.kprint, *antecedent)
        consequent_term = self.config(kcfg_explore.kprint, *consequent)

        # When
        actual = kcfg_explore.cterm_implies(antecedent_term, consequent_term)

        # Then
        assert actual == expected

    def test_assume_defined(
        self,
        kcfg_explore: KCFGExplore,
    ) -> None:
        # Given
        k, state = ('PGM', '( $n |-> 0 ) MAP')
        config = self.config(kcfg_explore.kprint, k, state)

        constraint = mlEqualsFalse(
            KApply('_in_keys(_)_MAP_Bool_KItem_Map', KToken('$n', 'Id'), KVariable('MAP', 'Map'))
        )
        expected = config.add_constraint(constraint)

        # When
        actual = kcfg_explore.cterm_assume_defined(config)

        # Then
        assert actual == expected

    @pytest.mark.parametrize(
        'test_id,spec_file,spec_module,claim_id,max_iterations,max_depth,cut_rules,proof_status,expected_leaf_number',
        APR_PROVE_TEST_DATA,
        ids=[test_id for test_id, *_ in APR_PROVE_TEST_DATA],
    )
    def test_all_path_reachability_prove(
        self,
        kprove: KProve,
        kcfg_explore: KCFGExplore,
        test_id: str,
        spec_file: str,
        spec_module: str,
        claim_id: str,
        max_iterations: int | None,
        max_depth: int | None,
        cut_rules: Iterable[str],
        proof_status: ProofStatus,
        expected_leaf_number: int,
        tmp_path_factory: TempPathFactory,
    ) -> None:
        with tmp_path_factory.mktemp('apr_tmp_proofs') as proof_dir:
            claim = single(
                kprove.get_claims(
                    Path(spec_file), spec_module_name=spec_module, claim_labels=[f'{spec_module}.{claim_id}']
                )
            )

            deps = claim.dependencies

            def qualify(module: str, label: str) -> str:
                if '.' in label:
                    return label
                return f'{module}.{label}'

            subproof_ids = [qualify(spec_module, dep_id) for dep_id in deps]

            # < Admit all the dependencies >
            # We create files for all the subproofs, all tagged as `admitted`.
            # Later, when creating the proof for the main claim, these get loaded
            # and their status will be `PASSED`. This is similar to how Coq handles admitted lemmas.
            # We do all this in order to decouple the tests of "main theorems" from tests of its dependencies.
            deps_claims = kprove.get_claims(Path(spec_file), spec_module_name=spec_module, claim_labels=subproof_ids)

            deps_proofs = [
                APRProof.from_claim(kprove.definition, c, subproof_ids=[], logs={}, proof_dir=proof_dir)
                for c in deps_claims
            ]
            for dp in deps_proofs:
                dp.admit()
                dp.write_proof_data()
            # </Admit all the dependencies >

            proof = APRProof.from_claim(
                kprove.definition,
                claim,
                subproof_ids=subproof_ids,
                circularity=claim.is_circularity,
                logs={},
                proof_dir=proof_dir,
            )
            _msg_suffix = ' (and is a circularity)' if claim.is_circularity else ''
            _LOGGER.info(f"The claim '{spec_module}.{claim_id}' has {len(subproof_ids)} dependencies{_msg_suffix}")

            prover = APRProver(
                proof,
                kcfg_explore=kcfg_explore,
            )

            prover.advance_proof(max_iterations=max_iterations, execute_depth=max_depth, cut_point_rules=cut_rules)

            kcfg_show = KCFGShow(
                kcfg_explore.kprint, node_printer=APRProofNodePrinter(proof, kcfg_explore.kprint, full_printer=True)
            )
            cfg_lines = kcfg_show.show(proof.kcfg_exploration.kcfg)
            _LOGGER.info('\n'.join(cfg_lines))

            assert proof.status == proof_status
            assert leaf_number(proof) == expected_leaf_number

    @pytest.mark.parametrize(
        'test_id,spec_file,spec_module,claim_id,max_iterations,max_depth,terminal_rules,cut_rules,expected_constraint',
        PATH_CONSTRAINTS_TEST_DATA,
        ids=[test_id for test_id, *_ in PATH_CONSTRAINTS_TEST_DATA],
    )
    def test_collect_path_constraints(
        self,
        kprove: KProve,
        kcfg_explore: KCFGExplore,
        proof_dir: Path,
        test_id: str,
        spec_file: str,
        spec_module: str,
        claim_id: str,
        max_iterations: int | None,
        max_depth: int | None,
        terminal_rules: Iterable[str],
        cut_rules: Iterable[str],
        expected_constraint: str,
    ) -> None:
        def _node_printer(cterm: CTerm) -> list[str]:
            _kast = minimize_term(cterm.kast)
            return kcfg_explore.kprint.pretty_print(_kast).split('\n')

        claim = single(
            kprove.get_claims(Path(spec_file), spec_module_name=spec_module, claim_labels=[f'{spec_module}.{claim_id}'])
        )

        proof = APRProof.from_claim(kprove.definition, claim, logs={}, proof_dir=proof_dir)
        prover = APRProver(
            proof,
            kcfg_explore=kcfg_explore,
        )

        prover.advance_proof(
            max_iterations=max_iterations,
            execute_depth=max_depth,
            terminal_rules=terminal_rules,
            cut_point_rules=cut_rules,
        )

        assert len(proof.failing) == 1
        path_constraint = proof.path_constraints(proof.failing[0].id)
        actual_constraint = kcfg_explore.kprint.pretty_print(path_constraint).replace('\n', ' ')
        assert actual_constraint == expected_constraint

    @pytest.mark.parametrize(
        'test_id,spec_file,spec_module,claim_id,max_iterations,max_depth,bmc_depth,terminal_rules,cut_rules,proof_status,expected_leaf_number',
        APRBMC_PROVE_TEST_DATA,
        ids=[test_id for test_id, *_ in APRBMC_PROVE_TEST_DATA],
    )
    def test_all_path_bmc_reachability_prove(
        self,
        kprove: KProve,
        kcfg_explore: KCFGExplore,
        test_id: str,
        spec_file: str,
        spec_module: str,
        claim_id: str,
        max_iterations: int | None,
        max_depth: int | None,
        bmc_depth: int,
        terminal_rules: Iterable[str],
        cut_rules: Iterable[str],
        proof_status: ProofStatus,
        expected_leaf_number: int,
    ) -> None:
        claim = single(
            kprove.get_claims(Path(spec_file), spec_module_name=spec_module, claim_labels=[f'{spec_module}.{claim_id}'])
        )

        proof = APRBMCProof.from_claim_with_bmc_depth(kprove.definition, claim, bmc_depth)
        kcfg_explore.simplify(proof.kcfg_exploration.kcfg, {})

        prover = APRBMCProver(
            proof,
            kcfg_explore=kcfg_explore,
        )
        prover.advance_proof(
            max_iterations=max_iterations,
            execute_depth=max_depth,
            terminal_rules=terminal_rules,
            cut_point_rules=cut_rules,
        )

        kcfg_show = KCFGShow(
            kcfg_explore.kprint, node_printer=APRBMCProofNodePrinter(proof, kcfg_explore.kprint, full_printer=True)
        )
        cfg_lines = kcfg_show.show(proof.kcfg_exploration.kcfg)
        _LOGGER.info('\n'.join(cfg_lines))

        assert proof.status == proof_status
        assert leaf_number(proof) == expected_leaf_number

    @pytest.mark.parametrize(
        'test_id,spec_file,spec_module,claim_id,expected_pending,expected_failing,path_conditions',
        FAILURE_INFO_TEST_DATA,
        ids=[test_id for test_id, *_ in FAILURE_INFO_TEST_DATA],
    )
    def test_failure_info(
        self,
        kprove: KProve,
        kcfg_explore: KCFGExplore,
        test_id: str,
        spec_file: str,
        spec_module: str,
        claim_id: str,
        expected_pending: int,
        expected_failing: int,
        path_conditions: tuple[KInner],
    ) -> None:
        claim = single(
            kprove.get_claims(Path(spec_file), spec_module_name=spec_module, claim_labels=[f'{spec_module}.{claim_id}'])
        )

        proof = APRProof.from_claim(kprove.definition, claim, logs={})
        kcfg_explore.simplify(proof.kcfg_exploration.kcfg, {})
        prover = APRProver(
            proof,
            kcfg_explore=kcfg_explore,
        )
        prover.advance_proof()

        failure_info = prover.failure_info()

        actual_pending = len(failure_info.pending_nodes)
        actual_failing = len(failure_info.failing_nodes)

        assert expected_pending == actual_pending
        assert expected_failing == actual_failing

        actual_path_conds = set({path_condition for _, path_condition in failure_info.path_conditions.items()})
        expected_path_conds = set({kprove.pretty_print(condition) for condition in path_conditions})

        assert actual_path_conds == expected_path_conds

    def test_apr_prove_read_write_node_data(
        self,
        kprove: KProve,
        kcfg_explore: KCFGExplore,
        proof_dir: Path,
    ) -> None:
        claim = single(
            kprove.get_claims(
                Path(K_FILES / 'imp-simple-spec.k'),
                spec_module_name='IMP-SIMPLE-SPEC',
                claim_labels=['IMP-SIMPLE-SPEC.addition-1'],
            )
        )
        proofs_dir = proof_dir

        proof = APRProof.from_claim(kprove.definition, claim, proof_dir=proofs_dir, logs={})
        kcfg_explore.simplify(proof.kcfg_exploration.kcfg, {})
        prover = APRProver(
            proof,
            kcfg_explore=kcfg_explore,
        )
        prover.advance_proof(execute_depth=1)

        proof_from_disk = APRProof.read_proof_data(proof_dir=proofs_dir, id=proof.id)

        assert proof.dict == proof_from_disk.dict
        assert proof.kcfg_exploration.kcfg.nodes == proof_from_disk.kcfg_exploration.kcfg.nodes

    def test_aprbmc_prove_read_write_node_data(
        self,
        kprove: KProve,
        kcfg_explore: KCFGExplore,
        proof_dir: Path,
    ) -> None:
        claim = single(
            kprove.get_claims(
                Path(K_FILES / 'imp-simple-spec.k'),
                spec_module_name='IMP-SIMPLE-SPEC',
                claim_labels=['IMP-SIMPLE-SPEC.addition-1'],
            )
        )
        proofs_dir = proof_dir

        proof = APRBMCProof.from_claim_with_bmc_depth(kprove.definition, claim, proof_dir=proofs_dir, bmc_depth=3)
        kcfg_explore.simplify(proof.kcfg_exploration.kcfg, {})
        prover = APRBMCProver(
            proof,
            kcfg_explore=kcfg_explore,
        )
        prover.advance_proof(execute_depth=1)

        proof_from_disk = APRBMCProof.read_proof_data(proof_dir=proofs_dir, id=proof.id)

        assert proof.dict == proof_from_disk.dict
        assert proof.kcfg_exploration.kcfg.nodes == proof_from_disk.kcfg_exploration.kcfg.nodes

    def test_fail_fast(
        self,
        kprove: KProve,
        kcfg_explore: KCFGExplore,
        proof_dir: Path,
    ) -> None:
        claim = single(
            kprove.get_claims(
                K_FILES / 'imp-simple-spec.k',
                spec_module_name='IMP-SIMPLE-SPEC',
                claim_labels=['IMP-SIMPLE-SPEC.fail-early'],
            )
        )

        proof = APRProof.from_claim(
            kprove.definition,
            claim,
            logs={},
            proof_dir=proof_dir,
        )

        prover = APRProver(
            proof,
            kcfg_explore=kcfg_explore,
        )

        prover.advance_proof(fail_fast=False)

        # Both branches will be checked and fail (fail_fast=False)
        assert len(proof.kcfg_exploration.kcfg.leaves) == 3
        assert len(proof.pending) == 0
        assert len(proof.kcfg_exploration._terminals) == 2
        assert len(proof.failing) == 2

        proof = APRProof.from_claim(
            kprove.definition,
            claim,
            logs={},
            proof_dir=proof_dir,
        )

        prover = APRProver(
            proof,
            kcfg_explore=kcfg_explore,
        )

        prover.advance_proof(fail_fast=True)

        # First branch will be reached first and terminate the proof, leaving the second long branch pending (fail_fast=True)
        assert len(proof.kcfg_exploration.kcfg.leaves) == 3
        assert len(proof.pending) == 1
<<<<<<< HEAD
        assert len(proof.kcfg_exploration._terminals) == 1
        assert len(proof.failing) == 1
=======
        assert len(proof.terminal) == 1
        assert len(proof.failing) == 1

    def test_anti_unify_forget_values(
        self,
        kcfg_explore: KCFGExplore,
        kprint: KPrint,
    ) -> None:
        cterm1 = self.config(
            kprint=kprint,
            k='int $n ; { }',
            state='N |-> X:Int',
            constraint=mlAnd(
                [
                    mlEqualsTrue(KApply('_>Int_', [KVariable('K', 'Int'), KToken('1', 'Int')])),
                    mlEqualsTrue(KApply('_>Int_', [KVariable('N', 'Int'), KToken('1', 'Int')])),
                    mlEqualsTrue(KApply('_>Int_', [KVariable('X', 'Int'), KToken('1', 'Int')])),
                    mlEqualsTrue(KApply('_>Int_', [KVariable('Y', 'Int'), KToken('1', 'Int')])),
                ]
            ),
        )
        cterm2 = self.config(
            kprint=kprint,
            k='int $n ; { }',
            state='N |-> Y:Int',
            constraint=mlAnd(
                [
                    mlEqualsTrue(KApply('_>Int_', [KVariable('K', 'Int'), KToken('1', 'Int')])),
                    mlEqualsTrue(KApply('_>Int_', [KVariable('N', 'Int'), KToken('1', 'Int')])),
                    mlEqualsTrue(KApply('_>Int_', [KVariable('X', 'Int'), KToken('1', 'Int')])),
                    mlEqualsTrue(KApply('_>Int_', [KVariable('Y', 'Int'), KToken('1', 'Int')])),
                ]
            ),
        )

        anti_unifier, subst1, subst2 = cterm1.anti_unify(cterm2, keep_values=False, kdef=kprint.definition)

        k_cell = get_cell(anti_unifier.kast, 'STATE_CELL')
        assert type(k_cell) is KApply
        assert k_cell.label.name == '_|->_'
        assert type(k_cell.args[1]) is KVariable
        abstracted_var: KVariable = k_cell.args[1]

        expected_anti_unifier = self.config(
            kprint=kprint,
            k='int $n ; { }',
            state=f'N |-> {abstracted_var.name}:Int',
            constraint=mlEqualsTrue(KApply('_>Int_', [KVariable('N', 'Int'), KToken('1', 'Int')])),
        )

        assert anti_unifier.kast == expected_anti_unifier.kast

    def test_anti_unify_keep_values(
        self,
        kcfg_explore: KCFGExplore,
        kprint: KPrint,
    ) -> None:
        cterm1 = self.config(
            kprint=kprint,
            k='int $n ; { }',
            state='N |-> X:Int',
            constraint=mlAnd(
                [
                    mlEqualsTrue(KApply('_>Int_', [KVariable('K', 'Int'), KToken('1', 'Int')])),
                    mlEqualsTrue(KApply('_>Int_', [KVariable('N', 'Int'), KToken('1', 'Int')])),
                    mlEqualsTrue(KApply('_>Int_', [KVariable('X', 'Int'), KToken('1', 'Int')])),
                    mlEqualsTrue(KApply('_>Int_', [KVariable('Y', 'Int'), KToken('1', 'Int')])),
                ]
            ),
        )
        cterm2 = self.config(
            kprint=kprint,
            k='int $n ; { }',
            state='N |-> Y:Int',
            constraint=mlAnd(
                [
                    mlEqualsTrue(KApply('_>Int_', [KVariable('K', 'Int'), KToken('1', 'Int')])),
                    mlEqualsTrue(KApply('_>Int_', [KVariable('N', 'Int'), KToken('1', 'Int')])),
                    mlEqualsTrue(KApply('_>Int_', [KVariable('X', 'Int'), KToken('1', 'Int')])),
                    mlEqualsTrue(KApply('_>Int_', [KVariable('Y', 'Int'), KToken('1', 'Int')])),
                ]
            ),
        )

        anti_unifier, subst1, subst2 = cterm1.anti_unify(cterm2, keep_values=True, kdef=kprint.definition)

        k_cell = get_cell(anti_unifier.kast, 'STATE_CELL')
        assert type(k_cell) is KApply
        assert k_cell.label.name == '_|->_'
        assert type(k_cell.args[1]) is KVariable
        abstracted_var: KVariable = k_cell.args[1]

        expected_anti_unifier = self.config(
            kprint=kprint,
            k='int $n ; { }',
            state=f'N |-> {abstracted_var.name}:Int',
            constraint=mlAnd(
                [
                    mlEqualsTrue(KApply('_>Int_', [KVariable('N', 'Int'), KToken('1', 'Int')])),
                    mlEqualsTrue(KApply('_>Int_', [KVariable('X', 'Int'), KToken('1', 'Int')])),
                    mlEqualsTrue(KApply('_>Int_', [KVariable('Y', 'Int'), KToken('1', 'Int')])),
                    mlEqualsTrue(
                        orBool(
                            [
                                KApply('_==K_', [KVariable(name=abstracted_var.name), KVariable('X', 'Int')]),
                                KApply('_==K_', [KVariable(name=abstracted_var.name), KVariable('Y', 'Int')]),
                            ]
                        )
                    ),
                ]
            ),
        )

        assert anti_unifier.kast == expected_anti_unifier.kast

    def test_anti_unify_subst_true(
        self,
        kcfg_explore: KCFGExplore,
        kprint: KPrint,
    ) -> None:
        cterm1 = self.config(
            kprint=kprint,
            k='int $n ; { }',
            state='N |-> 0',
            constraint=mlEqualsTrue(KApply('_==K_', [KVariable('N', 'Int'), KToken('1', 'Int')])),
        )
        cterm2 = self.config(
            kprint=kprint,
            k='int $n ; { }',
            state='N |-> 0',
            constraint=mlEqualsTrue(KApply('_==K_', [KVariable('N', 'Int'), KToken('1', 'Int')])),
        )

        anti_unifier, _, _ = cterm1.anti_unify(cterm2, keep_values=True, kdef=kprint.definition)

        assert anti_unifier.kast == cterm1.kast
>>>>>>> c4157e3b
<|MERGE_RESOLUTION|>--- conflicted
+++ resolved
@@ -1145,11 +1145,7 @@
         # First branch will be reached first and terminate the proof, leaving the second long branch pending (fail_fast=True)
         assert len(proof.kcfg_exploration.kcfg.leaves) == 3
         assert len(proof.pending) == 1
-<<<<<<< HEAD
         assert len(proof.kcfg_exploration._terminals) == 1
-        assert len(proof.failing) == 1
-=======
-        assert len(proof.terminal) == 1
         assert len(proof.failing) == 1
 
     def test_anti_unify_forget_values(
@@ -1284,5 +1280,4 @@
 
         anti_unifier, _, _ = cterm1.anti_unify(cterm2, keep_values=True, kdef=kprint.definition)
 
-        assert anti_unifier.kast == cterm1.kast
->>>>>>> c4157e3b
+        assert anti_unifier.kast == cterm1.kast