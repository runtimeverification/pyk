--- conflicted
+++ resolved
@@ -8,13 +8,9 @@
 
 from pyk.cterm import CSubst, CTerm
 from pyk.kast.inner import KApply, KSequence, KSort, KToken, KVariable, Subst
-<<<<<<< HEAD
 from pyk.kast.manip import minimize_term, ml_pred_to_bool
 from pyk.kcfg.explore import SubsumptionCheckResult
 from pyk.kcfg.kcfg import KCFG
-=======
-from pyk.kast.manip import minimize_term
->>>>>>> 0d603444
 from pyk.kcfg.semantics import KCFGSemantics
 from pyk.kcfg.show import KCFGShow
 from pyk.prelude.kbool import BOOL, notBool
@@ -43,14 +39,11 @@
 _LOGGER: Final = logging.getLogger(__name__)
 
 
-<<<<<<< HEAD
-=======
 @pytest.fixture(scope='function')
 def proof_dir(tmp_path_factory: TempPathFactory) -> Path:
     return tmp_path_factory.mktemp('proofs')
 
 
->>>>>>> 0d603444
 class ImpSemantics(KCFGSemantics):
     definition: KDefinition | None
 
@@ -687,7 +680,6 @@
         0,
         1,
         (mlEqualsTrue(notBool(KApply('_<=Int_', [KVariable('_S', 'Int'), KToken('123', '')]))),),
-<<<<<<< HEAD
     ),
 )
 
@@ -791,8 +783,6 @@
         ),
         'default',
         (True, SubsumptionCheckResult.EQUIVALENT, SubsumptionCheckResult.EQUIVALENT),
-=======
->>>>>>> 0d603444
     ),
 )
 
@@ -813,7 +803,6 @@
         symbol_table['.List{"_,_"}_Ids'] = lambda: '.Ids'
 
     @staticmethod
-<<<<<<< HEAD
     def _cell_names() -> Iterable[str]:
         return ['K_CELL', 'STATE_CELL']
 
@@ -830,8 +819,6 @@
         )
 
     @staticmethod
-=======
->>>>>>> 0d603444
     def config(kprint: KPrint, k: str, state: str, constraint: KInner | None = None) -> CTerm:
         k_parsed = kprint.parse_token(KToken(k, 'Pgm'), as_rule=True)
         state_parsed = kprint.parse_token(KToken(state, 'Map'), as_rule=True)
@@ -1173,7 +1160,62 @@
 
         assert actual_path_conds == expected_path_conds
 
-<<<<<<< HEAD
+    def test_apr_prove_read_write_node_data(
+        self,
+        kprove: KProve,
+        kcfg_explore: KCFGExplore,
+        proof_dir: Path,
+    ) -> None:
+        claim = single(
+            kprove.get_claims(
+                Path(K_FILES / 'imp-simple-spec.k'),
+                spec_module_name='IMP-SIMPLE-SPEC',
+                claim_labels=['IMP-SIMPLE-SPEC.addition-1'],
+            )
+        )
+        proofs_dir = proof_dir
+
+        proof = APRProof.from_claim(kprove.definition, claim, proof_dir=proofs_dir, logs={})
+        kcfg_explore.simplify(proof.kcfg, {})
+        prover = APRProver(
+            proof,
+            kcfg_explore=kcfg_explore,
+        )
+        prover.advance_proof(execute_depth=1)
+
+        proof_from_disk = APRProof.read_proof_data(proof_dir=proofs_dir, id=proof.id)
+
+        assert proof.dict == proof_from_disk.dict
+        assert proof.kcfg.nodes == proof_from_disk.kcfg.nodes
+
+    def test_aprbmc_prove_read_write_node_data(
+        self,
+        kprove: KProve,
+        kcfg_explore: KCFGExplore,
+        proof_dir: Path,
+    ) -> None:
+        claim = single(
+            kprove.get_claims(
+                Path(K_FILES / 'imp-simple-spec.k'),
+                spec_module_name='IMP-SIMPLE-SPEC',
+                claim_labels=['IMP-SIMPLE-SPEC.addition-1'],
+            )
+        )
+        proofs_dir = proof_dir
+
+        proof = APRBMCProof.from_claim_with_bmc_depth(kprove.definition, claim, proof_dir=proofs_dir, bmc_depth=3)
+        kcfg_explore.simplify(proof.kcfg, {})
+        prover = APRBMCProver(
+            proof,
+            kcfg_explore=kcfg_explore,
+        )
+        prover.advance_proof(execute_depth=1)
+
+        proof_from_disk = APRBMCProof.read_proof_data(proof_dir=proofs_dir, id=proof.id)
+
+        assert proof.dict == proof_from_disk.dict
+        assert proof.kcfg.nodes == proof_from_disk.kcfg.nodes
+
     comparators: dict[str, Callable[[], KInner]] = {'default': _default_config_comparator}
 
     @pytest.mark.parametrize(
@@ -1289,61 +1331,4 @@
         #     # The following check means the two proofs are done in lock-step,
         #     # but this need not be the case in general
         #     _LOGGER.info('Neither proof has been completed.')
-        #     assert pc_stuck == SubsumptionCheckResult.EQUIVALENT and pc_frontier == SubsumptionCheckResult.EQUIVALENT
-=======
-    def test_apr_prove_read_write_node_data(
-        self,
-        kprove: KProve,
-        kcfg_explore: KCFGExplore,
-        proof_dir: Path,
-    ) -> None:
-        claim = single(
-            kprove.get_claims(
-                Path(K_FILES / 'imp-simple-spec.k'),
-                spec_module_name='IMP-SIMPLE-SPEC',
-                claim_labels=['IMP-SIMPLE-SPEC.addition-1'],
-            )
-        )
-        proofs_dir = proof_dir
-
-        proof = APRProof.from_claim(kprove.definition, claim, proof_dir=proofs_dir, logs={})
-        kcfg_explore.simplify(proof.kcfg, {})
-        prover = APRProver(
-            proof,
-            kcfg_explore=kcfg_explore,
-        )
-        prover.advance_proof(execute_depth=1)
-
-        proof_from_disk = APRProof.read_proof_data(proof_dir=proofs_dir, id=proof.id)
-
-        assert proof.dict == proof_from_disk.dict
-        assert proof.kcfg.nodes == proof_from_disk.kcfg.nodes
-
-    def test_aprbmc_prove_read_write_node_data(
-        self,
-        kprove: KProve,
-        kcfg_explore: KCFGExplore,
-        proof_dir: Path,
-    ) -> None:
-        claim = single(
-            kprove.get_claims(
-                Path(K_FILES / 'imp-simple-spec.k'),
-                spec_module_name='IMP-SIMPLE-SPEC',
-                claim_labels=['IMP-SIMPLE-SPEC.addition-1'],
-            )
-        )
-        proofs_dir = proof_dir
-
-        proof = APRBMCProof.from_claim_with_bmc_depth(kprove.definition, claim, proof_dir=proofs_dir, bmc_depth=3)
-        kcfg_explore.simplify(proof.kcfg, {})
-        prover = APRBMCProver(
-            proof,
-            kcfg_explore=kcfg_explore,
-        )
-        prover.advance_proof(execute_depth=1)
-
-        proof_from_disk = APRBMCProof.read_proof_data(proof_dir=proofs_dir, id=proof.id)
-
-        assert proof.dict == proof_from_disk.dict
-        assert proof.kcfg.nodes == proof_from_disk.kcfg.nodes
->>>>>>> 0d603444
+        #     assert pc_stuck == SubsumptionCheckResult.EQUIVALENT and pc_frontier == SubsumptionCheckResult.EQUIVALENT