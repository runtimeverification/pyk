--- conflicted
+++ resolved
@@ -44,14 +44,10 @@
         kcfg_explore: KCFGExplore,
         test_id: str,
     ) -> None:
-<<<<<<< HEAD
-        _, _, split_depth, split_post_term, split_next_terms, _logs = kcfg_explore.cterm_execute(self.config(), depth=1)
-=======
         exec_res = kcfg_explore.cterm_execute(self.config(), depth=1)
         split_next_terms = exec_res.next_states
         split_k = kcfg_explore.kprint.pretty_print(exec_res.state.cell('K_CELL'))
         split_next_k = [kcfg_explore.kprint.pretty_print(exec_res.state.cell('K_CELL')) for _ in split_next_terms]
->>>>>>> f9a2da50
 
         assert exec_res.depth == 0
         assert len(split_next_terms) == 2
@@ -61,23 +57,10 @@
             'a ( X:KItem )',
         ] == split_next_k
 
-<<<<<<< HEAD
-        _, _, step_1_depth, step_1_post_term, step_1_next_terms, _logs = kcfg_explore.cterm_execute(
-            split_next_terms[0], depth=1
-        )
-        step_1_k = kcfg_explore.kprint.pretty_print(step_1_post_term.cell('K_CELL'))
-        assert 'c' == step_1_k
-
-        _, _, step_2_depth, step_2_post_term, step_2_next_terms, _logs = kcfg_explore.cterm_execute(
-            split_next_terms[1], depth=1
-        )
-        step_2_k = kcfg_explore.kprint.pretty_print(step_1_post_term.cell('K_CELL'))
-=======
         step_1_res = kcfg_explore.cterm_execute(split_next_terms[0], depth=1)
         step_1_k = kcfg_explore.kprint.pretty_print(step_1_res.state.cell('K_CELL'))
         assert 'c' == step_1_k
 
         step_2_res = kcfg_explore.cterm_execute(split_next_terms[1], depth=1)
         step_2_k = kcfg_explore.kprint.pretty_print(step_2_res.state.cell('K_CELL'))
->>>>>>> f9a2da50
         assert 'c' == step_2_k