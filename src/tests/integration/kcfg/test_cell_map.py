--- conflicted
+++ resolved
@@ -134,13 +134,8 @@
             kprove.get_claims(Path(spec_file), spec_module_name=spec_module, claim_labels=[f'{spec_module}.{claim_id}'])
         )
 
-<<<<<<< HEAD
         proof = APRProof.from_claim(kprove.definition, claim, logs={})
-        init = proof.kcfg.get_unique_init()
-=======
-        proof = APRProof.from_claim(kprove.definition, claim)
         init = proof.kcfg.node(proof.init)
->>>>>>> e0cb4676
         new_init_term = kcfg_explore.cterm_assume_defined(init.cterm)
         proof.kcfg.replace_node(init.id, new_init_term)
         prover = APRProver(proof, kcfg_explore=kcfg_explore)
