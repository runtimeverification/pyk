--- conflicted
+++ resolved
@@ -48,13 +48,8 @@
         assert len(claims) == 1
 
         kcfg = KCFG.from_claim(kprove.definition, claims[0])
-<<<<<<< HEAD
-        proof = APRProof(f'{spec_module}.{claim_id}', kcfg)
+        proof = APRProof(f'{spec_module}.{claim_id}', kcfg, logs={})
         prover = APRProver(proof, kcfg_explore=kcfg_explore)
-=======
-        proof = APRProof(f'{spec_module}.{claim_id}', kcfg, {})
-        prover = APRProver(proof)
->>>>>>> d9d6e8c1
         kcfg = prover.advance_proof(
             max_iterations=max_iterations,
             execute_depth=max_depth,
