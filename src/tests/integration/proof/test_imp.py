from __future__ import annotations

import logging
from pathlib import Path
from typing import TYPE_CHECKING

import pytest

from pyk.cterm import CSubst, CTerm
from pyk.kast.inner import KApply, KSequence, KSort, KToken, KVariable, Subst
from pyk.kast.manip import get_cell, minimize_term
from pyk.kcfg.semantics import KCFGSemantics
from pyk.kcfg.show import KCFGShow
from pyk.prelude.kbool import BOOL, andBool, notBool, orBool
from pyk.prelude.kint import intToken
from pyk.prelude.ml import mlAnd, mlBottom, mlEqualsFalse, mlEqualsTrue, mlTop
from pyk.proof import APRProof, APRProver, ProofStatus
from pyk.proof.reachability import APRFailureInfo
from pyk.proof.show import APRProofNodePrinter
from pyk.testing import KCFGExploreTest, KProveTest
from pyk.utils import single

from ..utils import K_FILES

if TYPE_CHECKING:
    from collections.abc import Iterable
    from typing import Final

    from pytest import TempPathFactory

    from pyk.kast.inner import KInner
    from pyk.kast.outer import KDefinition
    from pyk.kcfg import KCFGExplore
    from pyk.ktool.kprint import KPrint, SymbolTable
    from pyk.ktool.kprove import KProve

_LOGGER: Final = logging.getLogger(__name__)


@pytest.fixture(scope='function')
def proof_dir(tmp_path_factory: TempPathFactory) -> Path:
    return tmp_path_factory.mktemp('proofs')


class ImpSemantics(KCFGSemantics):
    definition: KDefinition | None

    def __init__(self, definition: KDefinition | None = None):
        super().__init__()
        self.definition = definition

    def is_terminal(self, c: CTerm) -> bool:
        k_cell = c.cell('K_CELL')
        if type(k_cell) is KSequence:
            if len(k_cell) == 0:
                return True
            if len(k_cell) == 1 and type(k_cell[0]) is KVariable:
                return True
        if type(k_cell) is KVariable:
            return True
        return False

    def extract_branches(self, c: CTerm) -> list[KInner]:
        if self.definition is None:
            raise ValueError('IMP branch extraction requires a non-None definition')

        k_cell = c.cell('K_CELL')
        if type(k_cell) is KSequence and len(k_cell) > 0:
            k_cell = k_cell[0]
        if type(k_cell) is KApply and k_cell.label.name == 'if(_)_else_':
            condition = k_cell.args[0]
            if (type(condition) is KVariable and condition.sort == BOOL) or (
                type(condition) is KApply and self.definition.return_sort(condition.label) == BOOL
            ):
                return [mlEqualsTrue(condition), mlEqualsTrue(notBool(condition))]
        return []

    def abstract_node(self, c: CTerm) -> CTerm:
        return c

    def same_loop(self, c1: CTerm, c2: CTerm) -> bool:
        k_cell_1 = c1.cell('K_CELL')
        k_cell_2 = c2.cell('K_CELL')
        if k_cell_1 == k_cell_2 and type(k_cell_1) is KSequence and type(k_cell_1[0]) is KApply:
            return k_cell_1[0].label.name == 'while(_)_'
        return False


PROVE_CTERM_TEST_DATA: Final = (
    ('step-1', ['--depth', '1'], 'int $n , $s ; $n = 3 ;', [('int $s , .Ids ; $n = 3 ;', '$n |-> 0')]),
    ('step-2', ['--depth', '2'], 'int $n , $s ; $n = 3 ;', [('int .Ids ; $n = 3 ;', '$n |-> 0 $s |-> 0')]),
    (
        'branch',
        ['--max-counterexamples', '2', '--depth', '4'],
        'int $n ; if (_B:Bool) { $n = 1; } else { $n = 2; }',
        [('$n = 1 ;', '$n |-> 0'), ('$n = 2 ;', '$n |-> 0')],
    ),
)

EMPTY_STATES: Final[list[tuple[str, str]]] = []
EXECUTE_TEST_DATA: Final = (
    (
        'step-1',
        1,
        ('int $n , $s ; $n = 3 ;', '.Map'),
        1,
        ('int $s , .Ids ; $n = 3 ;', '$n |-> 0'),
        EMPTY_STATES,
    ),
    (
        'step-2',
        2,
        ('int $n , $s ; $n = 3 ;', '.Map'),
        2,
        ('int .Ids ; $n = 3 ;', '$n |-> 0 $s |-> 0'),
        EMPTY_STATES,
    ),
    (
        'branch',
        4,
        ('int $n ; if (_B:Bool) { $n = 1; } else { $n = 2; }', '.Map'),
        2,
        ('if ( _B:Bool ) { $n = 1 ; } else { $n = 2 ; }', '$n |-> 0'),
        [('{ $n = 1 ; }', '$n |-> 0'), ('{ $n = 2 ; }', '$n |-> 0')],
    ),
)

IMPLICATION_FAILURE_TEST_DATA: Final = (
    (
        'different-cell',
        ('int $n ; $n = 0 ;', '.Map'),
        ('int $n ; $n = 1 ;', '.Map'),
        (
            'Matching failed.\n'
            'The following cells failed matching individually (antecedent #Implies consequent):\n'
            'K_CELL: int $n , .Ids ; $n = 0 ; #Implies int $n , .Ids ; $n = 1 ;'
        ),
    ),
    (
        'different-cell-2',
        ('int $n ; $n = X:Int ;', '.Map'),
        ('int $n ; $n = 1 ;', '.Map'),
        (
            'Matching failed.\n'
            'The following cells failed matching individually (antecedent #Implies consequent):\n'
            'K_CELL: int $n , .Ids ; $n = X:Int ; #Implies int $n , .Ids ; $n = 1 ;'
        ),
    ),
    (
        'different-constraint',
        (
            'int $n ; $n = 0 ;',
            '1 |-> A:Int 2 |-> B:Int',
            mlAnd(
                [
                    mlEqualsTrue(KApply('_<Int_', [KVariable('A', 'Int'), KToken('1', 'Int')])),
                    mlEqualsTrue(KApply('_<Int_', [KVariable('B', 'Int'), KToken('2', 'Int')])),
                ]
            ),
        ),
        (
            'int $n ; $n = 0 ;',
            '1 |-> A:Int 2 |-> B:Int',
            mlAnd(
                [
                    mlEqualsTrue(KApply('_<Int_', [KVariable('A', 'Int'), KToken('1', 'Int')])),
                    mlEqualsTrue(KApply('_<Int_', [KVariable('B', 'Int'), KToken('1', 'Int')])),
                ]
            ),
        ),
        (
            'Matching failed.\n'
            'The remaining implication is:\n'
            '{ true #Equals A:Int <Int 1 }\n'
            '#And { true #Equals B:Int <Int 2 } #Implies { true #Equals B:Int <Int 1 }'
        ),
    ),
    (
        'different-constraint-with-match',
        (
            'int $n ; $n = 0 ;',
            '1 |-> A:Int 2 |-> B:Int',
            mlAnd(
                [
                    mlEqualsTrue(KApply('_<Int_', [KVariable('A', 'Int'), KToken('1', 'Int')])),
                    mlEqualsTrue(KApply('_<Int_', [KVariable('B', 'Int'), KToken('2', 'Int')])),
                ]
            ),
        ),
        (
            'int $n ; $n = X:Int ;',
            '1 |-> A:Int 2 |-> B:Int',
            mlAnd(
                [
                    mlEqualsTrue(KApply('_<Int_', [KVariable('A', 'Int'), KToken('1', 'Int')])),
                    mlEqualsTrue(KApply('_<Int_', [KVariable('B', 'Int'), KToken('1', 'Int')])),
                ]
            ),
        ),
        (
            'Matching failed.\n'
            'The remaining implication is:\n'
            '{ true #Equals A:Int <Int 1 }\n'
            '#And { true #Equals B:Int <Int 2 } #Implies { true #Equals B:Int <Int 1 }'
        ),
    ),
    (
        'substitution',
        ('int $n ; $n = 5 ;', '3 |-> 6'),
        ('int $n ; $n = X:Int ;', '3 |-> X:Int'),
        (
            'Matching failed.\n'
            'The following cells failed matching individually (antecedent #Implies consequent):\n'
            'STATE_CELL: 3 |-> 6 #Implies X:Int'
        ),
    ),
)

IMPLIES_TEST_DATA: Final = (
    (
        'constant-subst',
        ('int $n , $s ; $n = 3 ;', '.Map'),
        ('int $n , $s ; $n = X ;', '.Map'),
        CSubst(Subst({'X': intToken(3)})),
    ),
    (
        'variable-subst',
        ('int $n , $s ; $n = Y ;', '.Map'),
        ('int $n , $s ; $n = X ;', '.Map'),
        CSubst(Subst({'X': KVariable('Y', sort=KSort('AExp'))})),
    ),
    (
        'trivial',
        ('int $n , $s ; $n = 3 ;', '.Map'),
        ('int $n , $s ; $n = 3 ;', '.Map'),
        CSubst(Subst({})),
    ),
    (
        'consequent-constraint',
        ('int $n , $s ; $n = 3 ;', '.Map'),
        ('int $n , $s ; $n = X ;', '.Map', mlEqualsTrue(KApply('_<Int_', [KVariable('X'), intToken(3)]))),
        None,
    ),
    (
        'refutation-1',
        ('int $n ; $n = 0 ;', '.Map', mlTop()),
        (
            'int $n ; $n = 0 ;',
            '.Map',
            mlAnd(
                [
                    mlEqualsTrue(KApply('_<=Int_', [intToken(0), KVariable('X')])),
                    mlEqualsTrue(KApply('_<=Int_', [intToken(3), KVariable('X')])),
                    mlEqualsTrue(KApply('_<Int_', [KVariable('X'), intToken(100)])),
                ]
            ),
        ),
        CSubst(Subst({})),
    ),
    (
        'refutation-2',
        ('int $n ; $n = 0 ;', '.Map', mlTop()),
        (
            'int $n ; $n = 0 ;',
            '.Map',
            mlAnd(
                [
                    mlEqualsTrue(KApply('_<=Int_', [intToken(0), KVariable('X')])),
                    mlEqualsTrue(KApply('_>Int_', [intToken(0), KVariable('Y')])),
                ]
            ),
        ),
        CSubst(Subst({})),
    ),
    (
        'refutation-3',
        ('int $n ; $n = 0 ;', '.Map', mlTop()),
        (
            'int $n ; $n = 0 ;',
            '.Map',
            mlAnd(
                [
                    mlEqualsTrue(KApply('_<=Int_', [KVariable('Y'), KVariable('X')])),
                ]
            ),
        ),
        CSubst(Subst({})),
    ),
    (
        'refutation-4',
        ('int $n ; $n = 0 ;', '.Map', mlTop()),
        (
            'int $n ; $n = 0 ;',
            '.Map',
            mlAnd(
                [
                    mlEqualsTrue(KApply('_<Int_', [KVariable('X'), KVariable('Y')])),
                    mlEqualsTrue(KApply('_<Int_', [KVariable('Y'), KVariable('Z')])),
                    mlEqualsTrue(KApply('_<Int_', [KVariable('Z'), KVariable('X')])),
                ]
            ),
        ),
        None,
    ),
    (
        'antecedent-bottom',
        (
            'int $n , $s ; $n = X ;',
            '.Map',
            mlAnd(
                [
                    mlEqualsTrue(KApply('_<Int_', [KVariable('X'), intToken(3)])),
                    mlEqualsTrue(KApply('_<Int_', [intToken(3), KVariable('X')])),
                ]
            ),
        ),
        ('int $n , $s ; $n = Y ;', '.Map'),
        CSubst(Subst({}), [mlBottom()]),
    ),
)

GET_MODEL_TEST_DATA: Final = (
    (
        'get-model-sat',
        (
            'int $n ; $n = X ;',
            '.Map',
            mlAnd(
                [
                    mlEqualsTrue(KApply('_==Int_', [KVariable('X'), intToken(3)])),
                ]
            ),
        ),
        Subst({'X': intToken(3)}),
    ),
    (
        'get-model-unsat',
        (
            'int $n ; $n = X ;',
            '.Map',
            mlAnd(
                [
                    mlEqualsTrue(KApply('_<Int_', [KVariable('X'), intToken(4)])),
                    mlEqualsTrue(KApply('_>Int_', [KVariable('X'), intToken(4)])),
                ]
            ),
        ),
        None,
    ),
)

APR_PROVE_TEST_DATA: Iterable[
    tuple[str, Path, str, str, int | None, int | None, Iterable[str], bool, ProofStatus, int]
] = (
    (
        'imp-simple-addition-1',
        K_FILES / 'imp-simple-spec.k',
        'IMP-SIMPLE-SPEC',
        'addition-1',
        2,
        1,
        [],
        True,
        ProofStatus.PASSED,
        1,
    ),
    (
        'imp-simple-addition-2',
        K_FILES / 'imp-simple-spec.k',
        'IMP-SIMPLE-SPEC',
        'addition-2',
        2,
        7,
        [],
        True,
        ProofStatus.PASSED,
        1,
    ),
    (
        'imp-simple-addition-var',
        K_FILES / 'imp-simple-spec.k',
        'IMP-SIMPLE-SPEC',
        'addition-var',
        2,
        1,
        [],
        True,
        ProofStatus.PASSED,
        1,
    ),
    (
        'pre-branch-proved',
        K_FILES / 'imp-simple-spec.k',
        'IMP-SIMPLE-SPEC',
        'pre-branch-proved',
        2,
        100,
        [],
        True,
        ProofStatus.PASSED,
        1,
    ),
    (
        'while-cut-rule',
        K_FILES / 'imp-simple-spec.k',
        'IMP-SIMPLE-SPEC',
        'while-cut-rule',
        2,
        1,
        ['IMP.while'],
        True,
        ProofStatus.PASSED,
        1,
    ),
    (
        'while-cut-rule-delayed',
        K_FILES / 'imp-simple-spec.k',
        'IMP-SIMPLE-SPEC',
        'while-cut-rule-delayed',
        4,
        100,
        ['IMP.while'],
        True,
        ProofStatus.PASSED,
        1,
    ),
    (
        'failing-if',
        K_FILES / 'imp-simple-spec.k',
        'IMP-SIMPLE-SPEC',
        'failing-if',
        10,
        1,
        [],
        True,
        ProofStatus.FAILED,
        2,
    ),
    (
        'imp-simple-sum-10',
        K_FILES / 'imp-simple-spec.k',
        'IMP-SIMPLE-SPEC',
        'sum-10',
        None,
        None,
        [],
        True,
        ProofStatus.PASSED,
        1,
    ),
    (
        'imp-simple-sum-100',
        K_FILES / 'imp-simple-spec.k',
        'IMP-SIMPLE-SPEC',
        'sum-100',
        None,
        None,
        [],
        True,
        ProofStatus.PASSED,
        1,
    ),
    (
        'imp-simple-sum-1000',
        K_FILES / 'imp-simple-spec.k',
        'IMP-SIMPLE-SPEC',
        'sum-1000',
        None,
        None,
        [],
        True,
        ProofStatus.PASSED,
        1,
    ),
    (
        'imp-if-almost-same-plus',
        K_FILES / 'imp-simple-spec.k',
        'IMP-SIMPLE-SPEC-DEPENDENCIES',
        'if-almost-same-plus',
        None,
        None,
        [],
        True,
        ProofStatus.PASSED,
        2,
    ),
    (
        'imp-if-almost-same-times',
        K_FILES / 'imp-simple-spec.k',
        'IMP-SIMPLE-SPEC',
        'if-almost-same-times',
        None,
        None,
        [],
        True,
        ProofStatus.PASSED,
        2,
    ),
    (
        'imp-use-if-almost-same',
        K_FILES / 'imp-simple-spec.k',
        'IMP-SIMPLE-SPEC',
        'use-if-almost-same',
        None,
        None,
        [],
        True,
        ProofStatus.PASSED,
        1,  # We can reuse subproofs.
    ),
    (
        'imp-use-if-almost-same-twice',
        K_FILES / 'imp-simple-spec.k',
        'IMP-SIMPLE-SPEC',
        'use-if-almost-same-twice',
        None,
        None,
        [],
        True,
        ProofStatus.PASSED,
        1,  # We can reuse subproofs.
    ),
    (
        'imp-simple-sum-loop',
        K_FILES / 'imp-simple-spec.k',
        'IMP-SIMPLE-SPEC',
        'sum-loop',
        None,
        None,
        ['IMP.while'],  # If we do not include `IMP.while` in this list, we get 4 branches instead of 2
        True,
        ProofStatus.PASSED,
        2,
    ),
    (
        'imp-simple-sum-N',
        K_FILES / 'imp-simple-spec.k',
        'IMP-SIMPLE-SPEC',
        'sum-N',
        None,
        None,
        [],
        True,
        ProofStatus.PASSED,
        1,
    ),
    (
        'imp-failing-circularity',
        K_FILES / 'imp-simple-spec.k',
        'IMP-SIMPLE-SPEC',
        'failing-circularity',
        None,
        None,
        [],
        False,
        ProofStatus.FAILED,
        1,
    ),
    (
        'imp-dep-untrue-fail',
        K_FILES / 'imp-simple-spec.k',
        'IMP-SIMPLE-SPEC',
        'dep-fail-1',
        None,
        None,
        [],
        False,
        ProofStatus.FAILED,  # because we do NOT admit the dependency
        1,
    ),
    (
        'imp-dep-untrue-admitted',
        K_FILES / 'imp-simple-spec.k',
        'IMP-SIMPLE-SPEC',
        'dep-fail-1',
        None,
        None,
        [],
        True,
        ProofStatus.PASSED,  # because we DO admit the dependency, even though it is untrue
        1,
    ),
)

PATH_CONSTRAINTS_TEST_DATA: Iterable[
    tuple[str, Path, str, str, int | None, int | None, Iterable[str], Iterable[str], str]
] = (
    (
        'imp-simple-fail-branch',
        K_FILES / 'imp-simple-spec.k',
        'IMP-SIMPLE-SPEC',
        'fail-branch',
        None,
        1,
        [],
        [],
        '{ true #Equals notBool _S:Int <=Int 123 }',
    ),
)


APRBMC_PROVE_TEST_DATA: Iterable[
    tuple[str, Path, str, str, int | None, int | None, int, Iterable[str], Iterable[str], ProofStatus, int]
] = (
    (
        'bmc-loop-concrete-1',
        K_FILES / 'imp-simple-spec.k',
        'IMP-SIMPLE-SPEC',
        'bmc-loop-concrete',
        20,
        20,
        0,
        [],
        ['IMP.while'],
        ProofStatus.PASSED,
        1,
    ),
    (
        'bmc-loop-concrete-2',
        K_FILES / 'imp-simple-spec.k',
        'IMP-SIMPLE-SPEC',
        'bmc-loop-concrete',
        20,
        20,
        1,
        [],
        ['IMP.while'],
        ProofStatus.PASSED,
        1,
    ),
    (
        'bmc-loop-concrete-3',
        K_FILES / 'imp-simple-spec.k',
        'IMP-SIMPLE-SPEC',
        'bmc-loop-concrete',
        20,
        20,
        2,
        [],
        ['IMP.while'],
        ProofStatus.FAILED,
        1,
    ),
    (
        'bmc-loop-symbolic-1',
        K_FILES / 'imp-simple-spec.k',
        'IMP-SIMPLE-SPEC',
        'bmc-loop-symbolic',
        20,
        20,
        0,
        [],
        ['IMP.while'],
        ProofStatus.PASSED,
        2,
    ),
    (
        'bmc-loop-symbolic-2',
        K_FILES / 'imp-simple-spec.k',
        'IMP-SIMPLE-SPEC',
        'bmc-loop-symbolic',
        20,
        20,
        1,
        [],
        ['IMP.while'],
        ProofStatus.FAILED,
        3,
    ),
    (
        'bmc-loop-symbolic-3',
        K_FILES / 'imp-simple-spec.k',
        'IMP-SIMPLE-SPEC',
        'bmc-loop-symbolic',
        20,
        20,
        2,
        [],
        ['IMP.while'],
        ProofStatus.FAILED,
        3,
    ),
    (
        'bmc-two-loops-symbolic-1',
        K_FILES / 'imp-simple-spec.k',
        'IMP-SIMPLE-SPEC',
        'bmc-two-loops-symbolic',
        20,
        20,
        0,
        [],
        ['IMP.while'],
        ProofStatus.PASSED,
        3,
    ),
    (
        'bmc-two-loops-symbolic-2',
        K_FILES / 'imp-simple-spec.k',
        'IMP-SIMPLE-SPEC',
        'bmc-two-loops-symbolic',
        50,
        20,
        1,
        [],
        ['IMP.while'],
        ProofStatus.FAILED,
        7,
    ),
)

FAILURE_INFO_TEST_DATA: Iterable[tuple[str, Path, str, str, int, int, tuple[KInner], bool]] = (
    (
        'failing-if',
        K_FILES / 'imp-simple-spec.k',
        'IMP-SIMPLE-SPEC',
        'failing-if',
        0,
        1,
        (mlEqualsTrue(notBool(KVariable('_B', 'Bool'))),),
        False,
    ),
    (
        'fail-branch',
        K_FILES / 'imp-simple-spec.k',
        'IMP-SIMPLE-SPEC',
        'fail-branch',
        0,
        1,
        (mlEqualsTrue(notBool(KApply('_<=Int_', [KVariable('_S', 'Int'), KToken('123', '')]))),),
        False,
    ),
    (
        'fail-fast',
        K_FILES / 'imp-simple-spec.k',
        'IMP-SIMPLE-SPEC',
        'fail-early',
        1,
        1,
        (mlEqualsTrue(KApply('_<=Int_', [KVariable('N', 'Int'), KToken('1', '')])),),
        True,
    ),
)


def leaf_number(proof: APRProof) -> int:
    non_target_leaves = [nd for nd in proof.kcfg.leaves if not proof.is_target(nd.id)]
    return len(non_target_leaves) + len(proof.kcfg.predecessors(proof.target))


class TestImpProof(KCFGExploreTest, KProveTest):
    DISABLE_BOOSTER = True
    KOMPILE_MAIN_FILE = K_FILES / 'imp-verification.k'

    def semantics(self, definition: KDefinition) -> KCFGSemantics:
        return ImpSemantics(definition)

    @staticmethod
    def _update_symbol_table(symbol_table: SymbolTable) -> None:
        symbol_table['.List{"_,_"}_Ids'] = lambda: '.Ids'

    @staticmethod
    def config(kprint: KPrint, k: str, state: str, constraint: KInner | None = None) -> CTerm:
        k_parsed = kprint.parse_token(KToken(k, 'Pgm'), as_rule=True)
        state_parsed = kprint.parse_token(KToken(state, 'Map'), as_rule=True)
        _config = CTerm(
            KApply(
                '<generatedTop>',
                KApply(
                    '<T>',
                    (
                        KApply('<k>', KSequence(k_parsed)),
                        KApply('<state>', state_parsed),
                    ),
                ),
                KVariable('GENERATED_COUNTER_CELL'),
            ),
        )
        if constraint is not None:
            _config = _config.add_constraint(constraint)
        return _config

    @pytest.mark.parametrize(
        'test_id,depth,pre,expected_depth,expected_post,expected_next_states',
        EXECUTE_TEST_DATA,
        ids=[test_id for test_id, *_ in EXECUTE_TEST_DATA],
    )
    def test_execute(
        self,
        kprove: KProve,
        kcfg_explore: KCFGExplore,
        test_id: str,
        depth: int,
        pre: tuple[str, str],
        expected_depth: int,
        expected_post: tuple[str, str],
        expected_next_states: Iterable[tuple[str, str]],
    ) -> None:
        # Given
        k, state = pre
        expected_k, expected_state = expected_post

        # When
        exec_res = kcfg_explore.cterm_symbolic.execute(self.config(kprove, k, state), depth=depth)
        actual_k = kcfg_explore.pretty_print(exec_res.state.cell('K_CELL'))
        actual_state = kcfg_explore.pretty_print(exec_res.state.cell('STATE_CELL'))
        actual_depth = exec_res.depth

        actual_next_states = [
            (
                kcfg_explore.pretty_print(s.cell('K_CELL')),
                kcfg_explore.pretty_print(s.cell('STATE_CELL')),
            )
            for s in exec_res.next_states
        ]

        # Then
        assert actual_k == expected_k
        assert actual_state == expected_state
        assert actual_depth == expected_depth
        assert set(actual_next_states) == set(expected_next_states)

    @pytest.mark.parametrize(
        'test_id,cterm,expected',
        GET_MODEL_TEST_DATA,
        ids=[test_id for test_id, *_ in GET_MODEL_TEST_DATA],
    )
    def test_get_model(
        self,
        kprove: KProve,
        kcfg_explore: KCFGExplore,
        cterm: CTerm,
        test_id: str,
        expected: Subst | None,
    ) -> None:
        # Given
        cterm_term = self.config(kprove, *cterm)

        # When
        actual = kcfg_explore.cterm_symbolic.get_model(cterm_term)

        # Then
        assert actual == expected

    @pytest.mark.parametrize(
        'test_id,antecedent,consequent,expected',
        IMPLIES_TEST_DATA,
        ids=[test_id for test_id, *_ in IMPLIES_TEST_DATA],
    )
    def test_implies(
        self,
        kprove: KProve,
        kcfg_explore: KCFGExplore,
        test_id: str,
        antecedent: tuple[str, str] | tuple[str, str, KInner],
        consequent: tuple[str, str] | tuple[str, str, KInner],
        expected: CSubst | None,
    ) -> None:
        if test_id in ['refutation-2']:
            pytest.skip()

        # Given
        antecedent_term = self.config(kprove, *antecedent)
        consequent_term = self.config(kprove, *consequent)

        # When
        actual = kcfg_explore.cterm_symbolic.implies(antecedent_term, consequent_term)

        # Then
        assert actual.csubst == expected

    def test_assume_defined(
        self,
        kprove: KProve,
        kcfg_explore: KCFGExplore,
    ) -> None:
        # Given
        k, state = ('PGM', '( $n |-> 0 ) MAP')
        config = self.config(kprove, k, state)

        constraint = mlEqualsFalse(
            KApply('_in_keys(_)_MAP_Bool_KItem_Map', KToken('$n', 'Id'), KVariable('MAP', 'Map'))
        )
        expected = config.add_constraint(constraint)

        # When
        actual = kcfg_explore.cterm_symbolic.assume_defined(config)

        # Then
        assert actual == expected

    @pytest.mark.parametrize(
        'test_id,spec_file,spec_module,claim_id,max_iterations,max_depth,cut_rules,admit_deps,proof_status,expected_leaf_number',
        APR_PROVE_TEST_DATA,
        ids=[test_id for test_id, *_ in APR_PROVE_TEST_DATA],
    )
    def test_all_path_reachability_prove(
        self,
        kprove: KProve,
        kcfg_explore: KCFGExplore,
        test_id: str,
        spec_file: str,
        spec_module: str,
        claim_id: str,
        max_iterations: int | None,
        max_depth: int | None,
        cut_rules: Iterable[str],
        admit_deps: bool,
        proof_status: ProofStatus,
        expected_leaf_number: int,
        tmp_path_factory: TempPathFactory,
    ) -> None:
        with tmp_path_factory.mktemp(f'apr_tmp_proofs-{test_id}') as proof_dir:
            spec_modules = kprove.get_claim_modules(Path(spec_file), spec_module_name=spec_module)
            spec_label = f'{spec_module}.{claim_id}'
            proofs = APRProof.from_spec_modules(
                kprove.definition,
                spec_modules,
                spec_labels=[spec_label],
                logs={},
                proof_dir=proof_dir,
            )
            proof = single([p for p in proofs if p.id == spec_label])
            if admit_deps:
                for subproof in proof.subproofs:
                    subproof.admit()
                    subproof.write_proof_data()

            prover = APRProver(kcfg_explore=kcfg_explore, execute_depth=max_depth, cut_point_rules=cut_rules)
            prover.advance_proof(proof, max_iterations=max_iterations)

            kcfg_show = KCFGShow(kprove, node_printer=APRProofNodePrinter(proof, kprove, full_printer=True))
            cfg_lines = kcfg_show.show(proof.kcfg)
            _LOGGER.info('\n'.join(cfg_lines))

            assert proof.status == proof_status
            assert leaf_number(proof) == expected_leaf_number

    @pytest.mark.parametrize(
        'test_id,spec_file,spec_module,claim_id,max_iterations,max_depth,terminal_rules,cut_rules,expected_constraint',
        PATH_CONSTRAINTS_TEST_DATA,
        ids=[test_id for test_id, *_ in PATH_CONSTRAINTS_TEST_DATA],
    )
    def test_collect_path_constraints(
        self,
        kprove: KProve,
        kcfg_explore: KCFGExplore,
        proof_dir: Path,
        test_id: str,
        spec_file: str,
        spec_module: str,
        claim_id: str,
        max_iterations: int | None,
        max_depth: int | None,
        terminal_rules: Iterable[str],
        cut_rules: Iterable[str],
        expected_constraint: str,
    ) -> None:
        def _node_printer(cterm: CTerm) -> list[str]:
            _kast = minimize_term(cterm.kast)
            return kcfg_explore.pretty_print(_kast).split('\n')

        claim = single(
            kprove.get_claims(Path(spec_file), spec_module_name=spec_module, claim_labels=[f'{spec_module}.{claim_id}'])
        )

        proof = APRProof.from_claim(kprove.definition, claim, logs={}, proof_dir=proof_dir)
        prover = APRProver(
            kcfg_explore=kcfg_explore,
            execute_depth=max_depth,
            terminal_rules=terminal_rules,
            cut_point_rules=cut_rules,
        )
        prover.advance_proof(proof, max_iterations=max_iterations)

        assert len(proof.failing) == 1
        path_constraint = proof.path_constraints(proof.failing[0].id)
        actual_constraint = kcfg_explore.pretty_print(path_constraint).replace('\n', ' ')
        assert actual_constraint == expected_constraint

    @pytest.mark.parametrize(
        'test_id,spec_file,spec_module,claim_id,max_iterations,max_depth,bmc_depth,terminal_rules,cut_rules,proof_status,expected_leaf_number',
        APRBMC_PROVE_TEST_DATA,
        ids=[test_id for test_id, *_ in APRBMC_PROVE_TEST_DATA],
    )
    def test_all_path_bmc_reachability_prove(
        self,
        kprove: KProve,
        kcfg_explore: KCFGExplore,
        test_id: str,
        spec_file: str,
        spec_module: str,
        claim_id: str,
        max_iterations: int | None,
        max_depth: int | None,
        bmc_depth: int,
        terminal_rules: Iterable[str],
        cut_rules: Iterable[str],
        proof_status: ProofStatus,
        expected_leaf_number: int,
    ) -> None:
        claim = single(
            kprove.get_claims(Path(spec_file), spec_module_name=spec_module, claim_labels=[f'{spec_module}.{claim_id}'])
        )

        proof = APRProof.from_claim(kprove.definition, claim, logs={}, bmc_depth=bmc_depth)
        kcfg_explore.simplify(proof.kcfg, {})
        prover = APRProver(
            kcfg_explore=kcfg_explore,
            execute_depth=max_depth,
            terminal_rules=terminal_rules,
            cut_point_rules=cut_rules,
        )
        prover.advance_proof(proof, max_iterations=max_iterations)

        kcfg_show = KCFGShow(kprove, node_printer=APRProofNodePrinter(proof, kprove, full_printer=True))
        cfg_lines = kcfg_show.show(proof.kcfg)
        _LOGGER.info('\n'.join(cfg_lines))

        assert proof.status == proof_status
        assert leaf_number(proof) == expected_leaf_number

    @pytest.mark.parametrize(
        'test_id,spec_file,spec_module,claim_id,expected_pending,expected_failing,path_conditions,fail_fast',
        FAILURE_INFO_TEST_DATA,
        ids=[test_id for test_id, *_ in FAILURE_INFO_TEST_DATA],
    )
    def test_failure_info(
        self,
        kprove: KProve,
        kcfg_explore: KCFGExplore,
        test_id: str,
        spec_file: str,
        spec_module: str,
        claim_id: str,
        expected_pending: int,
        expected_failing: int,
        path_conditions: tuple[KInner],
        fail_fast: bool,
    ) -> None:
        claim = single(
            kprove.get_claims(Path(spec_file), spec_module_name=spec_module, claim_labels=[f'{spec_module}.{claim_id}'])
        )

        proof = APRProof.from_claim(kprove.definition, claim, logs={})
        kcfg_explore.simplify(proof.kcfg, {})
<<<<<<< HEAD
        prover = APRProver(kcfg_explore=kcfg_explore)
        prover.advance_proof(proof)
=======
        prover = APRProver(proof, kcfg_explore=kcfg_explore)
        prover.advance_proof(fail_fast=fail_fast)
>>>>>>> e2439088

        failure_info = prover.failure_info(proof)
        assert isinstance(failure_info, APRFailureInfo)

        actual_pending = len(failure_info.pending_nodes)
        actual_failing = len(failure_info.failing_nodes)

        assert expected_pending == actual_pending
        assert expected_failing == actual_failing

        actual_path_conds = set({path_condition for _, path_condition in failure_info.path_conditions.items()})
        expected_path_conds = set({kprove.pretty_print(condition) for condition in path_conditions})

        assert actual_path_conds == expected_path_conds

    @pytest.mark.parametrize(
        'test_id,spec_file,spec_module,claim_id,expected_pending,expected_failing,path_conditions,fail_fast',
        FAILURE_INFO_TEST_DATA,
        ids=[test_id for test_id, *_ in FAILURE_INFO_TEST_DATA],
    )
    def test_failure_info_recomputed_on_proof_reinit(
        self,
        kprove: KProve,
        kcfg_explore: KCFGExplore,
        test_id: str,
        spec_file: str,
        spec_module: str,
        claim_id: str,
        expected_pending: int,
        expected_failing: int,
        path_conditions: tuple[KInner],
        proof_dir: Path,
        fail_fast: bool,
    ) -> None:
        if fail_fast:
            pytest.skip()

        claim = single(
            kprove.get_claims(Path(spec_file), spec_module_name=spec_module, claim_labels=[f'{spec_module}.{claim_id}'])
        )

        proof = APRProof.from_claim(kprove.definition, claim, logs={}, proof_dir=proof_dir)
        proof_id = proof.id
        kcfg_explore.simplify(proof.kcfg, {})
        prover = APRProver(kcfg_explore=kcfg_explore)
        prover.advance_proof(proof)

        # reload proof from disk
        proof = APRProof.read_proof_data(proof_dir, proof_id)
        prover = APRProver(kcfg_explore=kcfg_explore)
        prover.advance_proof(proof)

        failure_info = proof.failure_info
        assert isinstance(failure_info, APRFailureInfo)

        actual_pending = len(failure_info.pending_nodes)
        actual_failing = len(failure_info.failing_nodes)

        assert expected_pending == actual_pending
        assert expected_failing == actual_failing

        actual_path_conds = set({path_condition for _, path_condition in failure_info.path_conditions.items()})
        expected_path_conds = set({kprove.pretty_print(condition) for condition in path_conditions})

        assert actual_path_conds == expected_path_conds

    def test_apr_prove_read_write_node_data(
        self,
        kprove: KProve,
        kcfg_explore: KCFGExplore,
        proof_dir: Path,
    ) -> None:
        claim = single(
            kprove.get_claims(
                Path(K_FILES / 'imp-simple-spec.k'),
                spec_module_name='IMP-SIMPLE-SPEC',
                claim_labels=['IMP-SIMPLE-SPEC.addition-1'],
            )
        )
        proofs_dir = proof_dir

        proof = APRProof.from_claim(kprove.definition, claim, logs={}, proof_dir=proofs_dir)
        kcfg_explore.simplify(proof.kcfg, {})
        prover = APRProver(kcfg_explore=kcfg_explore, execute_depth=1)
        prover.advance_proof(proof)

        proof_from_disk = APRProof.read_proof_data(proof_dir=proofs_dir, id=proof.id)

        assert proof.dict == proof_from_disk.dict
        assert proof.kcfg.nodes == proof_from_disk.kcfg.nodes

    def test_aprbmc_prove_read_write_node_data(
        self,
        kprove: KProve,
        kcfg_explore: KCFGExplore,
        proof_dir: Path,
    ) -> None:
        claim = single(
            kprove.get_claims(
                Path(K_FILES / 'imp-simple-spec.k'),
                spec_module_name='IMP-SIMPLE-SPEC',
                claim_labels=['IMP-SIMPLE-SPEC.addition-1'],
            )
        )
        proofs_dir = proof_dir

        proof = APRProof.from_claim(kprove.definition, claim, logs={}, proof_dir=proofs_dir, bmc_depth=3)
        kcfg_explore.simplify(proof.kcfg, {})
        prover = APRProver(kcfg_explore=kcfg_explore, execute_depth=1)
        prover.advance_proof(proof)

        proof_from_disk = APRProof.read_proof_data(proof_dir=proofs_dir, id=proof.id)

        assert proof.dict == proof_from_disk.dict
        assert proof.kcfg.nodes == proof_from_disk.kcfg.nodes

    def test_fail_fast(
        self,
        kprove: KProve,
        kcfg_explore: KCFGExplore,
        proof_dir: Path,
    ) -> None:
        claim = single(
            kprove.get_claims(
                K_FILES / 'imp-simple-spec.k',
                spec_module_name='IMP-SIMPLE-SPEC',
                claim_labels=['IMP-SIMPLE-SPEC.fail-early'],
            )
        )

        proof = APRProof.from_claim(kprove.definition, claim, logs={}, proof_dir=proof_dir)
        prover = APRProver(kcfg_explore=kcfg_explore)
        prover.advance_proof(proof, fail_fast=False)

        # Both branches will be checked and fail (fail_fast=False)
        assert len(proof.kcfg.leaves) == 3
        assert len(proof.pending) == 0
        assert len(proof._terminal) == 3
        assert len(proof.failing) == 2

        proof = APRProof.from_claim(kprove.definition, claim, logs={}, proof_dir=proof_dir)
        prover = APRProver(kcfg_explore=kcfg_explore)
        prover.advance_proof(proof, fail_fast=True)

        # First branch will be reached first and terminate the proof, leaving the second long branch pending (fail_fast=True)
        assert len(proof.kcfg.leaves) == 3
        assert len(proof.pending) == 1
        assert len(proof._terminal) == 2
        assert len(proof.failing) == 1

    def test_anti_unify_forget_values(
        self,
        kcfg_explore: KCFGExplore,
        kprove: KProve,
    ) -> None:
        cterm1 = self.config(
            kprint=kprove,
            k='int $n ; { }',
            state='N |-> X:Int',
            constraint=mlAnd(
                [
                    mlEqualsTrue(KApply('_>Int_', [KVariable('K', 'Int'), KToken('1', 'Int')])),
                    mlEqualsTrue(KApply('_>Int_', [KVariable('N', 'Int'), KToken('1', 'Int')])),
                    mlEqualsTrue(KApply('_>Int_', [KVariable('X', 'Int'), KToken('1', 'Int')])),
                    mlEqualsTrue(KApply('_>Int_', [KVariable('Y', 'Int'), KToken('1', 'Int')])),
                ]
            ),
        )
        cterm2 = self.config(
            kprint=kprove,
            k='int $n ; { }',
            state='N |-> Y:Int',
            constraint=mlAnd(
                [
                    mlEqualsTrue(KApply('_>Int_', [KVariable('K', 'Int'), KToken('1', 'Int')])),
                    mlEqualsTrue(KApply('_>Int_', [KVariable('N', 'Int'), KToken('1', 'Int')])),
                    mlEqualsTrue(KApply('_>Int_', [KVariable('X', 'Int'), KToken('1', 'Int')])),
                    mlEqualsTrue(KApply('_>Int_', [KVariable('Y', 'Int'), KToken('1', 'Int')])),
                ]
            ),
        )

        anti_unifier, subst1, subst2 = cterm1.anti_unify(cterm2, keep_values=False, kdef=kprove.definition)

        k_cell = get_cell(anti_unifier.kast, 'STATE_CELL')
        assert type(k_cell) is KApply
        assert k_cell.label.name == '_|->_'
        assert type(k_cell.args[1]) is KVariable
        abstracted_var: KVariable = k_cell.args[1]

        expected_anti_unifier = self.config(
            kprint=kprove,
            k='int $n ; { }',
            state=f'N |-> {abstracted_var.name}:Int',
            constraint=mlEqualsTrue(KApply('_>Int_', [KVariable('N', 'Int'), KToken('1', 'Int')])),
        )

        assert anti_unifier.kast == expected_anti_unifier.kast

    def test_anti_unify_keep_values(
        self,
        kcfg_explore: KCFGExplore,
        kprove: KProve,
    ) -> None:
        cterm1 = self.config(
            kprint=kprove,
            k='int $n ; { }',
            state='N |-> X:Int',
            constraint=mlAnd(
                [
                    mlEqualsTrue(KApply('_>Int_', [KVariable('K', 'Int'), KToken('1', 'Int')])),
                    mlEqualsTrue(KApply('_>Int_', [KVariable('N', 'Int'), KToken('1', 'Int')])),
                    mlEqualsTrue(KApply('_>Int_', [KVariable('X', 'Int'), KToken('1', 'Int')])),
                    mlEqualsTrue(KApply('_>Int_', [KVariable('Y', 'Int'), KToken('1', 'Int')])),
                    mlEqualsTrue(KApply('_>Int_', [KVariable('R', 'Int'), KToken('1', 'Int')])),
                ]
            ),
        )
        cterm2 = self.config(
            kprint=kprove,
            k='int $n ; { }',
            state='N |-> Y:Int',
            constraint=mlAnd(
                [
                    mlEqualsTrue(KApply('_>Int_', [KVariable('K', 'Int'), KToken('1', 'Int')])),
                    mlEqualsTrue(KApply('_>Int_', [KVariable('N', 'Int'), KToken('1', 'Int')])),
                    mlEqualsTrue(KApply('_>Int_', [KVariable('X', 'Int'), KToken('1', 'Int')])),
                    mlEqualsTrue(KApply('_>Int_', [KVariable('Y', 'Int'), KToken('1', 'Int')])),
                    mlEqualsTrue(KApply('_<=Int_', [KVariable('R', 'Int'), KToken('1', 'Int')])),
                ]
            ),
        )

        anti_unifier, subst1, subst2 = cterm1.anti_unify(cterm2, keep_values=True, kdef=kprove.definition)

        k_cell = get_cell(anti_unifier.kast, 'STATE_CELL')
        assert type(k_cell) is KApply
        assert k_cell.label.name == '_|->_'
        assert type(k_cell.args[1]) is KVariable
        abstracted_var: KVariable = k_cell.args[1]

        expected_anti_unifier = self.config(
            kprint=kprove,
            k='int $n ; { }',
            state=f'N |-> {abstracted_var.name}:Int',
            constraint=mlAnd(
                [
                    mlEqualsTrue(KApply('_>Int_', [KVariable('N', 'Int'), KToken('1', 'Int')])),
                    mlEqualsTrue(KApply('_>Int_', [KVariable('X', 'Int'), KToken('1', 'Int')])),
                    mlEqualsTrue(KApply('_>Int_', [KVariable('Y', 'Int'), KToken('1', 'Int')])),
                    mlEqualsTrue(
                        orBool(
                            [
                                andBool(
                                    [
                                        KApply('_==K_', [KVariable(name=abstracted_var.name), KVariable('X', 'Int')]),
                                        KApply('_>Int_', [KVariable('R', 'Int'), KToken('1', 'Int')]),
                                    ]
                                ),
                                andBool(
                                    [
                                        KApply('_==K_', [KVariable(name=abstracted_var.name), KVariable('Y', 'Int')]),
                                        KApply('_<=Int_', [KVariable('R', 'Int'), KToken('1', 'Int')]),
                                    ]
                                ),
                            ]
                        )
                    ),
                ]
            ),
        )

        assert anti_unifier.kast == expected_anti_unifier.kast

    def test_anti_unify_subst_true(
        self,
        kcfg_explore: KCFGExplore,
        kprove: KProve,
    ) -> None:
        cterm1 = self.config(
            kprint=kprove,
            k='int $n ; { }',
            state='N |-> 0',
            constraint=mlEqualsTrue(KApply('_==K_', [KVariable('N', 'Int'), KToken('1', 'Int')])),
        )
        cterm2 = self.config(
            kprint=kprove,
            k='int $n ; { }',
            state='N |-> 0',
            constraint=mlEqualsTrue(KApply('_==K_', [KVariable('N', 'Int'), KToken('1', 'Int')])),
        )

        anti_unifier, _, _ = cterm1.anti_unify(cterm2, keep_values=True, kdef=kprove.definition)

        assert anti_unifier.kast == cterm1.kast

    @pytest.mark.parametrize(
        'test_id,antecedent,consequent,expected',
        IMPLICATION_FAILURE_TEST_DATA,
        ids=[test_id for test_id, *_ in IMPLICATION_FAILURE_TEST_DATA],
    )
    def test_implication_failure_reason(
        self,
        kcfg_explore: KCFGExplore,
        kprove: KProve,
        test_id: str,
        antecedent: tuple[str, str] | tuple[str, str, KInner],
        consequent: tuple[str, str] | tuple[str, str, KInner],
        expected: str,
    ) -> None:
        antecedent_term = self.config(kprove, *antecedent)
        consequent_term = self.config(kprove, *consequent)

        passed, actual = kcfg_explore.implication_failure_reason(antecedent_term, consequent_term)

        assert not passed
        assert actual == expected<|MERGE_RESOLUTION|>--- conflicted
+++ resolved
@@ -1043,13 +1043,8 @@
 
         proof = APRProof.from_claim(kprove.definition, claim, logs={})
         kcfg_explore.simplify(proof.kcfg, {})
-<<<<<<< HEAD
         prover = APRProver(kcfg_explore=kcfg_explore)
-        prover.advance_proof(proof)
-=======
-        prover = APRProver(proof, kcfg_explore=kcfg_explore)
-        prover.advance_proof(fail_fast=fail_fast)
->>>>>>> e2439088
+        prover.advance_proof(proof, fail_fast=fail_fast)
 
         failure_info = prover.failure_info(proof)
         assert isinstance(failure_info, APRFailureInfo)
