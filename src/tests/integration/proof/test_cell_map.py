from __future__ import annotations

import logging
from pathlib import Path
from typing import TYPE_CHECKING, NamedTuple

import pytest

from pyk.cterm import CTerm
from pyk.kast.inner import KApply, KSequence, KToken, KVariable, build_assoc
from pyk.kcfg.show import KCFGShow
from pyk.proof import APRProof, APRProver, ProofStatus
from pyk.proof.show import APRProofNodePrinter
from pyk.testing import KCFGExploreTest, KProveTest
from pyk.utils import single

from ..utils import K_FILES

if TYPE_CHECKING:
    from collections.abc import Iterable
    from typing import Final

    from pyk.kast import KInner
    from pyk.kcfg import KCFGExplore
    from pyk.ktool.kprint import KPrint
    from pyk.ktool.kprove import KProve

_LOGGER: Final = logging.getLogger(__name__)


class State(NamedTuple):
    pgm: str
    active_accounts: str
    accounts: Iterable[tuple[str, str]]


EXECUTE_TEST_DATA: Final[Iterable[tuple[str, int, State, int, State, Iterable[State]]]] = (
    (
        'account-nonexistent',
        1,
        State('#accountNonexistent(1)', 'SetItem(1)', [('1', '2')]),
        1,
        State('false', 'SetItem(1)', [('1', '2')]),
        [],
    ),
)


APR_PROVE_TEST_DATA: Iterable[tuple[str, Path, str, str, int | None, int | None]] = (
    ('cell-map-no-branch', K_FILES / 'cell-map-spec.k', 'CELL-MAP-SPEC', 'cell-map-no-branch', 2, 1),
)


class TestCellMapProof(KCFGExploreTest, KProveTest):
    KOMPILE_MAIN_FILE = K_FILES / 'cell-map.k'

    @staticmethod
    def config(kprint: KPrint, k: str, active_accounts: str, accounts: Iterable[tuple[str, str]]) -> CTerm:
        def _parse(kt: KToken) -> KInner:
            return kprint.parse_token(kt, as_rule=True)

        _k_parsed = _parse(KToken(k, 'KItem'))
        _active_accounts = _parse(KToken(active_accounts, 'Set'))
        _accounts_parsed = (
            KApply(
                'AccountCellMapItem',
                KApply('<id>', _parse(KToken(act_id, 'Int'))),
                KApply(
                    '<account>',
                    KApply('<id>', _parse(KToken(act_id, 'Int'))),
                    KApply('<balance>', _parse(KToken(act_state, 'Int'))),
                ),
            )
            for act_id, act_state in accounts
        )
        _accounts = build_assoc(KApply('.AccountCellMap'), '_AccountCellMap_', _accounts_parsed)
        return CTerm(
            KApply(
                '<generatedTop>',
                KApply('<k>', KSequence(_k_parsed)),
                KApply('<activeAccounts>', _active_accounts),
                KApply('<accounts>', _accounts),
                KVariable('GENERATED_COUNTER_CELL'),
            ),
        )

    @pytest.mark.parametrize(
        'test_id,depth,pre,expected_depth,expected_post,expected_next_states',
        EXECUTE_TEST_DATA,
        ids=[test_id for test_id, *_ in EXECUTE_TEST_DATA],
    )
    def test_execute(
        self,
        kcfg_explore: KCFGExplore,
        test_id: str,
        depth: int,
        pre: State,
        expected_depth: int,
        expected_post: State,
        expected_next_states: Iterable[State],
    ) -> None:
        # Given
        k, aacounts, accounts = pre
        expected_k, _, _ = expected_post

        # When
<<<<<<< HEAD
        _, _, actual_depth, actual_post_term, _, _logs = kcfg_explore.cterm_execute(
            self.config(kcfg_explore.kprint, k, aacounts, accounts), depth=depth
        )
        actual_k = kcfg_explore.kprint.pretty_print(actual_post_term.cell('K_CELL'))
=======
        exec_res = kcfg_explore.cterm_execute(self.config(kcfg_explore.kprint, k, aacounts, accounts), depth=depth)
        actual_k = kcfg_explore.kprint.pretty_print(exec_res.state.cell('K_CELL'))
        actual_depth = exec_res.depth
>>>>>>> f9a2da50

        # Then
        assert actual_depth == expected_depth
        assert actual_k == expected_k

    @pytest.mark.parametrize(
        'test_id,spec_file,spec_module,claim_id,max_iterations,max_depth',
        APR_PROVE_TEST_DATA,
        ids=[test_id for test_id, *_ in APR_PROVE_TEST_DATA],
    )
    def test_all_path_reachability_prove(
        self,
        kprove: KProve,
        kcfg_explore: KCFGExplore,
        test_id: str,
        spec_file: str,
        spec_module: str,
        claim_id: str,
        max_iterations: int,
        max_depth: int,
    ) -> None:
        claim = single(
            kprove.get_claims(Path(spec_file), spec_module_name=spec_module, claim_labels=[f'{spec_module}.{claim_id}'])
        )

        proof = APRProof.from_claim(kprove.definition, claim, logs={})
        init = proof.kcfg.node(proof.init)
        new_init_term = kcfg_explore.cterm_assume_defined(init.cterm)
        proof.kcfg.replace_node(init.id, new_init_term)
        prover = APRProver(proof, kcfg_explore=kcfg_explore)
        prover.advance_proof(
            max_iterations=max_iterations,
            execute_depth=max_depth,
        )

        kcfg_show = KCFGShow(
            kcfg_explore.kprint, node_printer=APRProofNodePrinter(proof, kcfg_explore.kprint, full_printer=True)
        )
        cfg_lines = kcfg_show.show(proof.kcfg)
        _LOGGER.info('\n'.join(cfg_lines))

        assert proof.status == ProofStatus.PASSED<|MERGE_RESOLUTION|>--- conflicted
+++ resolved
@@ -104,16 +104,9 @@
         expected_k, _, _ = expected_post
 
         # When
-<<<<<<< HEAD
-        _, _, actual_depth, actual_post_term, _, _logs = kcfg_explore.cterm_execute(
-            self.config(kcfg_explore.kprint, k, aacounts, accounts), depth=depth
-        )
-        actual_k = kcfg_explore.kprint.pretty_print(actual_post_term.cell('K_CELL'))
-=======
         exec_res = kcfg_explore.cterm_execute(self.config(kcfg_explore.kprint, k, aacounts, accounts), depth=depth)
         actual_k = kcfg_explore.kprint.pretty_print(exec_res.state.cell('K_CELL'))
         actual_depth = exec_res.depth
->>>>>>> f9a2da50
 
         # Then
         assert actual_depth == expected_depth
