from itertools import count
from typing import Any, Dict, Final, Iterator
from unittest.mock import Mock, patch

import pytest

from pyk.kore.rpc import ExecuteResult, ImpliesResult, JsonRpcClient, KoreClient, State, StuckResult
from pyk.kore.syntax import DV, And, App, Bottom, Pattern, SortApp, String, Top


class MockClient:
    mock: Mock

    def __init__(self, mock: Mock):
        self.mock = mock

    def assume_response(self, response: Dict[str, Any]) -> None:
        self.mock.request.return_value = response

<<<<<<< HEAD
        # Then
        self.assertIsInstance(self.mock, JsonRpcClient)
        MockClient.assert_called_with('localhost', 3000, timeout=None, bug_report=None)
        self.assertEqual(self.client._client, self.mock)
=======
    def assert_request(self, method: str, **params: Any) -> None:
        self.mock.request.assert_called_with(method, **params)
>>>>>>> 25d1fa95


@pytest.fixture
def mock_class() -> Iterator[Mock]:
    patcher = patch('pyk.kore.rpc.JsonRpcClient', spec=True)
    yield patcher.start()
    patcher.stop()


@pytest.fixture
def mock(mock_class: Mock) -> Mock:
    mock = mock_class.return_value
    assert isinstance(mock, JsonRpcClient)
    return mock  # type: ignore


@pytest.fixture
def rpc_client(mock: Mock) -> MockClient:
    return MockClient(mock)


@pytest.fixture
def kore_client(mock: Mock, mock_class: Mock) -> Iterator[KoreClient]:  # noqa: N803
    client = KoreClient('localhost', 3000)
    mock_class.assert_called_with('localhost', 3000, timeout=None)
    assert client._client == mock
    yield client
    client.close()
    mock.close.assert_called()


int_sort = SortApp('IntSort')
int_top = Top(int_sort)
int_bottom = Bottom(int_sort)


def int_dv(n: int) -> DV:
    return DV(int_sort, String(str(n)))


def kore(pattern: Pattern) -> Dict[str, Any]:
    return {
        'format': 'KORE',
        'version': 1,
        'term': pattern.dict,
    }


EXECUTE_TEST_DATA: Final = (
    (
        App('IntAdd', (), (int_dv(1), int_dv(1))),
        {'state': kore(App('IntAdd', [], [int_dv(1), int_dv(1)]))},
        {
            'state': {'term': kore(int_dv(2)), 'substitution': kore(int_top), 'predicate': kore(int_top)},
            'depth': 1,
            'reason': 'stuck',
        },
        StuckResult(State(int_dv(2), int_top, int_top), 1),
    ),
)

IMPLIES_TEST_DATA: Final = (
    (
        int_bottom,
        int_top,
        {'antecedent': kore(int_bottom), 'consequent': kore(int_top)},
        {'satisfiable': True, 'implication': kore(int_top)},
        ImpliesResult(True, int_top, None, None),
    ),
)

SIMPLIFY_TEST_DATA: Final = (
    (
        And(int_sort, int_top, int_top),
        {'state': kore(And(int_sort, int_top, int_top))},
        {'state': kore(int_top)},
        int_top,
    ),
)


@pytest.mark.parametrize('pattern,params,response,expected', EXECUTE_TEST_DATA, ids=count())
def test_execute(
    kore_client: KoreClient,
    rpc_client: MockClient,
    pattern: Pattern,
    params: Dict[str, Any],
    response: Dict[str, Any],
    expected: ExecuteResult,
) -> None:
    # Given
    rpc_client.assume_response(response)

    # When
    actual = kore_client.execute(pattern)

    # Then
    rpc_client.assert_request('execute', **params)
    assert actual == expected


@pytest.mark.parametrize('antecedent,consequent,params,response,expected', IMPLIES_TEST_DATA, ids=count())
def test_implies(
    kore_client: KoreClient,
    rpc_client: MockClient,
    antecedent: Pattern,
    consequent: Pattern,
    params: Dict[str, Any],
    response: Dict[str, Any],
    expected: ImpliesResult,
) -> None:
    # Given
    rpc_client.assume_response(response)

    # When
    actual = kore_client.implies(antecedent, consequent)

    # Then
    rpc_client.assert_request('implies', **params)
    assert actual == expected


@pytest.mark.parametrize('pattern,params,response,expected', SIMPLIFY_TEST_DATA, ids=count())
def test_simplify(
    kore_client: KoreClient,
    rpc_client: MockClient,
    pattern: Pattern,
    params: Dict[str, Any],
    response: Dict[str, Any],
    expected: Pattern,
) -> None:
    # Given
    rpc_client.assume_response(response)

    # When
    actual = kore_client.simplify(pattern)

    # Then
    rpc_client.assert_request('simplify', **params)
    assert actual == expected<|MERGE_RESOLUTION|>--- conflicted
+++ resolved
@@ -17,15 +17,8 @@
     def assume_response(self, response: Dict[str, Any]) -> None:
         self.mock.request.return_value = response
 
-<<<<<<< HEAD
-        # Then
-        self.assertIsInstance(self.mock, JsonRpcClient)
-        MockClient.assert_called_with('localhost', 3000, timeout=None, bug_report=None)
-        self.assertEqual(self.client._client, self.mock)
-=======
     def assert_request(self, method: str, **params: Any) -> None:
         self.mock.request.assert_called_with(method, **params)
->>>>>>> 25d1fa95
 
 
 @pytest.fixture
@@ -50,7 +43,7 @@
 @pytest.fixture
 def kore_client(mock: Mock, mock_class: Mock) -> Iterator[KoreClient]:  # noqa: N803
     client = KoreClient('localhost', 3000)
-    mock_class.assert_called_with('localhost', 3000, timeout=None)
+    mock_class.assert_called_with('localhost', 3000, timeout=None, bug_report=None)
     assert client._client == mock
     yield client
     client.close()
