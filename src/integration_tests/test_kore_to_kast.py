from pyk.kast.inner import KApply, KLabel, KSequence, KSort, KToken, KVariable
<<<<<<< HEAD
from pyk.kore.syntax import (
    DV,
    And,
    App,
    Bottom,
    Ceil,
    Equals,
    EVar,
    Exists,
    Implies,
    LeftAssoc,
    Not,
    RightAssoc,
    SortApp,
    String,
    Top,
)
from pyk.ktool import KompileBackend
=======
from pyk.kore.syntax import DV, And, App, Ceil, Equals, EVar, Exists, LeftAssoc, Not, RightAssoc, SortApp, String
>>>>>>> dacc95cf
from pyk.ktool.kprint import SymbolTable
from pyk.prelude.kbool import TRUE
from pyk.prelude.kint import INT, intToken
from pyk.prelude.ml import mlBottom, mlImplies, mlTop
from pyk.prelude.string import STRING, stringToken

from .kprove_test import KProveTest


class KoreToKastTest(KProveTest):
    KOMPILE_MAIN_FILE = 'k-files/simple-proofs.k'

    @staticmethod
    def _update_symbol_table(symbol_table: SymbolTable) -> None:
        pass

    def test_bidirectional(self) -> None:
        kore_kast_pairs = (
            (
                'domain-value-int',
                INT,
                DV(SortApp('SortInt'), String('3')),
                intToken(3),
            ),
            (
                'domain-value-string',
                STRING,
                DV(SortApp('SortString'), String('foobar')),
                stringToken('foobar'),
            ),
            (
                'domain-value-bytes',
                KSort('Bytes'),
                DV(SortApp('SortBytes'), String('0000')),
                KToken('b"0000"', KSort('Bytes')),
            ),
            (
                'ml-top',
                KSort('GeneratedTopCell'),
                Top(SortApp('SortGeneratedTopCell')),
                mlTop(),
            ),
            (
                'ml-bottom',
                KSort('GeneratedTopCell'),
                Bottom(SortApp('SortGeneratedTopCell')),
                mlBottom(),
            ),
            (
                'ml-implies',
                KSort('GeneratedTopCell'),
                Implies(
                    SortApp('SortGeneratedTopCell'),
                    EVar('VarX', SortApp('SortGeneratedTopCell')),
                    EVar('VarY', SortApp('SortGeneratedTopCell')),
                ),
                mlImplies(
                    KVariable('X', sort=KSort('GeneratedTopCell')),
                    KVariable('Y', sort=KSort('GeneratedTopCell')),
                    sort=KSort('GeneratedTopCell'),
                ),
            ),
            (
                'variable-with-sort',
                INT,
                EVar('VarX', SortApp('SortInt')),
                KVariable('X', sort=INT),
            ),
            (
                'variable-with-super-sort',
                KSort('Bar'),
                App('inj', [SortApp('SortBaz'), SortApp('SortBar')], [EVar('VarX', SortApp('SortBaz'))]),
                KVariable('X', sort=KSort('Baz')),
            ),
            (
                'variable-with-underscore',
                INT,
                EVar("VarX'Unds'Y", SortApp('SortInt')),
                KVariable('X_Y', sort=INT),
            ),
            (
                'issue:k/2762',
                KSort('Bool'),
                App('Lblpred1', [], [DV(SortApp('SortInt'), String('3'))]),
                KApply('pred1', [intToken(3)]),
            ),
            (
                'cells-conversion',
                KSort('KCell'),
                App("Lbl'-LT-'k'-GT-'", [], [App('dotk', [], [])]),
                KApply('<k>', [KSequence()]),
            ),
            (
                'constrained-term',
                KSort('KCell'),
                And(
                    SortApp('SortKCell'),
                    App("Lbl'-LT-'k'-GT-'", [], [App('dotk', [], [])]),
                    EVar('VarX', SortApp('SortKCell')),
                ),
                KApply(
                    KLabel('#And', params=[KSort('KCell')]),
                    [KApply('<k>', [KSequence()]), KVariable('X', sort=KSort('KCell'))],
                ),
            ),
            (
                'ml-equals',
                KSort('GeneratedTopCell'),
                Equals(
                    SortApp('SortBool'),
                    SortApp('SortGeneratedTopCell'),
                    EVar('VarX', SortApp('SortBool')),
                    DV(SortApp('SortBool'), String('true')),
                ),
                KApply(
                    KLabel('#Equals', [KSort('Bool'), KSort('GeneratedTopCell')]),
                    [KVariable('X', sort=KSort('Bool')), TRUE],
                ),
            ),
            (
                'ml-ceil',
                KSort('GeneratedTopCell'),
                Ceil(
                    SortApp('SortBool'),
                    SortApp('SortGeneratedTopCell'),
                    EVar('VarX', SortApp('SortBool')),
                ),
                KApply(
                    KLabel('#Ceil', [KSort('Bool'), KSort('GeneratedTopCell')]),
                    [KVariable('X', sort=KSort('Bool'))],
                ),
            ),
            (
                'ml-exists',
                KSort('Bool'),
                Exists(
                    SortApp('SortBool'),
                    EVar('VarX', SortApp('SortBool')),
                    EVar('VarX', SortApp('SortBool')),
                ),
                KApply(
                    KLabel('#Exists', [KSort('Bool')]),
                    [
                        KVariable('X', sort=KSort('Bool')),
                        KVariable('X', sort=KSort('Bool')),
                    ],
                ),
            ),
            (
                'ml-not',
                KSort('Bool'),
                Not(
                    SortApp('SortBool'),
                    EVar('VarX', SortApp('SortBool')),
                ),
                KApply(
                    KLabel('#Not', [KSort('Bool')]),
                    [KVariable('X', sort=KSort('Bool'))],
                ),
            ),
            (
                'simple-injection',
                KSort('Foo'),
                App('Lblfoo', [], [App('inj', [SortApp('SortBaz'), SortApp('SortBar')], [App('Lblbaz', [], [])])]),
                KApply('foo', [KApply('baz')]),
            ),
            (
                'cells-conversion',
                KSort('KItem'),
                App(
                    'inj',
                    [SortApp('SortKCell'), SortApp('SortKItem')],
                    [App("Lbl'-LT-'k'-GT-'", [], [App('dotk', [], [])])],
                ),
                KApply('<k>', [KSequence()]),
            ),
            (
                'munging-problem',
                KSort('Baz'),
                App("Lblfoo-bar'Unds'SIMPLE-PROOFS'Unds'Baz", [], []),
                KApply('foo-bar_SIMPLE-PROOFS_Baz', []),
            ),
            (
                'kseq-empty',
                KSort('K'),
                App('dotk', [], []),
                KSequence([]),
            ),
            (
                'kseq-singleton',
                KSort('K'),
                App(
                    'kseq',
                    [],
                    [
                        App(
                            'inj',
                            [SortApp('SortBaz'), SortApp('SortKItem')],
                            [App("Lblfoo-bar'Unds'SIMPLE-PROOFS'Unds'Baz", [], [])],
                        ),
                        App('dotk', (), ()),
                    ],
                ),
                KSequence([KApply('foo-bar_SIMPLE-PROOFS_Baz')]),
            ),
            (
                'kseq-two-element',
                KSort('K'),
                App(
                    'kseq',
                    [],
                    [
                        App("Lblfoo'Unds'SIMPLE-PROOFS'Unds'KItem", [], []),
                        App(
                            'kseq',
                            [],
                            [
                                App(
                                    'inj',
                                    [SortApp('SortBaz'), SortApp('SortKItem')],
                                    [App("Lblfoo-bar'Unds'SIMPLE-PROOFS'Unds'Baz", [], [])],
                                ),
                                App('dotk', (), ()),
                            ],
                        ),
                    ],
                ),
                KSequence([KApply('foo_SIMPLE-PROOFS_KItem'), KApply('foo-bar_SIMPLE-PROOFS_Baz')]),
            ),
        )
        for name, sort, kore, kast in kore_kast_pairs:
            with self.subTest(name):
                kore_actual = self.kprove.kast_to_kore(kast, sort=sort)
                kast_actual = self.kprove.kore_to_kast(kore)
                self.assertEqual(kore_actual, kore)
                self.assertEqual(kast_actual, kast)

    def test_kast_to_kore(self) -> None:
        kore_kast_pairs = (
            (
                'variable-without-sort',
                KSort('Bar'),
                EVar('VarX', SortApp('SortBar')),
                KVariable('X'),
            ),
            (
                'variable-different-sorts',
                KSort('BarHolder'),
                App(
                    'Lblbarholder',
                    [],
                    [
                        App(
                            'Lblfoo',
                            [],
                            [App('inj', [SortApp('SortBaz'), SortApp('SortBar')], [EVar('VarB', SortApp('SortBaz'))])],
                        ),
                        App('inj', [SortApp('SortBaz'), SortApp('SortBar')], [EVar('VarB', SortApp('SortBaz'))]),
                    ],
                ),
                KApply('barholder', [KApply('foo', [KVariable('B', sort=KSort('Baz'))]), KVariable('B')]),
            ),
            (
                'variable-with-multi-sort',
                KSort('BarHolder'),
                App(
                    'Lblbarholder2',
                    [],
                    [
                        App('inj', [SortApp('SortBaz'), SortApp('SortBar')], [EVar('VarX', SortApp('SortBaz'))]),
                        EVar('VarX', SortApp('SortBaz')),
                    ],
                ),
                KApply('barholder2', [KVariable('X', sort=KSort('Baz')), KVariable('X', sort=KSort('Bar'))]),
            ),
            (
                'ml-exists-var-inference',
                KSort('Foo'),
                Exists(
                    SortApp('SortFoo'),
                    EVar('VarX', SortApp('SortBar')),
                    App('Lblfoo', [], [EVar('VarX', SortApp('SortBar'))]),
                ),
                KApply(KLabel('#Exists', [KSort('Foo')]), [KVariable('X'), KApply('foo', [KVariable('X')])]),
            ),
        )
        for name, sort, kore, kast in kore_kast_pairs:
            with self.subTest(name):
                kore_actual = self.kprove.kast_to_kore(kast, sort=sort)
                self.assertEqual(kore_actual, kore)

    def test_kore_to_kast(self) -> None:
        kore_kast_pairs = (
            (
                'left-assoc',
                KSort('Map'),
                LeftAssoc(
                    App(
                        "Lbl'Unds'Map'Unds'",
                        [],
                        [
                            EVar('VarX', SortApp('SortMap')),
                            EVar('VarY', SortApp('SortMap')),
                            EVar('VarZ', SortApp('SortMap')),
                        ],
                    )
                ),
                KApply(
                    '_Map_',
                    [
                        KApply('_Map_', [KVariable('X', sort=KSort('Map')), KVariable('Y', sort=KSort('Map'))]),
                        KVariable('Z', sort=KSort('Map')),
                    ],
                ),
            ),
            (
                'right-assoc',
                KSort('Map'),
                RightAssoc(
                    App(
                        "Lbl'Unds'Map'Unds'",
                        [],
                        [
                            EVar('VarX', SortApp('SortMap')),
                            EVar('VarY', SortApp('SortMap')),
                            EVar('VarZ', SortApp('SortMap')),
                        ],
                    )
                ),
                KApply(
                    '_Map_',
                    [
                        KVariable('X', sort=KSort('Map')),
                        KApply('_Map_', [KVariable('Y', sort=KSort('Map')), KVariable('Z', sort=KSort('Map'))]),
                    ],
                ),
            ),
        )
        for name, _sort, kore, kast in kore_kast_pairs:
            with self.subTest(name):
                kast_actual = self.kprove.kore_to_kast(kore)
                self.assertEqual(kast_actual, kast)<|MERGE_RESOLUTION|>--- conflicted
+++ resolved
@@ -1,5 +1,4 @@
 from pyk.kast.inner import KApply, KLabel, KSequence, KSort, KToken, KVariable
-<<<<<<< HEAD
 from pyk.kore.syntax import (
     DV,
     And,
@@ -17,10 +16,6 @@
     String,
     Top,
 )
-from pyk.ktool import KompileBackend
-=======
-from pyk.kore.syntax import DV, And, App, Ceil, Equals, EVar, Exists, LeftAssoc, Not, RightAssoc, SortApp, String
->>>>>>> dacc95cf
 from pyk.ktool.kprint import SymbolTable
 from pyk.prelude.kbool import TRUE
 from pyk.prelude.kint import INT, intToken
