<<<<<<< HEAD
from pyk.kast.inner import KApply, KLabel, KSequence, KSort, KToken, KVariable
=======
from typing import Final

import pytest

from pyk.kast.inner import KApply, KInner, KLabel, KSequence, KSort, KToken, KVariable
>>>>>>> ab470905
from pyk.kore.syntax import (
    DV,
    And,
    App,
<<<<<<< HEAD
    Bottom,
=======
>>>>>>> ab470905
    Ceil,
    Equals,
    EVar,
    Exists,
<<<<<<< HEAD
    Implies,
    LeftAssoc,
    Not,
    RightAssoc,
    SortApp,
    String,
    Top,
)
from pyk.ktool.kprint import SymbolTable
=======
    LeftAssoc,
    Not,
    Pattern,
    RightAssoc,
    SortApp,
    String,
)
from pyk.ktool import KPrint
>>>>>>> ab470905
from pyk.prelude.kbool import TRUE
from pyk.prelude.kint import INT, intToken
from pyk.prelude.ml import mlBottom, mlImplies, mlTop
from pyk.prelude.string import STRING, stringToken

from .utils import KPrintTest

<<<<<<< HEAD

class KoreToKastTest(KProveTest):
    KOMPILE_MAIN_FILE = 'k-files/simple-proofs.k'

    @staticmethod
    def _update_symbol_table(symbol_table: SymbolTable) -> None:
        pass

    def test_bidirectional(self) -> None:
        kore_kast_pairs = (
            (
                'domain-value-int',
                INT,
                DV(SortApp('SortInt'), String('3')),
                intToken(3),
            ),
            (
                'domain-value-string',
                STRING,
                DV(SortApp('SortString'), String('foobar')),
                stringToken('foobar'),
            ),
            (
                'domain-value-bytes',
                KSort('Bytes'),
                DV(SortApp('SortBytes'), String('0000')),
                KToken('b"0000"', KSort('Bytes')),
            ),
            (
                'ml-top',
                KSort('GeneratedTopCell'),
                Top(SortApp('SortGeneratedTopCell')),
                mlTop(),
            ),
            (
                'ml-bottom',
                KSort('GeneratedTopCell'),
                Bottom(SortApp('SortGeneratedTopCell')),
                mlBottom(),
            ),
            (
                'ml-implies',
                KSort('GeneratedTopCell'),
                Implies(
                    SortApp('SortGeneratedTopCell'),
                    EVar('VarX', SortApp('SortGeneratedTopCell')),
                    EVar('VarY', SortApp('SortGeneratedTopCell')),
                ),
                mlImplies(
                    KVariable('X', sort=KSort('GeneratedTopCell')),
                    KVariable('Y', sort=KSort('GeneratedTopCell')),
                    sort=KSort('GeneratedTopCell'),
                ),
            ),
            (
                'variable-with-sort',
                INT,
                EVar('VarX', SortApp('SortInt')),
                KVariable('X', sort=INT),
            ),
            (
                'variable-with-super-sort',
                KSort('Bar'),
                App('inj', [SortApp('SortBaz'), SortApp('SortBar')], [EVar('VarX', SortApp('SortBaz'))]),
                KVariable('X', sort=KSort('Baz')),
            ),
            (
                'variable-with-underscore',
                INT,
                EVar("VarX'Unds'Y", SortApp('SortInt')),
                KVariable('X_Y', sort=INT),
            ),
            (
                'issue:k/2762',
                KSort('Bool'),
                App('Lblpred1', [], [DV(SortApp('SortInt'), String('3'))]),
                KApply('pred1', [intToken(3)]),
            ),
            (
                'cells-conversion',
                KSort('KCell'),
                App("Lbl'-LT-'k'-GT-'", [], [App('dotk', [], [])]),
                KApply('<k>', [KSequence()]),
            ),
            (
                'constrained-term',
                KSort('KCell'),
                And(
                    SortApp('SortKCell'),
                    App("Lbl'-LT-'k'-GT-'", [], [App('dotk', [], [])]),
                    EVar('VarX', SortApp('SortKCell')),
                ),
                KApply(
                    KLabel('#And', params=[KSort('KCell')]),
                    [KApply('<k>', [KSequence()]), KVariable('X', sort=KSort('KCell'))],
                ),
            ),
            (
                'ml-equals',
                KSort('GeneratedTopCell'),
                Equals(
                    SortApp('SortBool'),
                    SortApp('SortGeneratedTopCell'),
                    EVar('VarX', SortApp('SortBool')),
                    DV(SortApp('SortBool'), String('true')),
                ),
                KApply(
                    KLabel('#Equals', [KSort('Bool'), KSort('GeneratedTopCell')]),
                    [KVariable('X', sort=KSort('Bool')), TRUE],
                ),
            ),
            (
                'ml-ceil',
                KSort('GeneratedTopCell'),
                Ceil(
                    SortApp('SortBool'),
                    SortApp('SortGeneratedTopCell'),
                    EVar('VarX', SortApp('SortBool')),
                ),
                KApply(
                    KLabel('#Ceil', [KSort('Bool'), KSort('GeneratedTopCell')]),
                    [KVariable('X', sort=KSort('Bool'))],
                ),
            ),
            (
                'ml-exists',
                KSort('Bool'),
                Exists(
                    SortApp('SortBool'),
                    EVar('VarX', SortApp('SortBool')),
                    EVar('VarX', SortApp('SortBool')),
                ),
                KApply(
                    KLabel('#Exists', [KSort('Bool')]),
                    [
                        KVariable('X', sort=KSort('Bool')),
                        KVariable('X', sort=KSort('Bool')),
                    ],
                ),
            ),
            (
                'ml-not',
                KSort('Bool'),
                Not(
                    SortApp('SortBool'),
                    EVar('VarX', SortApp('SortBool')),
                ),
                KApply(
                    KLabel('#Not', [KSort('Bool')]),
                    [KVariable('X', sort=KSort('Bool'))],
                ),
            ),
            (
                'simple-injection',
                KSort('Foo'),
                App('Lblfoo', [], [App('inj', [SortApp('SortBaz'), SortApp('SortBar')], [App('Lblbaz', [], [])])]),
                KApply('foo', [KApply('baz')]),
            ),
            (
                'cells-conversion',
                KSort('KItem'),
=======
BIDIRECTIONAL_TEST_DATA: Final = (
    (
        'domain-value-int',
        INT,
        DV(SortApp('SortInt'), String('3')),
        intToken(3),
    ),
    (
        'domain-value-string',
        STRING,
        DV(SortApp('SortString'), String('foobar')),
        stringToken('foobar'),
    ),
    (
        'domain-value-bytes',
        KSort('Bytes'),
        DV(SortApp('SortBytes'), String('0000')),
        KToken('b"0000"', KSort('Bytes')),
    ),
    (
        'variable-with-sort',
        INT,
        EVar('VarX', SortApp('SortInt')),
        KVariable('X', sort=INT),
    ),
    (
        'variable-with-super-sort',
        KSort('Bar'),
        App('inj', [SortApp('SortBaz'), SortApp('SortBar')], [EVar('VarX', SortApp('SortBaz'))]),
        KVariable('X', sort=KSort('Baz')),
    ),
    (
        'variable-with-underscore',
        INT,
        EVar("VarX'Unds'Y", SortApp('SortInt')),
        KVariable('X_Y', sort=INT),
    ),
    (
        'issue:k/2762',
        KSort('Bool'),
        App('Lblpred1', [], [DV(SortApp('SortInt'), String('3'))]),
        KApply('pred1', [intToken(3)]),
    ),
    (
        'cells-conversion',
        KSort('KCell'),
        App("Lbl'-LT-'k'-GT-'", [], [App('dotk', [], [])]),
        KApply('<k>', [KSequence()]),
    ),
    (
        'constrained-term',
        KSort('KCell'),
        And(
            SortApp('SortKCell'),
            App("Lbl'-LT-'k'-GT-'", [], [App('dotk', [], [])]),
            EVar('VarX', SortApp('SortKCell')),
        ),
        KApply(
            KLabel('#And', params=[KSort('KCell')]),
            [KApply('<k>', [KSequence()]), KVariable('X', sort=KSort('KCell'))],
        ),
    ),
    (
        'ml-equals',
        KSort('GeneratedTopCell'),
        Equals(
            SortApp('SortBool'),
            SortApp('SortGeneratedTopCell'),
            EVar('VarX', SortApp('SortBool')),
            DV(SortApp('SortBool'), String('true')),
        ),
        KApply(
            KLabel('#Equals', [KSort('Bool'), KSort('GeneratedTopCell')]),
            [KVariable('X', sort=KSort('Bool')), TRUE],
        ),
    ),
    (
        'ml-ceil',
        KSort('GeneratedTopCell'),
        Ceil(
            SortApp('SortBool'),
            SortApp('SortGeneratedTopCell'),
            EVar('VarX', SortApp('SortBool')),
        ),
        KApply(
            KLabel('#Ceil', [KSort('Bool'), KSort('GeneratedTopCell')]),
            [KVariable('X', sort=KSort('Bool'))],
        ),
    ),
    (
        'ml-exists',
        KSort('Bool'),
        Exists(
            SortApp('SortBool'),
            EVar('VarX', SortApp('SortBool')),
            EVar('VarX', SortApp('SortBool')),
        ),
        KApply(
            KLabel('#Exists', [KSort('Bool')]),
            [
                KVariable('X', sort=KSort('Bool')),
                KVariable('X', sort=KSort('Bool')),
            ],
        ),
    ),
    (
        'ml-not',
        KSort('Bool'),
        Not(
            SortApp('SortBool'),
            EVar('VarX', SortApp('SortBool')),
        ),
        KApply(
            KLabel('#Not', [KSort('Bool')]),
            [KVariable('X', sort=KSort('Bool'))],
        ),
    ),
    (
        'simple-injection',
        KSort('Foo'),
        App('Lblfoo', [], [App('inj', [SortApp('SortBaz'), SortApp('SortBar')], [App('Lblbaz', [], [])])]),
        KApply('foo', [KApply('baz')]),
    ),
    (
        'cells-conversion',
        KSort('KItem'),
        App(
            'inj',
            [SortApp('SortKCell'), SortApp('SortKItem')],
            [App("Lbl'-LT-'k'-GT-'", [], [App('dotk', [], [])])],
        ),
        KApply('<k>', [KSequence()]),
    ),
    (
        'munging-problem',
        KSort('Baz'),
        App("Lblfoo-bar'Unds'SIMPLE-PROOFS'Unds'Baz", [], []),
        KApply('foo-bar_SIMPLE-PROOFS_Baz', []),
    ),
    (
        'kseq-empty',
        KSort('K'),
        App('dotk', [], []),
        KSequence([]),
    ),
    (
        'kseq-singleton',
        KSort('K'),
        App(
            'kseq',
            [],
            [
>>>>>>> ab470905
                App(
                    'inj',
                    [SortApp('SortBaz'), SortApp('SortKItem')],
                    [App("Lblfoo-bar'Unds'SIMPLE-PROOFS'Unds'Baz", [], [])],
                ),
                App('dotk', (), ()),
            ],
        ),
        KSequence([KApply('foo-bar_SIMPLE-PROOFS_Baz')]),
    ),
    (
        'kseq-two-element',
        KSort('K'),
        App(
            'kseq',
            [],
            [
                App("Lblfoo'Unds'SIMPLE-PROOFS'Unds'KItem", [], []),
                App(
                    'kseq',
                    [],
                    [
                        App(
                            'inj',
                            [SortApp('SortBaz'), SortApp('SortKItem')],
                            [App("Lblfoo-bar'Unds'SIMPLE-PROOFS'Unds'Baz", [], [])],
                        ),
                        App('dotk', (), ()),
                    ],
                ),
            ],
        ),
        KSequence([KApply('foo_SIMPLE-PROOFS_KItem'), KApply('foo-bar_SIMPLE-PROOFS_Baz')]),
    ),
)

KAST_TO_KORE_TEST_DATA: Final = (
    (
        'variable-without-sort',
        KSort('Bar'),
        EVar('VarX', SortApp('SortBar')),
        KVariable('X'),
    ),
    (
        'variable-different-sorts',
        KSort('BarHolder'),
        App(
            'Lblbarholder',
            [],
            [
                App(
                    'Lblfoo',
                    [],
                    [App('inj', [SortApp('SortBaz'), SortApp('SortBar')], [EVar('VarB', SortApp('SortBaz'))])],
                ),
<<<<<<< HEAD
                KApply('barholder2', [KVariable('X', sort=KSort('Baz')), KVariable('X', sort=KSort('Bar'))]),
            ),
            (
                'ml-exists-var-inference',
                KSort('Foo'),
                Exists(
                    SortApp('SortFoo'),
                    EVar('VarX', SortApp('SortBar')),
                    App('Lblfoo', [], [EVar('VarX', SortApp('SortBar'))]),
                ),
                KApply(KLabel('#Exists', [KSort('Foo')]), [KVariable('X'), KApply('foo', [KVariable('X')])]),
            ),
        )
        for name, sort, kore, kast in kore_kast_pairs:
            with self.subTest(name):
                kore_actual = self.kprove.kast_to_kore(kast, sort=sort)
                self.assertEqual(kore_actual, kore)
=======
                App('inj', [SortApp('SortBaz'), SortApp('SortBar')], [EVar('VarB', SortApp('SortBaz'))]),
            ],
        ),
        KApply('barholder', [KApply('foo', [KVariable('B', sort=KSort('Baz'))]), KVariable('B')]),
    ),
    (
        'variable-with-multi-sort',
        KSort('BarHolder'),
        App(
            'Lblbarholder2',
            [],
            [
                App('inj', [SortApp('SortBaz'), SortApp('SortBar')], [EVar('VarX', SortApp('SortBaz'))]),
                EVar('VarX', SortApp('SortBaz')),
            ],
        ),
        KApply('barholder2', [KVariable('X', sort=KSort('Baz')), KVariable('X', sort=KSort('Bar'))]),
    ),
)
>>>>>>> ab470905

KORE_TO_KAST_TEST_DATA: Final = (
    (
        'left-assoc',
        KSort('Map'),
        LeftAssoc(
            App(
                "Lbl'Unds'Map'Unds'",
                [],
                [
                    EVar('VarX', SortApp('SortMap')),
                    EVar('VarY', SortApp('SortMap')),
                    EVar('VarZ', SortApp('SortMap')),
                ],
            )
        ),
        KApply(
            '_Map_',
            [
                KApply('_Map_', [KVariable('X', sort=KSort('Map')), KVariable('Y', sort=KSort('Map'))]),
                KVariable('Z', sort=KSort('Map')),
            ],
        ),
    ),
    (
        'right-assoc',
        KSort('Map'),
        RightAssoc(
            App(
                "Lbl'Unds'Map'Unds'",
                [],
                [
                    EVar('VarX', SortApp('SortMap')),
                    EVar('VarY', SortApp('SortMap')),
                    EVar('VarZ', SortApp('SortMap')),
                ],
            )
        ),
        KApply(
            '_Map_',
            [
                KVariable('X', sort=KSort('Map')),
                KApply('_Map_', [KVariable('Y', sort=KSort('Map')), KVariable('Z', sort=KSort('Map'))]),
            ],
        ),
    ),
)


class TestKoreToKast(KPrintTest):
    KOMPILE_MAIN_FILE = 'k-files/simple-proofs.k'

    @pytest.mark.parametrize(
        'test_id,sort,kore,kast', BIDIRECTIONAL_TEST_DATA, ids=[test_id for test_id, _, _, _ in BIDIRECTIONAL_TEST_DATA]
    )
    def test_bidirectional(self, kprint: KPrint, test_id: str, sort: KSort, kore: Pattern, kast: KInner) -> None:
        # When
        actual_kore = kprint.kast_to_kore(kast, sort=sort)
        actual_kast = kprint.kore_to_kast(kore)

        # Then
        assert actual_kore == kore
        assert actual_kast == kast

    @pytest.mark.parametrize(
        'test_id,sort,kore,kast', KAST_TO_KORE_TEST_DATA, ids=[test_id for test_id, _, _, _ in KAST_TO_KORE_TEST_DATA]
    )
    def test_kast_to_kore(self, kprint: KPrint, test_id: str, sort: KSort, kore: Pattern, kast: KInner) -> None:
        # When
        actual_kore = kprint.kast_to_kore(kast, sort=sort)

        # Then
        assert actual_kore == kore

    @pytest.mark.parametrize(
        'test_id,_sort,kore,kast', KORE_TO_KAST_TEST_DATA, ids=[test_id for test_id, _, _, _ in KORE_TO_KAST_TEST_DATA]
    )
    def test_kore_to_kast(self, kprint: KPrint, test_id: str, _sort: KSort, kore: Pattern, kast: KInner) -> None:
        # When
        actual_kast = kprint.kore_to_kast(kore)

        # Then
        assert actual_kast == kast<|MERGE_RESOLUTION|>--- conflicted
+++ resolved
@@ -1,44 +1,27 @@
-<<<<<<< HEAD
-from pyk.kast.inner import KApply, KLabel, KSequence, KSort, KToken, KVariable
-=======
 from typing import Final
 
 import pytest
 
 from pyk.kast.inner import KApply, KInner, KLabel, KSequence, KSort, KToken, KVariable
->>>>>>> ab470905
 from pyk.kore.syntax import (
     DV,
     And,
     App,
-<<<<<<< HEAD
     Bottom,
-=======
->>>>>>> ab470905
     Ceil,
     Equals,
     EVar,
     Exists,
-<<<<<<< HEAD
     Implies,
-    LeftAssoc,
-    Not,
-    RightAssoc,
-    SortApp,
-    String,
-    Top,
-)
-from pyk.ktool.kprint import SymbolTable
-=======
     LeftAssoc,
     Not,
     Pattern,
     RightAssoc,
     SortApp,
     String,
+    Top,
 )
 from pyk.ktool import KPrint
->>>>>>> ab470905
 from pyk.prelude.kbool import TRUE
 from pyk.prelude.kint import INT, intToken
 from pyk.prelude.ml import mlBottom, mlImplies, mlTop
@@ -46,169 +29,6 @@
 
 from .utils import KPrintTest
 
-<<<<<<< HEAD
-
-class KoreToKastTest(KProveTest):
-    KOMPILE_MAIN_FILE = 'k-files/simple-proofs.k'
-
-    @staticmethod
-    def _update_symbol_table(symbol_table: SymbolTable) -> None:
-        pass
-
-    def test_bidirectional(self) -> None:
-        kore_kast_pairs = (
-            (
-                'domain-value-int',
-                INT,
-                DV(SortApp('SortInt'), String('3')),
-                intToken(3),
-            ),
-            (
-                'domain-value-string',
-                STRING,
-                DV(SortApp('SortString'), String('foobar')),
-                stringToken('foobar'),
-            ),
-            (
-                'domain-value-bytes',
-                KSort('Bytes'),
-                DV(SortApp('SortBytes'), String('0000')),
-                KToken('b"0000"', KSort('Bytes')),
-            ),
-            (
-                'ml-top',
-                KSort('GeneratedTopCell'),
-                Top(SortApp('SortGeneratedTopCell')),
-                mlTop(),
-            ),
-            (
-                'ml-bottom',
-                KSort('GeneratedTopCell'),
-                Bottom(SortApp('SortGeneratedTopCell')),
-                mlBottom(),
-            ),
-            (
-                'ml-implies',
-                KSort('GeneratedTopCell'),
-                Implies(
-                    SortApp('SortGeneratedTopCell'),
-                    EVar('VarX', SortApp('SortGeneratedTopCell')),
-                    EVar('VarY', SortApp('SortGeneratedTopCell')),
-                ),
-                mlImplies(
-                    KVariable('X', sort=KSort('GeneratedTopCell')),
-                    KVariable('Y', sort=KSort('GeneratedTopCell')),
-                    sort=KSort('GeneratedTopCell'),
-                ),
-            ),
-            (
-                'variable-with-sort',
-                INT,
-                EVar('VarX', SortApp('SortInt')),
-                KVariable('X', sort=INT),
-            ),
-            (
-                'variable-with-super-sort',
-                KSort('Bar'),
-                App('inj', [SortApp('SortBaz'), SortApp('SortBar')], [EVar('VarX', SortApp('SortBaz'))]),
-                KVariable('X', sort=KSort('Baz')),
-            ),
-            (
-                'variable-with-underscore',
-                INT,
-                EVar("VarX'Unds'Y", SortApp('SortInt')),
-                KVariable('X_Y', sort=INT),
-            ),
-            (
-                'issue:k/2762',
-                KSort('Bool'),
-                App('Lblpred1', [], [DV(SortApp('SortInt'), String('3'))]),
-                KApply('pred1', [intToken(3)]),
-            ),
-            (
-                'cells-conversion',
-                KSort('KCell'),
-                App("Lbl'-LT-'k'-GT-'", [], [App('dotk', [], [])]),
-                KApply('<k>', [KSequence()]),
-            ),
-            (
-                'constrained-term',
-                KSort('KCell'),
-                And(
-                    SortApp('SortKCell'),
-                    App("Lbl'-LT-'k'-GT-'", [], [App('dotk', [], [])]),
-                    EVar('VarX', SortApp('SortKCell')),
-                ),
-                KApply(
-                    KLabel('#And', params=[KSort('KCell')]),
-                    [KApply('<k>', [KSequence()]), KVariable('X', sort=KSort('KCell'))],
-                ),
-            ),
-            (
-                'ml-equals',
-                KSort('GeneratedTopCell'),
-                Equals(
-                    SortApp('SortBool'),
-                    SortApp('SortGeneratedTopCell'),
-                    EVar('VarX', SortApp('SortBool')),
-                    DV(SortApp('SortBool'), String('true')),
-                ),
-                KApply(
-                    KLabel('#Equals', [KSort('Bool'), KSort('GeneratedTopCell')]),
-                    [KVariable('X', sort=KSort('Bool')), TRUE],
-                ),
-            ),
-            (
-                'ml-ceil',
-                KSort('GeneratedTopCell'),
-                Ceil(
-                    SortApp('SortBool'),
-                    SortApp('SortGeneratedTopCell'),
-                    EVar('VarX', SortApp('SortBool')),
-                ),
-                KApply(
-                    KLabel('#Ceil', [KSort('Bool'), KSort('GeneratedTopCell')]),
-                    [KVariable('X', sort=KSort('Bool'))],
-                ),
-            ),
-            (
-                'ml-exists',
-                KSort('Bool'),
-                Exists(
-                    SortApp('SortBool'),
-                    EVar('VarX', SortApp('SortBool')),
-                    EVar('VarX', SortApp('SortBool')),
-                ),
-                KApply(
-                    KLabel('#Exists', [KSort('Bool')]),
-                    [
-                        KVariable('X', sort=KSort('Bool')),
-                        KVariable('X', sort=KSort('Bool')),
-                    ],
-                ),
-            ),
-            (
-                'ml-not',
-                KSort('Bool'),
-                Not(
-                    SortApp('SortBool'),
-                    EVar('VarX', SortApp('SortBool')),
-                ),
-                KApply(
-                    KLabel('#Not', [KSort('Bool')]),
-                    [KVariable('X', sort=KSort('Bool'))],
-                ),
-            ),
-            (
-                'simple-injection',
-                KSort('Foo'),
-                App('Lblfoo', [], [App('inj', [SortApp('SortBaz'), SortApp('SortBar')], [App('Lblbaz', [], [])])]),
-                KApply('foo', [KApply('baz')]),
-            ),
-            (
-                'cells-conversion',
-                KSort('KItem'),
-=======
 BIDIRECTIONAL_TEST_DATA: Final = (
     (
         'domain-value-int',
@@ -227,6 +47,32 @@
         KSort('Bytes'),
         DV(SortApp('SortBytes'), String('0000')),
         KToken('b"0000"', KSort('Bytes')),
+    ),
+    (
+        'ml-top',
+        KSort('GeneratedTopCell'),
+        Top(SortApp('SortGeneratedTopCell')),
+        mlTop(),
+    ),
+    (
+        'ml-bottom',
+        KSort('GeneratedTopCell'),
+        Bottom(SortApp('SortGeneratedTopCell')),
+        mlBottom(),
+    ),
+    (
+        'ml-implies',
+        KSort('GeneratedTopCell'),
+        Implies(
+            SortApp('SortGeneratedTopCell'),
+            EVar('VarX', SortApp('SortGeneratedTopCell')),
+            EVar('VarY', SortApp('SortGeneratedTopCell')),
+        ),
+        mlImplies(
+            KVariable('X', sort=KSort('GeneratedTopCell')),
+            KVariable('Y', sort=KSort('GeneratedTopCell')),
+            sort=KSort('GeneratedTopCell'),
+        ),
     ),
     (
         'variable-with-sort',
@@ -361,7 +207,6 @@
             'kseq',
             [],
             [
->>>>>>> ab470905
                 App(
                     'inj',
                     [SortApp('SortBaz'), SortApp('SortKItem')],
@@ -417,25 +262,6 @@
                     [],
                     [App('inj', [SortApp('SortBaz'), SortApp('SortBar')], [EVar('VarB', SortApp('SortBaz'))])],
                 ),
-<<<<<<< HEAD
-                KApply('barholder2', [KVariable('X', sort=KSort('Baz')), KVariable('X', sort=KSort('Bar'))]),
-            ),
-            (
-                'ml-exists-var-inference',
-                KSort('Foo'),
-                Exists(
-                    SortApp('SortFoo'),
-                    EVar('VarX', SortApp('SortBar')),
-                    App('Lblfoo', [], [EVar('VarX', SortApp('SortBar'))]),
-                ),
-                KApply(KLabel('#Exists', [KSort('Foo')]), [KVariable('X'), KApply('foo', [KVariable('X')])]),
-            ),
-        )
-        for name, sort, kore, kast in kore_kast_pairs:
-            with self.subTest(name):
-                kore_actual = self.kprove.kast_to_kore(kast, sort=sort)
-                self.assertEqual(kore_actual, kore)
-=======
                 App('inj', [SortApp('SortBaz'), SortApp('SortBar')], [EVar('VarB', SortApp('SortBaz'))]),
             ],
         ),
@@ -454,8 +280,17 @@
         ),
         KApply('barholder2', [KVariable('X', sort=KSort('Baz')), KVariable('X', sort=KSort('Bar'))]),
     ),
+    (
+        'ml-exists-var-inference',
+        KSort('Foo'),
+        Exists(
+            SortApp('SortFoo'),
+            EVar('VarX', SortApp('SortBar')),
+            App('Lblfoo', [], [EVar('VarX', SortApp('SortBar'))]),
+        ),
+        KApply(KLabel('#Exists', [KSort('Foo')]), [KVariable('X'), KApply('foo', [KVariable('X')])]),
+    ),
 )
->>>>>>> ab470905
 
 KORE_TO_KAST_TEST_DATA: Final = (
     (
