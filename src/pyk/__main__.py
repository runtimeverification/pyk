from __future__ import annotations

import json
import logging
import sys
from argparse import ArgumentParser, FileType
from collections.abc import Iterable
from enum import Enum
from pathlib import Path
from typing import TYPE_CHECKING

from graphviz import Digraph

from .cli.args import KCLIArgs
from .cli.pyk import generate_options
from .cli.utils import LOG_FORMAT, dir_path, file_path, loglevel
from .coverage import get_rule_by_id, strip_coverage_logger
from .cterm import CTerm
from .kast.inner import KInner
from .kast.manip import (
    flatten_label,
    minimize_rule,
    minimize_term,
    propagate_up_constraints,
    remove_source_map,
    split_config_and_constraints,
)
from .kast.outer import read_kast_definition
from .kast.pretty import PrettyPrinter
from .kore.parser import KoreParser
from .kore.rpc import ExecuteResult, StopReason
from .kore.syntax import Pattern, kore_term
from .ktool import TypeInferenceMode
from .ktool.kompile import Kompile, KompileBackend
from .ktool.kprint import KPrint
from .ktool.kprove import KProve
from .ktool.krun import KRun
from .prelude.k import GENERATED_TOP_CELL
from .prelude.ml import is_top, mlAnd, mlOr
from .proof.reachability import APRFailureInfo
<<<<<<< HEAD
from .rpc.rpc import StatefulKJsonRpcServer
from .utils import check_file_path, ensure_dir_path
=======
from .utils import check_file_path, ensure_dir_path, exit_with_process_error
>>>>>>> 9fb8a336

if TYPE_CHECKING:
    from typing import Any, Final

    from .cli.pyk import (
        CoverageOptions,
        GraphImportsOptions,
        JsonToKoreOptions,
        KompileCommandOptions,
        KoreToJsonOptions,
        PrintOptions,
        ProveLegacyOptions,
        ProveOptions,
        RPCKastOptions,
        RPCPrintOptions,
        RunOptions,
        ServeRpcOptions,
    )


_LOGGER: Final = logging.getLogger(__name__)


class PrintInput(Enum):
    KORE_JSON = 'kore-json'
    KAST_JSON = 'kast-json'


def main() -> None:
    # KAST terms can end up nested quite deeply, because of the various assoc operators (eg. _Map_, _Set_, ...).
    # Most pyk operations are defined recursively, meaning you get a callstack the same depth as the term.
    # This change makes it so that in most cases, by default, pyk doesn't run out of stack space.
    sys.setrecursionlimit(10**7)

    cli_parser = create_argument_parser()
    args = cli_parser.parse_args()

    stripped_args = {
        key: val for (key, val) in vars(args).items() if val is not None and not (isinstance(val, Iterable) and not val)
    }
    options = generate_options(stripped_args)

    logging.basicConfig(level=loglevel(args), format=LOG_FORMAT)

    executor_name = 'exec_' + args.command.lower().replace('-', '_')
    if executor_name not in globals():
        raise AssertionError(f'Unimplemented command: {args.command}')

    execute = globals()[executor_name]
    execute(options)


def exec_print(options: PrintOptions) -> None:
    kompiled_dir: Path = options.definition_dir
    printer = KPrint(kompiled_dir)
    if options.input == PrintInput.KORE_JSON:
        _LOGGER.info(f'Reading Kore JSON from file: {options.term.name}')
        kore = Pattern.from_json(options.term.read())
        term = printer.kore_to_kast(kore)
    else:
        _LOGGER.info(f'Reading Kast JSON from file: {options.term.name}')
        term = KInner.from_json(options.term.read())
    if is_top(term):
        options.output_file.write(printer.pretty_print(term))
        _LOGGER.info(f'Wrote file: {options.output_file.name}')
    else:
        if options.minimize:
            if options.omit_labels is not None and options.keep_cells is not None:
                raise ValueError('You cannot use both --omit-labels and --keep-cells.')

            abstract_labels = options.omit_labels.split(',') if options.omit_labels is not None else []
            keep_cells = options.keep_cells.split(',') if options.keep_cells is not None else []
            minimized_disjuncts = []

            for disjunct in flatten_label('#Or', term):
                try:
                    minimized = minimize_term(disjunct, abstract_labels=abstract_labels, keep_cells=keep_cells)
                    config, constraint = split_config_and_constraints(minimized)
                except ValueError as err:
                    raise ValueError('The minimized term does not contain a config cell.') from err

                if not is_top(constraint):
                    minimized_disjuncts.append(mlAnd([config, constraint], sort=GENERATED_TOP_CELL))
                else:
                    minimized_disjuncts.append(config)
            term = propagate_up_constraints(mlOr(minimized_disjuncts, sort=GENERATED_TOP_CELL))

        options.output_file.write(printer.pretty_print(term))
        _LOGGER.info(f'Wrote file: {options.output_file.name}')


def exec_serve_rpc(options: ServeRpcOptions) -> None:
    server = StatefulKJsonRpcServer(options)
    server.serve()


def exec_rpc_print(options: RPCPrintOptions) -> None:
    kompiled_dir: Path = options.definition_dir
    printer = KPrint(kompiled_dir)
    input_dict = json.loads(options.input_file.read())
    output_buffer = []

    def pretty_print_request(request_params: dict[str, Any]) -> list[str]:
        output_buffer = []
        non_state_keys = set(request_params.keys()).difference(['state'])
        for key in non_state_keys:
            output_buffer.append(f'{key}: {request_params[key]}')
        state = CTerm.from_kast(printer.kore_to_kast(kore_term(request_params['state'])))
        output_buffer.append('State:')
        output_buffer.append(printer.pretty_print(state.kast, sort_collections=True))
        return output_buffer

    def pretty_print_execute_response(execute_result: ExecuteResult) -> list[str]:
        output_buffer = []
        output_buffer.append(f'Depth: {execute_result.depth}')
        output_buffer.append(f'Stop reason: {execute_result.reason.value}')
        if execute_result.reason == StopReason.TERMINAL_RULE or execute_result.reason == StopReason.CUT_POINT_RULE:
            output_buffer.append(f'Stop rule: {execute_result.rule}')
        output_buffer.append(
            f'Number of next states: {len(execute_result.next_states) if execute_result.next_states is not None else 0}'
        )
        state = CTerm.from_kast(printer.kore_to_kast(execute_result.state.kore))
        output_buffer.append('State:')
        output_buffer.append(printer.pretty_print(state.kast, sort_collections=True))
        if execute_result.next_states is not None:
            next_states = [CTerm.from_kast(printer.kore_to_kast(s.kore)) for s in execute_result.next_states]
            for i, s in enumerate(next_states):
                output_buffer.append(f'Next state #{i}:')
                output_buffer.append(printer.pretty_print(s.kast, sort_collections=True))
        return output_buffer

    try:
        if 'method' in input_dict:
            output_buffer.append('JSON RPC request')
            output_buffer.append(f'id: {input_dict["id"]}')
            output_buffer.append(f'Method: {input_dict["method"]}')
            try:
                if 'state' in input_dict['params']:
                    output_buffer += pretty_print_request(input_dict['params'])
                else:  # this is an "add-module" request, skip trying to print state
                    for key in input_dict['params'].keys():
                        output_buffer.append(f'{key}: {input_dict["params"][key]}')
            except KeyError as e:
                _LOGGER.critical(f'Could not find key {str(e)} in input JSON file')
                exit(1)
        else:
            if not 'result' in input_dict:
                _LOGGER.critical('The input is neither a request not a resonse')
                exit(1)
            output_buffer.append('JSON RPC Response')
            output_buffer.append(f'id: {input_dict["id"]}')
            if list(input_dict['result'].keys()) == ['state']:  # this is a "simplify" response
                output_buffer.append('Method: simplify')
                state = CTerm.from_kast(printer.kore_to_kast(kore_term(input_dict['result']['state'])))
                output_buffer.append('State:')
                output_buffer.append(printer.pretty_print(state.kast, sort_collections=True))
            elif list(input_dict['result'].keys()) == ['module']:  # this is an "add-module" response
                output_buffer.append('Method: add-module')
                output_buffer.append('Module:')
                output_buffer.append(input_dict['result']['module'])
            else:
                try:  # assume it is an "execute" response
                    output_buffer.append('Method: execute')
                    execute_result = ExecuteResult.from_dict(input_dict['result'])
                    output_buffer += pretty_print_execute_response(execute_result)
                except KeyError as e:
                    _LOGGER.critical(f'Could not find key {str(e)} in input JSON file')
                    exit(1)
        if options.output_file is not None:
            options.output_file.write('\n'.join(output_buffer))
        else:
            print('\n'.join(output_buffer))
    except ValueError as e:
        # shorten and print the error message in case kore_to_kast throws ValueError
        _LOGGER.critical(str(e)[:200])
        exit(1)


def exec_rpc_kast(options: RPCKastOptions) -> None:
    """
    Convert an 'execute' JSON RPC response to a new 'execute' or 'simplify' request,
    copying parameters from a reference request.
    """
    reference_request = json.loads(options.reference_request_file.read())
    input_dict = json.loads(options.response_file.read())
    execute_result = ExecuteResult.from_dict(input_dict['result'])
    non_state_keys = set(reference_request['params'].keys()).difference(['state'])
    request_params = {}
    for key in non_state_keys:
        request_params[key] = reference_request['params'][key]
    request_params['state'] = {'format': 'KORE', 'version': 1, 'term': execute_result.state.kore.dict}
    request = {
        'jsonrpc': reference_request['jsonrpc'],
        'id': reference_request['id'],
        'method': reference_request['method'],
        'params': request_params,
    }
    options.output_file.write(json.dumps(request))


def exec_prove_legacy(options: ProveLegacyOptions) -> None:
    kompiled_dir: Path = options.definition_dir
    kprover = KProve(kompiled_dir, options.main_file)
    final_state = kprover.prove(Path(options.spec_file), spec_module_name=options.spec_module, args=options.k_args)
    options.output_file.write(json.dumps(mlOr([state.kast for state in final_state]).to_dict()))
    _LOGGER.info(f'Wrote file: {options.output_file.name}')


def exec_prove(options: ProveOptions) -> None:
    kompiled_directory: Path
    if options.definition_dir is None:
        kompiled_directory = Kompile.default_directory()
        _LOGGER.info(f'Using kompiled directory: {kompiled_directory}.')
    else:
        kompiled_directory = options.definition_dir
    kprove = KProve(kompiled_directory)
    proofs = kprove.prove_rpc(options=options)
    for proof in sorted(proofs, key=lambda p: p.id):
        print('\n'.join(proof.summary.lines))
        if proof.failed and options.failure_info:
            failure_info = proof.failure_info
            if type(failure_info) is APRFailureInfo:
                print('\n'.join(failure_info.print()))
    sys.exit(len([p.id for p in proofs if not p.passed]))


def exec_kompile(options: KompileCommandOptions) -> None:
    main_file = Path(options.main_file)
    check_file_path(main_file)

    kompiled_directory: Path
    if options.definition_dir is None:
        kompiled_directory = Path(f'{main_file.stem}-kompiled')
        ensure_dir_path(kompiled_directory)
    else:
        kompiled_directory = options.definition_dir

    kompile_dict: dict[str, Any] = {
        'main_file': main_file,
        'backend': options.backend.value,
        'syntax_module': options.syntax_module,
        'main_module': options.main_module,
        'md_selector': options.md_selector,
        'include_dirs': (Path(include) for include in options.includes),
        'emit_json': options.emit_json,
        'coverage': options.coverage,
        'gen_bison_parser': options.gen_bison_parser,
        'gen_glr_bison_parser': options.gen_glr_bison_parser,
        'bison_lists': options.bison_lists,
        'warnings': options.warnings,
        'warning_to_error': options.warning_to_error,
        'no_exc_wrap': options.no_exc_wrap,
    }
    if options.backend == KompileBackend.LLVM:
        kompile_dict['ccopts'] = options.ccopts
        kompile_dict['enable_search'] = options.enable_search
        kompile_dict['llvm_kompile_type'] = options.llvm_kompile_type
        kompile_dict['llvm_kompile_output'] = options.llvm_kompile_output
        kompile_dict['llvm_proof_hint_instrumentation'] = options.llvm_proof_hint_instrumentation
    elif len(options.ccopts) > 0:
        raise ValueError(f'Option `-ccopt` requires `--backend llvm`, not: --backend {options.backend.value}')
    elif options.enable_search:
        raise ValueError(f'Option `--enable-search` requires `--backend llvm`, not: --backend {options.backend.value}')
    elif options.llvm_kompile_type:
        raise ValueError(
            f'Option `--llvm-kompile-type` requires `--backend llvm`, not: --backend {options.backend.value}'
        )
    elif options.llvm_kompile_output:
        raise ValueError(
            f'Option `--llvm-kompile-output` requires `--backend llvm`, not: --backend {options.backend.value}'
        )
    elif options.llvm_proof_hint_instrumentation:
        raise ValueError(
            f'Option `--llvm-proof-hint-intrumentation` requires `--backend llvm`, not: --backend {options.backend.value}'
        )

    try:
        Kompile.from_dict(kompile_dict)(
            output_dir=kompiled_directory,
            type_inference_mode=options.type_inference_mode,
        )
    except RuntimeError as err:
        _, _, _, _, cpe = err.args
        exit_with_process_error(cpe)


def exec_run(options: RunOptions) -> None:
    pgm_file = Path(options.pgm_file)
    check_file_path(pgm_file)
    kompiled_directory: Path
    if options.definition_dir is None:
        kompiled_directory = Kompile.default_directory()
        _LOGGER.info(f'Using kompiled directory: {kompiled_directory}.')
    else:
        kompiled_directory = options.definition_dir
    krun = KRun(kompiled_directory)
    rc, res = krun.krun(pgm_file)
    print(krun.pretty_print(res))
    sys.exit(rc)


def exec_graph_imports(options: GraphImportsOptions) -> None:
    kompiled_dir: Path = options.definition_dir
    kprinter = KPrint(kompiled_dir)
    definition = kprinter.definition
    import_graph = Digraph()
    graph_file = kompiled_dir / 'import-graph'
    for module in definition.modules:
        module_name = module.name
        import_graph.node(module_name)
        for module_import in module.imports:
            import_graph.edge(module_name, module_import.name)
    import_graph.render(graph_file)
    _LOGGER.info(f'Wrote file: {graph_file}')


def exec_coverage(options: CoverageOptions) -> None:
    kompiled_dir: Path = options.definition_dir
    definition = remove_source_map(read_kast_definition(kompiled_dir / 'compiled.json'))
    pretty_printer = PrettyPrinter(definition)
    for rid in options.coverage_file:
        rule = minimize_rule(strip_coverage_logger(get_rule_by_id(definition, rid.strip())))
        options.output_file.write('\n\n')
        options.output_file.write('Rule: ' + rid.strip())
        options.output_file.write('\nUnparsed:\n')
        options.output_file.write(pretty_printer.print(rule))
    _LOGGER.info(f'Wrote file: {options.output_file.name}')


def exec_kore_to_json(options: KoreToJsonOptions) -> None:
    text = sys.stdin.read()
    kore = KoreParser(text).pattern()
    print(kore.json)


def exec_json_to_kore(options: JsonToKoreOptions) -> None:
    text = sys.stdin.read()
    kore = Pattern.from_json(text)
    kore.write(sys.stdout)
    sys.stdout.write('\n')


def create_argument_parser() -> ArgumentParser:
    k_cli_args = KCLIArgs()

    pyk_args = ArgumentParser()
    pyk_args_command = pyk_args.add_subparsers(dest='command', required=True)

    print_args = pyk_args_command.add_parser(
        'print',
        help='Pretty print a term.',
        parents=[k_cli_args.logging_args, k_cli_args.display_args],
    )
    print_args.add_argument('definition_dir', type=dir_path, help='Path to definition directory.')
    print_args.add_argument('term', type=FileType('r'), help='Input term (in format specified with --input).')
    print_args.add_argument('--input', type=PrintInput, choices=list(PrintInput))
    print_args.add_argument('--omit-labels', nargs='?', help='List of labels to omit from output.')
    print_args.add_argument('--keep-cells', nargs='?', help='List of cells with primitive values to keep in output.')
    print_args.add_argument('--output-file', type=FileType('w'))

    rpc_print_args = pyk_args_command.add_parser(
        'rpc-print',
        help='Pretty-print an RPC request/response',
        parents=[k_cli_args.logging_args],
    )
    rpc_print_args.add_argument('definition_dir', type=dir_path, help='Path to definition directory.')
    rpc_print_args.add_argument(
        'input_file',
        type=FileType('r'),
        help='An input file containing the JSON RPC request or response with KoreJSON payload.',
    )
    rpc_print_args.add_argument('--output-file', type=FileType('w'))

    serve_rpc_args = pyk_args_command.add_parser(
        'serve-rpc',
        help='Start JSON-RPC server for pyk',
        parents=[k_cli_args.logging_args],
    )
    serve_rpc_args.add_argument('--addr', type=str, help='Address to listen for HTTP JSON-RPC requests')
    serve_rpc_args.add_argument('--port', type=int, help='Port to listen for HTTP JSON-RPC requests')
    serve_rpc_args.add_argument('--definition', dest='definition_dir', type=dir_path, help='Path to definition to use')

    rpc_kast_args = pyk_args_command.add_parser(
        'rpc-kast',
        help='Convert an "execute" JSON RPC response to a new "execute" or "simplify" request, copying parameters from a reference request.',
        parents=[k_cli_args.logging_args],
    )
    rpc_kast_args.add_argument(
        'reference_request_file',
        type=FileType('r'),
        help='An input file containing a JSON RPC request to server as a reference for the new request.',
    )
    rpc_kast_args.add_argument(
        'response_file',
        type=FileType('r'),
        help='An input file containing a JSON RPC response with KoreJSON payload.',
    )
    rpc_kast_args.add_argument('--output-file', type=FileType('w'))

    prove_legacy_args = pyk_args_command.add_parser(
        'prove-legacy',
        help='Prove an input specification (using kprovex).',
        parents=[k_cli_args.logging_args],
    )
    prove_legacy_args.add_argument('definition_dir', type=dir_path, help='Path to definition directory.')
    prove_legacy_args.add_argument('main_file', type=str, help='Main file used for kompilation.')
    prove_legacy_args.add_argument('spec_file', type=str, help='File with the specification module.')
    prove_legacy_args.add_argument('spec_module', type=str, help='Module with claims to be proven.')
    prove_legacy_args.add_argument('--output-file', type=FileType('w'))
    prove_legacy_args.add_argument('kArgs', nargs='*', help='Arguments to pass through to K invocation.')

    kompile_args = pyk_args_command.add_parser(
        'kompile',
        help='Kompile the K specification.',
        parents=[k_cli_args.logging_args, k_cli_args.warning_args, k_cli_args.definition_args, k_cli_args.kompile_args],
    )
    kompile_args.add_argument('main_file', type=str, help='File with the specification module.')

    run_args = pyk_args_command.add_parser(
        'run',
        help='Run a given program using the K definition.',
        parents=[k_cli_args.logging_args],
    )
    run_args.add_argument('pgm_file', type=str, help='File program to run in it.')
    run_args.add_argument('--definition', type=dir_path, dest='definition_dir', help='Path to definition to use.')

    prove_args = pyk_args_command.add_parser(
        'prove',
        help='Prove an input specification (using RPC based prover).',
        parents=[k_cli_args.logging_args],
    )
    prove_args.add_argument('spec_file', type=file_path, help='File with the specification module.')
    prove_args.add_argument('--definition', type=dir_path, dest='definition_dir', help='Path to definition to use.')
    prove_args.add_argument('--spec-module', dest='spec_module', type=str, help='Module with claims to be proven.')
    prove_args.add_argument(
        '--type-inference-mode', type=TypeInferenceMode, help='Mode for doing K rule type inference in.'
    )
    prove_args.add_argument(
        '--failure-info',
        default=None,
        action='store_true',
        help='Print out more information about proof failures.',
    )

    graph_imports_args = pyk_args_command.add_parser(
        'graph-imports',
        help='Graph the imports of a given definition.',
        parents=[k_cli_args.logging_args],
    )
    graph_imports_args.add_argument('definition_dir', type=dir_path, help='Path to definition directory.')

    coverage_args = pyk_args_command.add_parser(
        'coverage',
        help='Convert coverage file to human readable log.',
        parents=[k_cli_args.logging_args],
    )
    coverage_args.add_argument('definition_dir', type=dir_path, help='Path to definition directory.')
    coverage_args.add_argument('coverage_file', type=FileType('r'), help='Coverage file to build log for.')
    coverage_args.add_argument('-o', '--output', type=FileType('w'))

    pyk_args_command.add_parser('kore-to-json', help='Convert textual KORE to JSON', parents=[k_cli_args.logging_args])

    pyk_args_command.add_parser('json-to-kore', help='Convert JSON to textual KORE', parents=[k_cli_args.logging_args])

    return pyk_args


if __name__ == '__main__':
    main()<|MERGE_RESOLUTION|>--- conflicted
+++ resolved
@@ -38,12 +38,8 @@
 from .prelude.k import GENERATED_TOP_CELL
 from .prelude.ml import is_top, mlAnd, mlOr
 from .proof.reachability import APRFailureInfo
-<<<<<<< HEAD
 from .rpc.rpc import StatefulKJsonRpcServer
-from .utils import check_file_path, ensure_dir_path
-=======
 from .utils import check_file_path, ensure_dir_path, exit_with_process_error
->>>>>>> 9fb8a336
 
 if TYPE_CHECKING:
     from typing import Any, Final
