--- conflicted
+++ resolved
@@ -249,13 +249,8 @@
     else:
         kompiled_directory = options.definition_dir
     kprove = KProve(kompiled_directory)
-<<<<<<< HEAD
     proofs = kprove.prove_rpc(options=options)
-    for proof in proofs:
-=======
-    proofs = kprove.prove_rpc(Path(args.spec_file), args.spec_module, type_inference_mode=args.type_inference_mode)
     for proof in sorted(proofs, key=lambda p: p.id):
->>>>>>> 6b72d62f
         print('\n'.join(proof.summary.lines))
         if proof.failed and options.failure_info:
             failure_info = proof.failure_info
