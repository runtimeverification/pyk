from __future__ import annotations

import logging
import sys
from typing import TYPE_CHECKING

from .cli.args import LoggingOptions
from .cli.cli import CLI
from .cli.pyk import (
    CoverageCommand,
    GraphImportsCommand,
    JsonToKoreCommand,
    KoreToJsonCommand,
    PrintCommand,
    ProveCommand,
    RPCKastCommand,
    RPCPrintCommand,
)
from .cli.utils import LOG_FORMAT, loglevel

if TYPE_CHECKING:
    from typing import Final


_LOGGER: Final = logging.getLogger(__name__)


def main() -> None:
    # KAST terms can end up nested quite deeply, because of the various assoc operators (eg. _Map_, _Set_, ...).
    # Most pyk operations are defined recursively, meaning you get a callstack the same depth as the term.
    # This change makes it so that in most cases, by default, pyk doesn't run out of stack space.
    sys.setrecursionlimit(10**7)

<<<<<<< HEAD
    cli = CLI(
        [
            CoverageCommand,
            GraphImportsCommand,
            JsonToKoreCommand,
            KoreToJsonCommand,
            PrintCommand,
            ProveCommand,
            RPCKastCommand,
            RPCPrintCommand,
        ]
    )
    command = cli.get_command()
    assert isinstance(command, LoggingOptions)
    logging.basicConfig(level=loglevel(command), format=LOG_FORMAT)
    command.exec()
=======
    cli_parser = create_argument_parser()
    args = cli_parser.parse_args()

    logging.basicConfig(level=loglevel(args), format=LOG_FORMAT)

    executor_name = 'exec_' + args.command.lower().replace('-', '_')
    if executor_name not in globals():
        raise AssertionError(f'Unimplemented command: {args.command}')

    execute = globals()[executor_name]
    execute(args)


def exec_print(args: Namespace) -> None:
    kompiled_dir: Path = args.definition_dir
    printer = KPrint(kompiled_dir)
    if args.input == PrintInput.KORE_JSON:
        _LOGGER.info(f'Reading Kore JSON from file: {args.term.name}')
        kore = Pattern.from_json(args.term.read())
        term = printer.kore_to_kast(kore)
    else:
        _LOGGER.info(f'Reading Kast JSON from file: {args.term.name}')
        term = KInner.from_json(args.term.read())
    if is_top(term):
        args.output_file.write(printer.pretty_print(term))
        _LOGGER.info(f'Wrote file: {args.output_file.name}')
    else:
        if args.minimize:
            if args.omit_labels != '' and args.keep_cells != '':
                raise ValueError('You cannot use both --omit-labels and --keep-cells.')

            abstract_labels = args.omit_labels.split(',') if args.omit_labels != '' else []
            keep_cells = args.keep_cells.split(',') if args.keep_cells != '' else []
            minimized_disjuncts = []

            for disjunct in flatten_label('#Or', term):
                try:
                    minimized = minimize_term(disjunct, abstract_labels=abstract_labels, keep_cells=keep_cells)
                    config, constraint = split_config_and_constraints(minimized)
                except ValueError as err:
                    raise ValueError('The minimized term does not contain a config cell.') from err

                if not is_top(constraint):
                    minimized_disjuncts.append(mlAnd([config, constraint], sort=GENERATED_TOP_CELL))
                else:
                    minimized_disjuncts.append(config)
            term = propagate_up_constraints(mlOr(minimized_disjuncts, sort=GENERATED_TOP_CELL))

        args.output_file.write(printer.pretty_print(term))
        _LOGGER.info(f'Wrote file: {args.output_file.name}')


def exec_rpc_print(args: Namespace) -> None:
    kompiled_dir: Path = args.definition_dir
    printer = KPrint(kompiled_dir)
    input_dict = json.loads(args.input_file.read())
    output_buffer = []

    def pretty_print_request(request_params: dict[str, Any]) -> list[str]:
        output_buffer = []
        non_state_keys = set(request_params.keys()).difference(['state'])
        for key in non_state_keys:
            output_buffer.append(f'{key}: {request_params[key]}')
        state = CTerm.from_kast(printer.kore_to_kast(kore_term(request_params['state'])))
        output_buffer.append('State:')
        output_buffer.append(printer.pretty_print(state.kast, sort_collections=True))
        return output_buffer

    def pretty_print_execute_response(execute_result: ExecuteResult) -> list[str]:
        output_buffer = []
        output_buffer.append(f'Depth: {execute_result.depth}')
        output_buffer.append(f'Stop reason: {execute_result.reason.value}')
        if execute_result.reason == StopReason.TERMINAL_RULE or execute_result.reason == StopReason.CUT_POINT_RULE:
            output_buffer.append(f'Stop rule: {execute_result.rule}')
        output_buffer.append(
            f'Number of next states: {len(execute_result.next_states) if execute_result.next_states is not None else 0}'
        )
        state = CTerm.from_kast(printer.kore_to_kast(execute_result.state.kore))
        output_buffer.append('State:')
        output_buffer.append(printer.pretty_print(state.kast, sort_collections=True))
        if execute_result.next_states is not None:
            next_states = [CTerm.from_kast(printer.kore_to_kast(s.kore)) for s in execute_result.next_states]
            for i, s in enumerate(next_states):
                output_buffer.append(f'Next state #{i}:')
                output_buffer.append(printer.pretty_print(s.kast, sort_collections=True))
        return output_buffer

    try:
        if 'method' in input_dict:
            output_buffer.append('JSON RPC request')
            output_buffer.append(f'id: {input_dict["id"]}')
            output_buffer.append(f'Method: {input_dict["method"]}')
            try:
                if 'state' in input_dict['params']:
                    output_buffer += pretty_print_request(input_dict['params'])
                else:  # this is an "add-module" request, skip trying to print state
                    for key in input_dict['params'].keys():
                        output_buffer.append(f'{key}: {input_dict["params"][key]}')
            except KeyError as e:
                _LOGGER.critical(f'Could not find key {str(e)} in input JSON file')
                exit(1)
        else:
            if not 'result' in input_dict:
                _LOGGER.critical('The input is neither a request not a resonse')
                exit(1)
            output_buffer.append('JSON RPC Response')
            output_buffer.append(f'id: {input_dict["id"]}')
            if list(input_dict['result'].keys()) == ['state']:  # this is a "simplify" response
                output_buffer.append('Method: simplify')
                state = CTerm.from_kast(printer.kore_to_kast(kore_term(input_dict['result']['state'])))
                output_buffer.append('State:')
                output_buffer.append(printer.pretty_print(state.kast, sort_collections=True))
            elif list(input_dict['result'].keys()) == ['module']:  # this is an "add-module" response
                output_buffer.append('Method: add-module')
                output_buffer.append('Module:')
                output_buffer.append(input_dict['result']['module'])
            else:
                try:  # assume it is an "execute" response
                    output_buffer.append('Method: execute')
                    execute_result = ExecuteResult.from_dict(input_dict['result'])
                    output_buffer += pretty_print_execute_response(execute_result)
                except KeyError as e:
                    _LOGGER.critical(f'Could not find key {str(e)} in input JSON file')
                    exit(1)
        if args.output_file is not None:
            args.output_file.write('\n'.join(output_buffer))
        else:
            print('\n'.join(output_buffer))
    except ValueError as e:
        # shorten and print the error message in case kore_to_kast throws ValueError
        _LOGGER.critical(str(e)[:200])
        exit(1)


def exec_rpc_kast(args: Namespace) -> None:
    """
    Convert an 'execute' JSON RPC response to a new 'execute' or 'simplify' request,
    copying parameters from a reference request.
    """
    reference_request = json.loads(args.reference_request_file.read())
    input_dict = json.loads(args.response_file.read())
    execute_result = ExecuteResult.from_dict(input_dict['result'])
    non_state_keys = set(reference_request['params'].keys()).difference(['state'])
    request_params = {}
    for key in non_state_keys:
        request_params[key] = reference_request['params'][key]
    request_params['state'] = {'format': 'KORE', 'version': 1, 'term': execute_result.state.kore.dict}
    request = {
        'jsonrpc': reference_request['jsonrpc'],
        'id': reference_request['id'],
        'method': reference_request['method'],
        'params': request_params,
    }
    args.output_file.write(json.dumps(request))


def exec_prove_legacy(args: Namespace) -> None:
    kompiled_dir: Path = args.definition_dir
    kprover = KProve(kompiled_dir, args.main_file)
    final_state = kprover.prove(Path(args.spec_file), spec_module_name=args.spec_module, args=args.kArgs)
    args.output_file.write(json.dumps(mlOr([state.kast for state in final_state]).to_dict()))
    _LOGGER.info(f'Wrote file: {args.output_file.name}')


def exec_graph_imports(args: Namespace) -> None:
    kompiled_dir: Path = args.definition_dir
    kprinter = KPrint(kompiled_dir)
    definition = kprinter.definition
    import_graph = Digraph()
    graph_file = kompiled_dir / 'import-graph'
    for module in definition.modules:
        module_name = module.name
        import_graph.node(module_name)
        for module_import in module.imports:
            import_graph.edge(module_name, module_import.name)
    import_graph.render(graph_file)
    _LOGGER.info(f'Wrote file: {graph_file}')


def exec_coverage(args: Namespace) -> None:
    kompiled_dir: Path = args.definition_dir
    definition = remove_source_map(read_kast_definition(kompiled_dir / 'compiled.json'))
    pretty_printer = PrettyPrinter(definition)
    for rid in args.coverage_file:
        rule = minimize_rule(strip_coverage_logger(get_rule_by_id(definition, rid.strip())))
        args.output.write('\n\n')
        args.output.write('Rule: ' + rid.strip())
        args.output.write('\nUnparsed:\n')
        args.output.write(pretty_printer.print(rule))
    _LOGGER.info(f'Wrote file: {args.output.name}')


def exec_kore_to_json(args: Namespace) -> None:
    text = sys.stdin.read()
    kore = KoreParser(text).pattern()
    print(kore.json)


def exec_json_to_kore(args: dict[str, Any]) -> None:
    text = sys.stdin.read()
    kore = Pattern.from_json(text)
    kore.write(sys.stdout)
    sys.stdout.write('\n')


def create_argument_parser() -> ArgumentParser:
    k_cli_args = KCLIArgs()

    definition_args = ArgumentParser(add_help=False)
    definition_args.add_argument('definition_dir', type=dir_path, help='Path to definition directory.')

    pyk_args = ArgumentParser()
    pyk_args_command = pyk_args.add_subparsers(dest='command', required=True)

    print_args = pyk_args_command.add_parser(
        'print',
        help='Pretty print a term.',
        parents=[k_cli_args.logging_args, definition_args, k_cli_args.display_args],
    )
    print_args.add_argument('term', type=FileType('r'), help='Input term (in format specified with --input).')
    print_args.add_argument('--input', default=PrintInput.KAST_JSON, type=PrintInput, choices=list(PrintInput))
    print_args.add_argument('--omit-labels', default='', nargs='?', help='List of labels to omit from output.')
    print_args.add_argument(
        '--keep-cells', default='', nargs='?', help='List of cells with primitive values to keep in output.'
    )
    print_args.add_argument('--output-file', type=FileType('w'), default='-')

    rpc_print_args = pyk_args_command.add_parser(
        'rpc-print',
        help='Pretty-print an RPC request/response',
        parents=[k_cli_args.logging_args, definition_args],
    )
    rpc_print_args.add_argument(
        'input_file',
        type=FileType('r'),
        help='An input file containing the JSON RPC request or response with KoreJSON payload.',
    )
    rpc_print_args.add_argument('--output-file', type=FileType('w'), default='-')

    rpc_kast_args = pyk_args_command.add_parser(
        'rpc-kast',
        help='Convert an "execute" JSON RPC response to a new "execute" or "simplify" request, copying parameters from a reference request.',
        parents=[k_cli_args.logging_args],
    )
    rpc_kast_args.add_argument(
        'reference_request_file',
        type=FileType('r'),
        help='An input file containing a JSON RPC request to server as a reference for the new request.',
    )
    rpc_kast_args.add_argument(
        'response_file',
        type=FileType('r'),
        help='An input file containing a JSON RPC response with KoreJSON payload.',
    )
    rpc_kast_args.add_argument('--output-file', type=FileType('w'), default='-')

    prove_legacy_args = pyk_args_command.add_parser(
        'prove-legacy',
        help='Prove an input specification (using kprovex).',
        parents=[k_cli_args.logging_args, definition_args],
    )
    prove_legacy_args.add_argument('main_file', type=str, help='Main file used for kompilation.')
    prove_legacy_args.add_argument('spec_file', type=str, help='File with the specification module.')
    prove_legacy_args.add_argument('spec_module', type=str, help='Module with claims to be proven.')
    prove_legacy_args.add_argument('--output-file', type=FileType('w'), default='-')
    prove_legacy_args.add_argument('kArgs', nargs='*', help='Arguments to pass through to K invocation.')

    pyk_args_command.add_parser(
        'graph-imports',
        help='Graph the imports of a given definition.',
        parents=[k_cli_args.logging_args, definition_args],
    )

    coverage_args = pyk_args_command.add_parser(
        'coverage',
        help='Convert coverage file to human readable log.',
        parents=[k_cli_args.logging_args, definition_args],
    )
    coverage_args.add_argument('coverage_file', type=FileType('r'), help='Coverage file to build log for.')
    coverage_args.add_argument('-o', '--output', type=FileType('w'), default='-')

    pyk_args_command.add_parser('kore-to-json', help='Convert textual KORE to JSON', parents=[k_cli_args.logging_args])

    pyk_args_command.add_parser('json-to-kore', help='Convert JSON to textual KORE', parents=[k_cli_args.logging_args])

    return pyk_args
>>>>>>> c9eb6f5f


if __name__ == '__main__':
    main()<|MERGE_RESOLUTION|>--- conflicted
+++ resolved
@@ -31,7 +31,6 @@
     # This change makes it so that in most cases, by default, pyk doesn't run out of stack space.
     sys.setrecursionlimit(10**7)
 
-<<<<<<< HEAD
     cli = CLI(
         [
             CoverageCommand,
@@ -48,295 +47,6 @@
     assert isinstance(command, LoggingOptions)
     logging.basicConfig(level=loglevel(command), format=LOG_FORMAT)
     command.exec()
-=======
-    cli_parser = create_argument_parser()
-    args = cli_parser.parse_args()
-
-    logging.basicConfig(level=loglevel(args), format=LOG_FORMAT)
-
-    executor_name = 'exec_' + args.command.lower().replace('-', '_')
-    if executor_name not in globals():
-        raise AssertionError(f'Unimplemented command: {args.command}')
-
-    execute = globals()[executor_name]
-    execute(args)
-
-
-def exec_print(args: Namespace) -> None:
-    kompiled_dir: Path = args.definition_dir
-    printer = KPrint(kompiled_dir)
-    if args.input == PrintInput.KORE_JSON:
-        _LOGGER.info(f'Reading Kore JSON from file: {args.term.name}')
-        kore = Pattern.from_json(args.term.read())
-        term = printer.kore_to_kast(kore)
-    else:
-        _LOGGER.info(f'Reading Kast JSON from file: {args.term.name}')
-        term = KInner.from_json(args.term.read())
-    if is_top(term):
-        args.output_file.write(printer.pretty_print(term))
-        _LOGGER.info(f'Wrote file: {args.output_file.name}')
-    else:
-        if args.minimize:
-            if args.omit_labels != '' and args.keep_cells != '':
-                raise ValueError('You cannot use both --omit-labels and --keep-cells.')
-
-            abstract_labels = args.omit_labels.split(',') if args.omit_labels != '' else []
-            keep_cells = args.keep_cells.split(',') if args.keep_cells != '' else []
-            minimized_disjuncts = []
-
-            for disjunct in flatten_label('#Or', term):
-                try:
-                    minimized = minimize_term(disjunct, abstract_labels=abstract_labels, keep_cells=keep_cells)
-                    config, constraint = split_config_and_constraints(minimized)
-                except ValueError as err:
-                    raise ValueError('The minimized term does not contain a config cell.') from err
-
-                if not is_top(constraint):
-                    minimized_disjuncts.append(mlAnd([config, constraint], sort=GENERATED_TOP_CELL))
-                else:
-                    minimized_disjuncts.append(config)
-            term = propagate_up_constraints(mlOr(minimized_disjuncts, sort=GENERATED_TOP_CELL))
-
-        args.output_file.write(printer.pretty_print(term))
-        _LOGGER.info(f'Wrote file: {args.output_file.name}')
-
-
-def exec_rpc_print(args: Namespace) -> None:
-    kompiled_dir: Path = args.definition_dir
-    printer = KPrint(kompiled_dir)
-    input_dict = json.loads(args.input_file.read())
-    output_buffer = []
-
-    def pretty_print_request(request_params: dict[str, Any]) -> list[str]:
-        output_buffer = []
-        non_state_keys = set(request_params.keys()).difference(['state'])
-        for key in non_state_keys:
-            output_buffer.append(f'{key}: {request_params[key]}')
-        state = CTerm.from_kast(printer.kore_to_kast(kore_term(request_params['state'])))
-        output_buffer.append('State:')
-        output_buffer.append(printer.pretty_print(state.kast, sort_collections=True))
-        return output_buffer
-
-    def pretty_print_execute_response(execute_result: ExecuteResult) -> list[str]:
-        output_buffer = []
-        output_buffer.append(f'Depth: {execute_result.depth}')
-        output_buffer.append(f'Stop reason: {execute_result.reason.value}')
-        if execute_result.reason == StopReason.TERMINAL_RULE or execute_result.reason == StopReason.CUT_POINT_RULE:
-            output_buffer.append(f'Stop rule: {execute_result.rule}')
-        output_buffer.append(
-            f'Number of next states: {len(execute_result.next_states) if execute_result.next_states is not None else 0}'
-        )
-        state = CTerm.from_kast(printer.kore_to_kast(execute_result.state.kore))
-        output_buffer.append('State:')
-        output_buffer.append(printer.pretty_print(state.kast, sort_collections=True))
-        if execute_result.next_states is not None:
-            next_states = [CTerm.from_kast(printer.kore_to_kast(s.kore)) for s in execute_result.next_states]
-            for i, s in enumerate(next_states):
-                output_buffer.append(f'Next state #{i}:')
-                output_buffer.append(printer.pretty_print(s.kast, sort_collections=True))
-        return output_buffer
-
-    try:
-        if 'method' in input_dict:
-            output_buffer.append('JSON RPC request')
-            output_buffer.append(f'id: {input_dict["id"]}')
-            output_buffer.append(f'Method: {input_dict["method"]}')
-            try:
-                if 'state' in input_dict['params']:
-                    output_buffer += pretty_print_request(input_dict['params'])
-                else:  # this is an "add-module" request, skip trying to print state
-                    for key in input_dict['params'].keys():
-                        output_buffer.append(f'{key}: {input_dict["params"][key]}')
-            except KeyError as e:
-                _LOGGER.critical(f'Could not find key {str(e)} in input JSON file')
-                exit(1)
-        else:
-            if not 'result' in input_dict:
-                _LOGGER.critical('The input is neither a request not a resonse')
-                exit(1)
-            output_buffer.append('JSON RPC Response')
-            output_buffer.append(f'id: {input_dict["id"]}')
-            if list(input_dict['result'].keys()) == ['state']:  # this is a "simplify" response
-                output_buffer.append('Method: simplify')
-                state = CTerm.from_kast(printer.kore_to_kast(kore_term(input_dict['result']['state'])))
-                output_buffer.append('State:')
-                output_buffer.append(printer.pretty_print(state.kast, sort_collections=True))
-            elif list(input_dict['result'].keys()) == ['module']:  # this is an "add-module" response
-                output_buffer.append('Method: add-module')
-                output_buffer.append('Module:')
-                output_buffer.append(input_dict['result']['module'])
-            else:
-                try:  # assume it is an "execute" response
-                    output_buffer.append('Method: execute')
-                    execute_result = ExecuteResult.from_dict(input_dict['result'])
-                    output_buffer += pretty_print_execute_response(execute_result)
-                except KeyError as e:
-                    _LOGGER.critical(f'Could not find key {str(e)} in input JSON file')
-                    exit(1)
-        if args.output_file is not None:
-            args.output_file.write('\n'.join(output_buffer))
-        else:
-            print('\n'.join(output_buffer))
-    except ValueError as e:
-        # shorten and print the error message in case kore_to_kast throws ValueError
-        _LOGGER.critical(str(e)[:200])
-        exit(1)
-
-
-def exec_rpc_kast(args: Namespace) -> None:
-    """
-    Convert an 'execute' JSON RPC response to a new 'execute' or 'simplify' request,
-    copying parameters from a reference request.
-    """
-    reference_request = json.loads(args.reference_request_file.read())
-    input_dict = json.loads(args.response_file.read())
-    execute_result = ExecuteResult.from_dict(input_dict['result'])
-    non_state_keys = set(reference_request['params'].keys()).difference(['state'])
-    request_params = {}
-    for key in non_state_keys:
-        request_params[key] = reference_request['params'][key]
-    request_params['state'] = {'format': 'KORE', 'version': 1, 'term': execute_result.state.kore.dict}
-    request = {
-        'jsonrpc': reference_request['jsonrpc'],
-        'id': reference_request['id'],
-        'method': reference_request['method'],
-        'params': request_params,
-    }
-    args.output_file.write(json.dumps(request))
-
-
-def exec_prove_legacy(args: Namespace) -> None:
-    kompiled_dir: Path = args.definition_dir
-    kprover = KProve(kompiled_dir, args.main_file)
-    final_state = kprover.prove(Path(args.spec_file), spec_module_name=args.spec_module, args=args.kArgs)
-    args.output_file.write(json.dumps(mlOr([state.kast for state in final_state]).to_dict()))
-    _LOGGER.info(f'Wrote file: {args.output_file.name}')
-
-
-def exec_graph_imports(args: Namespace) -> None:
-    kompiled_dir: Path = args.definition_dir
-    kprinter = KPrint(kompiled_dir)
-    definition = kprinter.definition
-    import_graph = Digraph()
-    graph_file = kompiled_dir / 'import-graph'
-    for module in definition.modules:
-        module_name = module.name
-        import_graph.node(module_name)
-        for module_import in module.imports:
-            import_graph.edge(module_name, module_import.name)
-    import_graph.render(graph_file)
-    _LOGGER.info(f'Wrote file: {graph_file}')
-
-
-def exec_coverage(args: Namespace) -> None:
-    kompiled_dir: Path = args.definition_dir
-    definition = remove_source_map(read_kast_definition(kompiled_dir / 'compiled.json'))
-    pretty_printer = PrettyPrinter(definition)
-    for rid in args.coverage_file:
-        rule = minimize_rule(strip_coverage_logger(get_rule_by_id(definition, rid.strip())))
-        args.output.write('\n\n')
-        args.output.write('Rule: ' + rid.strip())
-        args.output.write('\nUnparsed:\n')
-        args.output.write(pretty_printer.print(rule))
-    _LOGGER.info(f'Wrote file: {args.output.name}')
-
-
-def exec_kore_to_json(args: Namespace) -> None:
-    text = sys.stdin.read()
-    kore = KoreParser(text).pattern()
-    print(kore.json)
-
-
-def exec_json_to_kore(args: dict[str, Any]) -> None:
-    text = sys.stdin.read()
-    kore = Pattern.from_json(text)
-    kore.write(sys.stdout)
-    sys.stdout.write('\n')
-
-
-def create_argument_parser() -> ArgumentParser:
-    k_cli_args = KCLIArgs()
-
-    definition_args = ArgumentParser(add_help=False)
-    definition_args.add_argument('definition_dir', type=dir_path, help='Path to definition directory.')
-
-    pyk_args = ArgumentParser()
-    pyk_args_command = pyk_args.add_subparsers(dest='command', required=True)
-
-    print_args = pyk_args_command.add_parser(
-        'print',
-        help='Pretty print a term.',
-        parents=[k_cli_args.logging_args, definition_args, k_cli_args.display_args],
-    )
-    print_args.add_argument('term', type=FileType('r'), help='Input term (in format specified with --input).')
-    print_args.add_argument('--input', default=PrintInput.KAST_JSON, type=PrintInput, choices=list(PrintInput))
-    print_args.add_argument('--omit-labels', default='', nargs='?', help='List of labels to omit from output.')
-    print_args.add_argument(
-        '--keep-cells', default='', nargs='?', help='List of cells with primitive values to keep in output.'
-    )
-    print_args.add_argument('--output-file', type=FileType('w'), default='-')
-
-    rpc_print_args = pyk_args_command.add_parser(
-        'rpc-print',
-        help='Pretty-print an RPC request/response',
-        parents=[k_cli_args.logging_args, definition_args],
-    )
-    rpc_print_args.add_argument(
-        'input_file',
-        type=FileType('r'),
-        help='An input file containing the JSON RPC request or response with KoreJSON payload.',
-    )
-    rpc_print_args.add_argument('--output-file', type=FileType('w'), default='-')
-
-    rpc_kast_args = pyk_args_command.add_parser(
-        'rpc-kast',
-        help='Convert an "execute" JSON RPC response to a new "execute" or "simplify" request, copying parameters from a reference request.',
-        parents=[k_cli_args.logging_args],
-    )
-    rpc_kast_args.add_argument(
-        'reference_request_file',
-        type=FileType('r'),
-        help='An input file containing a JSON RPC request to server as a reference for the new request.',
-    )
-    rpc_kast_args.add_argument(
-        'response_file',
-        type=FileType('r'),
-        help='An input file containing a JSON RPC response with KoreJSON payload.',
-    )
-    rpc_kast_args.add_argument('--output-file', type=FileType('w'), default='-')
-
-    prove_legacy_args = pyk_args_command.add_parser(
-        'prove-legacy',
-        help='Prove an input specification (using kprovex).',
-        parents=[k_cli_args.logging_args, definition_args],
-    )
-    prove_legacy_args.add_argument('main_file', type=str, help='Main file used for kompilation.')
-    prove_legacy_args.add_argument('spec_file', type=str, help='File with the specification module.')
-    prove_legacy_args.add_argument('spec_module', type=str, help='Module with claims to be proven.')
-    prove_legacy_args.add_argument('--output-file', type=FileType('w'), default='-')
-    prove_legacy_args.add_argument('kArgs', nargs='*', help='Arguments to pass through to K invocation.')
-
-    pyk_args_command.add_parser(
-        'graph-imports',
-        help='Graph the imports of a given definition.',
-        parents=[k_cli_args.logging_args, definition_args],
-    )
-
-    coverage_args = pyk_args_command.add_parser(
-        'coverage',
-        help='Convert coverage file to human readable log.',
-        parents=[k_cli_args.logging_args, definition_args],
-    )
-    coverage_args.add_argument('coverage_file', type=FileType('r'), help='Coverage file to build log for.')
-    coverage_args.add_argument('-o', '--output', type=FileType('w'), default='-')
-
-    pyk_args_command.add_parser('kore-to-json', help='Convert textual KORE to JSON', parents=[k_cli_args.logging_args])
-
-    pyk_args_command.add_parser('json-to-kore', help='Convert JSON to textual KORE', parents=[k_cli_args.logging_args])
-
-    return pyk_args
->>>>>>> c9eb6f5f
-
 
 if __name__ == '__main__':
     main()