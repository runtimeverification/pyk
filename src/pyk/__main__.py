--- conflicted
+++ resolved
@@ -363,124 +363,5 @@
     sys.stdout.write('\n')
 
 
-<<<<<<< HEAD
-=======
-def create_argument_parser() -> ArgumentParser:
-    k_cli_args = KCLIArgs()
-
-    pyk_args = ArgumentParser()
-    pyk_args_command = pyk_args.add_subparsers(dest='command', required=True)
-
-    print_args = pyk_args_command.add_parser(
-        'print',
-        help='Pretty print a term.',
-        parents=[k_cli_args.logging_args, k_cli_args.display_args],
-    )
-    print_args.add_argument('definition_dir', type=dir_path, help='Path to definition directory.')
-    print_args.add_argument('term', type=FileType('r'), help='Input term (in format specified with --input).')
-    print_args.add_argument('--input', type=PrintInput, choices=list(PrintInput))
-    print_args.add_argument('--omit-labels', nargs='?', help='List of labels to omit from output.')
-    print_args.add_argument('--keep-cells', nargs='?', help='List of cells with primitive values to keep in output.')
-    print_args.add_argument('--output-file', type=FileType('w'))
-
-    rpc_print_args = pyk_args_command.add_parser(
-        'rpc-print',
-        help='Pretty-print an RPC request/response',
-        parents=[k_cli_args.logging_args],
-    )
-    rpc_print_args.add_argument('definition_dir', type=dir_path, help='Path to definition directory.')
-    rpc_print_args.add_argument(
-        'input_file',
-        type=FileType('r'),
-        help='An input file containing the JSON RPC request or response with KoreJSON payload.',
-    )
-    rpc_print_args.add_argument('--output-file', type=FileType('w'))
-
-    rpc_kast_args = pyk_args_command.add_parser(
-        'rpc-kast',
-        help='Convert an "execute" JSON RPC response to a new "execute" or "simplify" request, copying parameters from a reference request.',
-        parents=[k_cli_args.logging_args],
-    )
-    rpc_kast_args.add_argument(
-        'reference_request_file',
-        type=FileType('r'),
-        help='An input file containing a JSON RPC request to server as a reference for the new request.',
-    )
-    rpc_kast_args.add_argument(
-        'response_file',
-        type=FileType('r'),
-        help='An input file containing a JSON RPC response with KoreJSON payload.',
-    )
-    rpc_kast_args.add_argument('--output-file', type=FileType('w'))
-
-    prove_legacy_args = pyk_args_command.add_parser(
-        'prove-legacy',
-        help='Prove an input specification (using kprovex).',
-        parents=[k_cli_args.logging_args],
-    )
-    prove_legacy_args.add_argument('definition_dir', type=dir_path, help='Path to definition directory.')
-    prove_legacy_args.add_argument('main_file', type=str, help='Main file used for kompilation.')
-    prove_legacy_args.add_argument('spec_file', type=str, help='File with the specification module.')
-    prove_legacy_args.add_argument('spec_module', type=str, help='Module with claims to be proven.')
-    prove_legacy_args.add_argument('--output-file', type=FileType('w'))
-    prove_legacy_args.add_argument('kArgs', nargs='*', help='Arguments to pass through to K invocation.')
-
-    kompile_args = pyk_args_command.add_parser(
-        'kompile',
-        help='Kompile the K specification.',
-        parents=[k_cli_args.logging_args, k_cli_args.warning_args, k_cli_args.definition_args, k_cli_args.kompile_args],
-    )
-    kompile_args.add_argument('main_file', type=str, help='File with the specification module.')
-
-    run_args = pyk_args_command.add_parser(
-        'run',
-        help='Run a given program using the K definition.',
-        parents=[k_cli_args.logging_args],
-    )
-    run_args.add_argument('pgm_file', type=str, help='File program to run in it.')
-    run_args.add_argument('--definition', type=dir_path, dest='definition_dir', help='Path to definition to use.')
-
-    prove_args = pyk_args_command.add_parser(
-        'prove',
-        help='Prove an input specification (using RPC based prover).',
-        parents=[k_cli_args.logging_args],
-    )
-    prove_args.add_argument('spec_file', type=file_path, help='File with the specification module.')
-    prove_args.add_argument('--definition', type=dir_path, dest='definition_dir', help='Path to definition to use.')
-    prove_args.add_argument('--spec-module', dest='spec_module', type=str, help='Module with claims to be proven.')
-    prove_args.add_argument(
-        '--type-inference-mode', type=TypeInferenceMode, help='Mode for doing K rule type inference in.'
-    )
-    prove_args.add_argument(
-        '--failure-info',
-        default=None,
-        action='store_true',
-        help='Print out more information about proof failures.',
-    )
-
-    graph_imports_args = pyk_args_command.add_parser(
-        'graph-imports',
-        help='Graph the imports of a given definition.',
-        parents=[k_cli_args.logging_args],
-    )
-    graph_imports_args.add_argument('definition_dir', type=dir_path, help='Path to definition directory.')
-
-    coverage_args = pyk_args_command.add_parser(
-        'coverage',
-        help='Convert coverage file to human readable log.',
-        parents=[k_cli_args.logging_args],
-    )
-    coverage_args.add_argument('definition_dir', type=dir_path, help='Path to definition directory.')
-    coverage_args.add_argument('coverage_file', type=FileType('r'), help='Coverage file to build log for.')
-    coverage_args.add_argument('-o', '--output', type=FileType('w'))
-
-    pyk_args_command.add_parser('kore-to-json', help='Convert textual KORE to JSON', parents=[k_cli_args.logging_args])
-
-    pyk_args_command.add_parser('json-to-kore', help='Convert JSON to textual KORE', parents=[k_cli_args.logging_args])
-
-    return pyk_args
-
-
->>>>>>> 8336f522
 if __name__ == '__main__':
     main()