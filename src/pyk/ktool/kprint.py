import json
import logging
<<<<<<< HEAD
import sys
from enum import Enum
=======
import os
>>>>>>> 9c8b2ee3
from pathlib import Path
from subprocess import CalledProcessError, CompletedProcess
from tempfile import TemporaryDirectory
from typing import Any, Callable, Dict, Final, List, Optional

from ..cli_utils import check_dir_path, check_file_path, run_process
from ..kast import (
    KApply,
    KAs,
    KAst,
    KAtt,
    KBubble,
    KClaim,
    KContext,
    KDefinition,
    KFlatModule,
    KImport,
    KInner,
    KLabel,
    KNonTerminal,
    KProduction,
    KRegexTerminal,
    KRequire,
    KRewrite,
    KRule,
    KSequence,
    KSort,
    KSortSynonym,
    KSyntaxAssociativity,
    KSyntaxLexical,
    KSyntaxPriority,
    KSyntaxSort,
    KTerminal,
    KToken,
    KVariable,
    read_kast_definition,
)
from ..kastManip import flatten_label
from ..kore.parser import KoreParser
from ..kore.syntax import DV, And, App, Equals, EVar, Kore, Pattern, SortApp, String
from ..prelude.k import DOTS, EMPTY_K
from ..prelude.kbool import TRUE

_LOGGER: Final = logging.getLogger(__name__)

SymbolTable = Dict[str, Callable[..., str]]

_unmunge_codes: Dict[str, str] = {
    'Spce': ' ',
    'Bang': '!',
    'Quot': '"',
    'Hash': '#',
    'Dolr': '$',
    'Perc': '%',
    'And-': '&',
    'Apos': "'",
    'LPar': '(',
    'RPar': ')',
    'Star': '*',
    'Plus': '+',
    'Comm': ',',
    'Stop': '.',
    'Slsh': '/',
    'Coln': ':',
    'SCln': ';',
    '-LT-': '<',
    'Eqls': '=',
    '-GT-': '>',
    'Ques': '?',
    '-AT-': '@',
    'LSqB': '[',
    'RSqB': ']',
    'Bash': '\\',
    'Xor-': '^',
    'Unds': '_',
    'BQuo': '`',
    'LBra': '{',
    'Pipe': '|',
    'RBra': '}',
    'Tild': '~',
}
_munge_codes: Dict[str, str] = {v: k for k, v in _unmunge_codes.items()}


def _munge(label: str) -> str:
    global _munge_codes
    _symbol = ''
    literal_mode = True
    while len(label) > 0:
        if label[0] in _munge_codes:
            if not literal_mode:
                _symbol += _munge_codes[label[0]]
                label = label[1:]
            else:
                _symbol += "'"
                literal_mode = False
        else:
            if literal_mode:
                _symbol += label[0]
                label = label[1:]
            else:
                _symbol += "'"
                literal_mode = True
    if not literal_mode:
        _symbol += "'"
    return _symbol


def _unmunge(symbol: str) -> str:
    global _unmunge_codes
    _label = ''
    literal_mode = True
    while len(symbol) > 0:
        if symbol[0] == "'":
            literal_mode = not literal_mode
            symbol = symbol[1:]
        else:
            if literal_mode:
                _label += symbol[0]
                symbol = symbol[1:]
            else:
                _label += _unmunge_codes[symbol[0:4]]
                symbol = symbol[4:]
    return _label


class KAstInput(Enum):
    PROGRAM = 'program'
    BINARY = 'binary'
    JSON = 'json'
    KAST = 'kast'
    KORE = 'kore'
    RULE = 'rule'


class KAstOutput(Enum):
    PRETTY = 'pretty'
    PROGRAM = 'program'
    KAST = 'kast'
    BINARY = 'binary'
    JSON = 'json'
    LATEX = 'latex'
    KORE = 'kore'
    NONE = 'none'


def _kast(
    command: str = 'kast',
    *,
    input_file: Optional[Path] = None,
    definition_dir: Optional[Path] = None,
    input: Optional[KAstInput] = None,
    output: Optional[KAstOutput] = None,
    expression: Optional[str] = None,
    sort: Optional[str] = None,
    # ---
    check: bool = True,
    profile: bool = True,
) -> CompletedProcess:
    if input_file:
        check_file_path(input_file)

    if definition_dir:
        check_dir_path(definition_dir)

    args = _build_arg_list(
        command=command,
        input_file=input_file,
        definition_dir=definition_dir,
        input=input,
        output=output,
        expression=expression,
        sort=sort,
    )

    try:
        return run_process(args, logger=_LOGGER, check=check, profile=profile)
    except CalledProcessError as err:
        raise RuntimeError(
            f'Command kast exited with code {err.returncode} for: {input_file}', err.stdout, err.stderr
        ) from err


def _build_arg_list(
    *,
    command: str,
    input_file: Optional[Path],
    definition_dir: Optional[Path],
    input: Optional[KAstInput],
    output: Optional[KAstOutput],
    expression: Optional[str],
    sort: Optional[str],
) -> List[str]:
    args = [command]
    if input_file:
        args += [str(input_file)]
    if definition_dir:
        args += ['--definition', str(definition_dir)]
    if input:
        args += ['--input', input.value]
    if output:
        args += ['--output', output.value]
    if expression:
        args += ['--expression', expression]
    if sort:
        args += ['--sort', sort]
    return args


class KPrint:
    definition_dir: Path
    use_directory: Path
    _profile: bool

    _definition: Optional[KDefinition]
    _symbol_table: Optional[SymbolTable]
    _temp_dir: Optional[TemporaryDirectory] = None

    _unmunge_codes: Dict[str, str]
    _munge_codes: Dict[str, str]

    def __init__(self, definition_dir: Path, use_directory: Optional[Path] = None, profile: bool = False) -> None:
        self.definition_dir = Path(definition_dir)
        if use_directory:
            self.use_directory = use_directory
        else:
            self._temp_dir = TemporaryDirectory()
            self.use_directory = Path(self._temp_dir.name)
        check_dir_path(self.use_directory)
        self._definition = None
        self._symbol_table = None
        self._profile = profile

    def __del__(self) -> None:
        if self._temp_dir is not None:
            self._temp_dir.cleanup()

    @property
    def definition(self) -> KDefinition:
        if not self._definition:
            self._definition = read_kast_definition(self.definition_dir / 'compiled.json')
        return self._definition

    @property
    def definition_hash(self) -> str:
        return self.definition.hash

    @property
    def symbol_table(self) -> SymbolTable:
        if not self._symbol_table:
            self._symbol_table = build_symbol_table(self.definition, opinionated=True)
        return self._symbol_table

    def parse_token(self, ktoken: KToken, *, as_rule: bool = False) -> KInner:
        input = KAstInput('rule' if as_rule else 'program')
        proc_res = _kast(
            definition_dir=self.definition_dir,
            input=input,
            output=KAstOutput.JSON,
            expression=ktoken.token,
            sort=ktoken.sort.name,
            profile=self._profile,
        )
        kast = KAst.from_dict(json.loads(proc_res.stdout)['term'])
        assert isinstance(kast, KInner)
        return kast

    def kore_to_kast(self, kore: Kore) -> KAst:
        if isinstance(kore, Pattern):
            _kast_out = self._kore_to_kast(kore)
            if _kast_out is not None:
                return _kast_out
        _LOGGER.warning(f'Falling back to using `kast` for Kore -> Kast: {kore.text}')
        proc_res = _kast(
            definition_dir=self.definition_dir,
            input=KAstInput.KORE,
            output=KAstOutput.JSON,
            expression=kore.text,
            profile=self._profile,
        )
        return KAst.from_dict(json.loads(proc_res.stdout)['term'])

    def _kore_to_kast(self, kore: Pattern) -> Optional[KInner]:
        _LOGGER.debug(f'_kore_to_kast: {kore}')

        if type(kore) is DV and kore.sort.name.startswith('Sort'):
            return KToken(kore.value.value, KSort(kore.sort.name[4:]))

        elif type(kore) is EVar:
            vname = _unmunge(kore.name[3:])
            return KVariable(vname, sort=KSort(kore.sort.name[4:]))

        elif type(kore) is App:

            if kore.symbol == 'inj' and len(kore.sorts) == 2 and len(kore.patterns) == 1:
                return self._kore_to_kast(kore.patterns[0])

            elif len(kore.sorts) == 0:

                if kore.symbol == 'dotk' and len(kore.patterns) == 0:
                    return KSequence([])

                elif kore.symbol == 'kseq' and len(kore.patterns) == 2:
                    p0 = self._kore_to_kast(kore.patterns[0])
                    p1 = self._kore_to_kast(kore.patterns[1])
                    if p0 is not None and p1 is not None:
                        return KSequence([p0, p1])

                else:
                    _label_name = _unmunge(kore.symbol[3:])
                    klabel = KLabel(_label_name, [KSort(k.name[4:]) for k in kore.sorts])
                    args = [self._kore_to_kast(_a) for _a in kore.patterns]
                    # TODO: Written like this to appease the type-checker.
                    new_args = [a for a in args if a is not None]
                    if len(new_args) == len(args):
                        return KApply(klabel, new_args)

        elif type(kore) is And:
            psort = KSort(kore.sort.name[4:])
            larg = self._kore_to_kast(kore.left)
            rarg = self._kore_to_kast(kore.right)
            if larg is not None and rarg is not None:
                return KApply(KLabel('#And', [psort]), [larg, rarg])

        elif type(kore) is Equals:
            osort = KSort(kore.op_sort.name[4:])
            psort = KSort(kore.sort.name[4:])
            larg = self._kore_to_kast(kore.left)
            rarg = self._kore_to_kast(kore.right)
            if larg is not None and rarg is not None:
                return KApply(KLabel('#Equals', [osort, psort]), [larg, rarg])

        _LOGGER.warning(f'KPrint._kore_to_kast failed on input: {kore}')
        return None

    def kast_to_kore(self, kast: KAst, sort: Optional[KSort] = None) -> Kore:
        if isinstance(kast, KInner):
            _kore_out = self._kast_to_kore(kast, sort=sort)
            if _kore_out is not None:
                return _kore_out
        _LOGGER.warning(f'Falling back to using `kast` for KAst -> Kore: {kast}')
        kast_json = {'format': 'KAST', 'version': 2, 'term': kast.to_dict()}
        proc_res = _kast(
            definition_dir=self.definition_dir,
            input=KAstInput.JSON,
            output=KAstOutput.KORE,
            expression=json.dumps(kast_json),
            sort=sort.name if sort is not None else None,
            profile=self._profile,
        )
        return KoreParser(proc_res.stdout).pattern()

    def _kast_to_kore(self, kast: KInner, sort: Optional[KSort] = None) -> Optional[Pattern]:
        _LOGGER.debug(f'_kast_to_kore: {kast}')

        def _get_sort(_ki: KInner) -> Optional[KSort]:
            if type(_ki) is KApply:
                return self.definition.return_sort(_ki.label)
            return None

        if type(kast) is KToken:
            dv: Pattern = DV(SortApp('Sort' + kast.sort.name), String(kast.token))
            if sort is not None:
                dv = self._add_sort_injection(dv, kast.sort, sort)
            return dv

        elif type(kast) is KVariable:
            vname = _munge('Var' + kast.name)
            if sort is not None and kast.sort is not None:
                return self._add_sort_injection(EVar(vname, SortApp('Sort' + kast.sort.name)), kast.sort, sort)
            if sort is not None and kast.sort is None:
                return EVar(vname, SortApp('Sort' + sort.name))
            if sort is None and kast.sort is not None:
                return EVar(vname, SortApp('Sort' + kast.sort.name))

        elif type(kast) is KApply:

            if len(kast.label.params) == 0:
                # TODO: KAST validation should be a separate pass
                argument_sorts = self.definition.argument_sorts(kast.label)
                if kast.arity != len(argument_sorts):
                    raise ValueError(
                        f'Incorrect argument count for label {kast.label}:\n'
                        f'    Actual: {kast.args}\n'
                        f'    Expected: {argument_sorts}\n'
                    )
                args = [self._kast_to_kore(arg, sort=arg_sort) for arg, arg_sort in zip(kast.args, argument_sorts)]
                # TODO: Written like this to appease the type-checker.
                new_args = [a for a in args if a is not None]
                if len(new_args) == len(args):
                    label_name = 'Lbl' + _munge(kast.label.name)
                    app: Pattern = App(label_name, (), new_args)
                    isort = _get_sort(kast)
                    if sort is not None and isort is not None:
                        app = self._add_sort_injection(app, isort, sort)
                    return app

            elif len(kast.label.params) == 1:
                psort = kast.label.params[0]
                if kast.label.name == '#And' and kast.arity == 2:
                    larg = self._kast_to_kore(kast.args[0], sort=psort)
                    rarg = self._kast_to_kore(kast.args[1], sort=psort)
                    if larg is not None and rarg is not None:
                        _and: Pattern = And(SortApp('Sort' + psort.name), larg, rarg)
                        if sort is not None:
                            _and = self._add_sort_injection(_and, psort, sort)
                        return _and

            elif len(kast.label.params) == 2:
                osort = kast.label.params[0]
                psort = kast.label.params[1]

                if kast.label.name == '#Equals' and kast.arity == 2:
                    larg = self._kast_to_kore(kast.args[0], sort=osort)
                    rarg = self._kast_to_kore(kast.args[1], sort=osort)
                    if larg is not None and rarg is not None:
                        _equals: Pattern = Equals(
                            SortApp('Sort' + osort.name), SortApp('Sort' + psort.name), larg, rarg
                        )
                        if sort is not None:
                            _equals = self._add_sort_injection(_equals, psort, sort)
                        return _equals

        elif type(kast) is KSequence:
            args = [self._kast_to_kore(i, sort=KSort('KItem')) for i in reversed(kast.items)]
            # TODO: Written like this to appease the type-checker.
            new_args = [a for a in args if a is not None]
            if len(new_args) == len(args):
                seq = App('dotk', (), ())
                for a in new_args:
                    seq = App('kseq', (), [a, seq])
                return seq

        _LOGGER.warning(f'KPrint._kast_to_kore failed on input: {kast}')
        return None

    def _add_sort_injection(self, pat: Pattern, isort: KSort, osort: KSort) -> Pattern:
        if isort == osort:
            return pat
        if isort not in self.definition.subsorts(osort):
            raise ValueError(f'Could not find injection from subsort to supersort: {isort} -> {osort}')
        return App('inj', [SortApp('Sort' + isort.name), SortApp('Sort' + osort.name)], [pat])

    def pretty_print(self, kast: KAst) -> str:
        return pretty_print_kast(kast, self.symbol_table)


def unparser_for_production(prod: KProduction) -> Callable[..., str]:
    def _unparser(*args: Any) -> str:
        index = 0
        result = []
        for item in prod.items:
            if type(item) is KTerminal:
                result.append(item.value)
            elif type(item) is KNonTerminal and index < len(args):
                result.append(args[index])
                index += 1
        return ' '.join(result)

    return _unparser


def build_symbol_table(definition: KDefinition, opinionated: bool = False) -> SymbolTable:
    """Build the unparsing symbol table given a JSON encoded definition.

    -   Input: JSON encoded K definition.
    -   Return: Python dictionary mapping klabels to automatically generated unparsers.
    """
    symbol_table = {}
    for module in definition.modules:
        for prod in module.syntax_productions:
            assert prod.klabel
            label = prod.klabel.name
            unparser = unparser_for_production(prod)

            symbol_table[label] = unparser
            if 'symbol' in prod.att and 'klabel' in prod.att:
                symbol_table[prod.att['klabel']] = unparser

    if opinionated:
        symbol_table['#And'] = lambda c1, c2: c1 + '\n#And ' + c2
        symbol_table['#Or'] = lambda c1, c2: c1 + '\n#Or\n' + indent(c2, size=4)

    return symbol_table


def pretty_print_kast(kast: KAst, symbol_table: SymbolTable) -> str:
    """Print out KAST terms/outer syntax.

    -   Input: KAST term.
    -   Output: Best-effort string representation of KAST term.
    """
    _LOGGER.debug(f'pretty_print_kast: {kast}')
    if type(kast) is KVariable:
        sort = kast.sort
        if not sort:
            return kast.name
        return kast.name + ':' + pretty_print_kast(sort, symbol_table)
    if type(kast) is KSort:
        return kast.name
    if type(kast) is KToken:
        return kast.token
    if type(kast) is KApply:
        label = kast.label.name
        args = kast.args
        unparsed_args = [pretty_print_kast(arg, symbol_table) for arg in args]
        if kast.is_cell:
            cell_contents = '\n'.join(unparsed_args).rstrip()
            cell_str = label + '\n' + indent(cell_contents) + '\n</' + label[1:]
            return cell_str.rstrip()
        unparser = applied_label_str(label) if label not in symbol_table else symbol_table[label]
        return unparser(*unparsed_args)
    if type(kast) is KAs:
        pattern_str = pretty_print_kast(kast.pattern, symbol_table)
        alias_str = pretty_print_kast(kast.alias, symbol_table)
        return pattern_str + ' #as ' + alias_str
    if type(kast) is KRewrite:
        lhs_str = pretty_print_kast(kast.lhs, symbol_table)
        rhs_str = pretty_print_kast(kast.rhs, symbol_table)
        return '( ' + lhs_str + ' => ' + rhs_str + ' )'
    if type(kast) is KSequence:
        if kast.arity == 0:
            return pretty_print_kast(EMPTY_K, symbol_table)
        if kast.arity == 1:
            return pretty_print_kast(kast.items[0], symbol_table)
        unparsed_k_seq = '\n~> '.join([pretty_print_kast(item, symbol_table) for item in kast.items[0:-1]])
        if kast.items[-1] == DOTS:
            unparsed_k_seq = unparsed_k_seq + '\n' + pretty_print_kast(DOTS, symbol_table)
        else:
            unparsed_k_seq = unparsed_k_seq + '\n~> ' + pretty_print_kast(kast.items[-1], symbol_table)
        return unparsed_k_seq
    if type(kast) is KTerminal:
        return '"' + kast.value + '"'
    if type(kast) is KRegexTerminal:
        return 'r"' + kast.regex + '"'
    if type(kast) is KNonTerminal:
        return pretty_print_kast(kast.sort, symbol_table)
    if type(kast) is KProduction:
        if 'klabel' not in kast.att and kast.klabel:
            kast = kast.update_atts({'klabel': kast.klabel.name})
        syntax_str = 'syntax ' + pretty_print_kast(kast.sort, symbol_table)
        if kast.items:
            syntax_str += ' ::= ' + ' '.join([pretty_print_kast(pi, symbol_table) for pi in kast.items])
        att_str = pretty_print_kast(kast.att, symbol_table)
        if att_str:
            syntax_str += ' ' + att_str
        return syntax_str
    if type(kast) is KSyntaxSort:
        sort_str = pretty_print_kast(kast.sort, symbol_table)
        att_str = pretty_print_kast(kast.att, symbol_table)
        return 'syntax ' + sort_str + ' ' + att_str
    if type(kast) is KSortSynonym:
        new_sort_str = pretty_print_kast(kast.new_sort, symbol_table)
        old_sort_str = pretty_print_kast(kast.old_sort, symbol_table)
        att_str = pretty_print_kast(kast.att, symbol_table)
        return 'syntax ' + new_sort_str + ' = ' + old_sort_str + ' ' + att_str
    if type(kast) is KSyntaxLexical:
        name_str = kast.name
        regex_str = kast.regex
        att_str = pretty_print_kast(kast.att, symbol_table)
        # todo: proper escaping
        return 'syntax lexical ' + name_str + ' = r"' + regex_str + '" ' + att_str
    if type(kast) is KSyntaxAssociativity:
        assoc_str = kast.assoc.value
        tags_str = ' '.join(kast.tags)
        att_str = pretty_print_kast(kast.att, symbol_table)
        return 'syntax associativity ' + assoc_str + ' ' + tags_str + ' ' + att_str
    if type(kast) is KSyntaxPriority:
        priorities_str = ' > '.join([' '.join(group) for group in kast.priorities])
        att_str = pretty_print_kast(kast.att, symbol_table)
        return 'syntax priority ' + priorities_str + ' ' + att_str
    if type(kast) is KBubble:
        body = '// KBubble(' + kast.sentence_type + ', ' + kast.content + ')'
        att_str = pretty_print_kast(kast.att, symbol_table)
        return body + ' ' + att_str
    if type(kast) is KRule or type(kast) is KClaim:
        body = '\n     '.join(pretty_print_kast(kast.body, symbol_table).split('\n'))
        rule_str = 'rule ' if type(kast) is KRule else 'claim '
        if 'label' in kast.att:
            rule_str = rule_str + '[' + kast.att['label'] + ']:'
        rule_str = rule_str + ' ' + body
        atts_str = pretty_print_kast(kast.att, symbol_table)
        if kast.requires != TRUE:
            requires_str = 'requires ' + '\n  '.join(pretty_print_kast_bool(kast.requires, symbol_table).split('\n'))
            rule_str = rule_str + '\n  ' + requires_str
        if kast.ensures != TRUE:
            ensures_str = 'ensures ' + '\n  '.join(pretty_print_kast_bool(kast.ensures, symbol_table).split('\n'))
            rule_str = rule_str + '\n   ' + ensures_str
        return rule_str + '\n  ' + atts_str
    if type(kast) is KContext:
        body = indent(pretty_print_kast(kast.body, symbol_table))
        context_str = 'context alias ' + body
        requires_str = ''
        atts_str = pretty_print_kast(kast.att, symbol_table)
        if kast.requires != TRUE:
            requires_str = pretty_print_kast(kast.requires, symbol_table)
            requires_str = 'requires ' + indent(requires_str)
        return context_str + '\n  ' + requires_str + '\n  ' + atts_str
    if type(kast) is KAtt:
        if not kast.atts:
            return ''
        att_strs = [k + '(' + v + ')' for k, v in kast.atts.items()]
        return '[' + ', '.join(att_strs) + ']'
    if type(kast) is KImport:
        return ' '.join(['imports', ('public' if kast.public else 'private'), kast.name])
    if type(kast) is KFlatModule:
        name = kast.name
        imports = '\n'.join([pretty_print_kast(kimport, symbol_table) for kimport in kast.imports])
        sentences = '\n\n'.join([pretty_print_kast(sentence, symbol_table) for sentence in kast.sentences])
        contents = imports + '\n\n' + sentences
        return 'module ' + name + '\n    ' + '\n    '.join(contents.split('\n')) + '\n\nendmodule'
    if type(kast) is KRequire:
        return 'requires "' + kast.require + '"'
    if type(kast) is KDefinition:
        requires = '\n'.join([pretty_print_kast(require, symbol_table) for require in kast.requires])
        modules = '\n\n'.join([pretty_print_kast(module, symbol_table) for module in kast.modules])
        return requires + '\n\n' + modules

    raise ValueError(f'Error unparsing: {kast}')


def pretty_print_kast_bool(kast: KAst, symbol_table: SymbolTable) -> str:
    """Print out KAST requires/ensures clause.

    -   Input: KAST Bool for requires/ensures clause.
    -   Output: Best-effort string representation of KAST term.
    """
    _LOGGER.debug(f'pretty_print_kast_bool: {kast}')
    if type(kast) is KApply and kast.label.name in ['_andBool_', '_orBool_']:
        clauses = [pretty_print_kast_bool(c, symbol_table) for c in flatten_label(kast.label.name, kast)]
        head = kast.label.name.replace('_', ' ')
        if head == ' orBool ':
            head = '  orBool '
        separator = ' ' * (len(head) - 7)
        spacer = ' ' * len(head)

        def join_sep(s: str) -> str:
            return ('\n' + separator).join(s.split('\n'))

        clauses = (
            ['( ' + join_sep(clauses[0])]
            + [head + '( ' + join_sep(c) for c in clauses[1:]]
            + [spacer + (')' * len(clauses))]
        )
        return '\n'.join(clauses)
    else:
        return pretty_print_kast(kast, symbol_table)


def paren(printer: Callable[..., str]) -> Callable[..., str]:
    return lambda *args: '( ' + printer(*args) + ' )'


def applied_label_str(symbol: str) -> Callable[..., str]:
    return lambda *args: symbol + ' ( ' + ' , '.join(args) + ' )'


def indent(text: str, size: int = 2) -> str:
    return '\n'.join([(' ' * size) + line for line in text.split('\n')])


def assoc_with_unit(assoc_join: str, unit: str) -> Callable[..., str]:
    def _assoc_with_unit(*args: str) -> str:
        return assoc_join.join(arg for arg in args if arg != unit)

    return _assoc_with_unit<|MERGE_RESOLUTION|>--- conflicted
+++ resolved
@@ -1,11 +1,6 @@
 import json
 import logging
-<<<<<<< HEAD
-import sys
 from enum import Enum
-=======
-import os
->>>>>>> 9c8b2ee3
 from pathlib import Path
 from subprocess import CalledProcessError, CompletedProcess
 from tempfile import TemporaryDirectory
