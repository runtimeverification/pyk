import json
import logging
import os
from enum import Enum
from itertools import chain
from pathlib import Path
from subprocess import CalledProcessError, CompletedProcess
from typing import Final, Iterable, List, Mapping, Optional, Tuple

from ..cli_utils import check_dir_path, check_file_path, gen_file_timestamp, run_process
from ..cterm import CTerm, build_claim
<<<<<<< HEAD
from ..kast import KApply, KClaim, KDefinition, KFlatModule, KImport, KInner, KLabel, KRequire, KRule, KSentence
from ..kastManip import extract_subst, flatten_label, free_vars
=======
from ..kast.inner import KInner
from ..kast.manip import extract_subst, flatten_label, free_vars
from ..kast.outer import KClaim, KDefinition, KFlatModule, KImport, KRequire, KRule, KSentence
>>>>>>> 08ab1a02
from ..kore.rpc import KoreClient, KoreServer
from ..kore.syntax import Pattern
from ..prelude.k import GENERATED_TOP_CELL
from ..prelude.ml import is_top, mlAnd, mlBottom, mlTop
from ..utils import unique
from .kprint import KPrint

_LOGGER: Final = logging.getLogger(__name__)


class KProveOutput(Enum):
    PRETTY = 'pretty'
    PROGAM = 'program'
    KAST = 'KAST'
    BINARY = 'binary'
    JSON = 'json'
    LATEX = 'latex'
    KORE = 'kore'
    NONE = 'none'


def _kprove(
    spec_file: Path,
    *,
    command: Iterable[str] = ('kprove',),
    kompiled_dir: Optional[Path] = None,
    spec_module_name: Optional[str] = None,
    include_dirs: Iterable[Path] = (),
    emit_json_spec: Optional[Path] = None,
    output: Optional[KProveOutput] = None,
    dry_run: bool = False,
    args: Iterable[str] = (),
    env: Optional[Mapping[str, str]] = None,
    check: bool = True,
    profile: bool = False,
    depth: Optional[int] = None,
) -> CompletedProcess:
    check_file_path(spec_file)

    for include_dir in include_dirs:
        check_dir_path(include_dir)

    if depth is not None and depth < 0:
        raise ValueError(f'Argument "depth" must be non-negative, got: {depth}')

    typed_args = _build_arg_list(
        kompiled_dir=kompiled_dir,
        spec_module_name=spec_module_name,
        include_dirs=include_dirs,
        emit_json_spec=emit_json_spec,
        output=output,
        dry_run=dry_run,
        depth=depth,
    )

    try:
        run_args = tuple(chain(command, [str(spec_file)], typed_args, args))
        return run_process(run_args, logger=_LOGGER, env=env, check=check, profile=profile)
    except CalledProcessError as err:
        raise RuntimeError(
            f'Command kprove exited with code {err.returncode} for: {spec_file}', err.stdout, err.stderr
        ) from err


def _build_arg_list(
    *,
    kompiled_dir: Optional[Path],
    spec_module_name: Optional[str],
    include_dirs: Iterable[Path],
    emit_json_spec: Optional[Path],
    output: Optional[KProveOutput],
    dry_run: bool,
    depth: Optional[int],
) -> List[str]:
    args = []

    if kompiled_dir:
        args += ['--definition', str(kompiled_dir)]

    if spec_module_name:
        args += ['--spec-module', spec_module_name]

    for include_dir in include_dirs:
        args += ['-I', str(include_dir)]

    if emit_json_spec:
        args += ['--emit-json-spec', str(emit_json_spec)]

    if output:
        args += ['--output', output.value]

    if dry_run:
        args.append('--dry-run')

    if depth:
        args += ['--depth', str(depth)]

    return args


class KProve(KPrint):
    main_file: Optional[Path]
    prover: List[str]
    prover_args: List[str]
    backend: str
    main_module: str
    port: int
    _kore_rpc: Optional[Tuple[KoreServer, KoreClient]]

    def __init__(
        self,
        definition_dir: Path,
        main_file: Optional[Path] = None,
        use_directory: Optional[Path] = None,
        profile: bool = False,
        command: str = 'kprove',
        port: Optional[int] = None,
    ):
        super(KProve, self).__init__(definition_dir, use_directory=use_directory, profile=profile)
        # TODO: we should not have to supply main_file, it should be read
        # TODO: setting use_directory manually should set temp files to not be deleted and a log message
        self.main_file = main_file
        self.prover = [command]
        self.prover_args = []
        self.port = 3000 if port is None else port
        with open(self.definition_dir / 'backend.txt', 'r') as ba:
            self.backend = ba.read()
        with open(self.definition_dir / 'mainModule.txt', 'r') as mm:
            self.main_module = mm.read()
        self._kore_rpc = None

    def kore_rpc(self) -> Tuple[KoreServer, KoreClient]:
        if not self._kore_rpc:
            _kore_server = KoreServer(self.definition_dir, self.main_module, self.port)
            _kore_client = KoreClient('localhost', self.port)
            self._kore_rpc = (_kore_server, _kore_client)
        return self._kore_rpc

    def close_kore_rpc(self) -> None:
        if self._kore_rpc is not None:
            _kore_server, _kore_client = self._kore_rpc
            _kore_client.close()
            _kore_server.close()

    def prove(
        self,
        spec_file: Path,
        spec_module_name: Optional[str] = None,
        args: Iterable[str] = (),
        haskell_args: Iterable[str] = (),
        haskell_log_entries: Iterable[str] = (),
        log_axioms_file: Optional[Path] = None,
        allow_zero_step: bool = False,
        dry_run: bool = False,
        depth: Optional[int] = None,
    ) -> KInner:
        log_file = spec_file.with_suffix('.debug-log') if log_axioms_file is None else log_axioms_file
        if log_file.exists():
            log_file.unlink()
        haskell_log_entries = unique(list(haskell_log_entries) + ['DebugTransition'])
        haskell_log_args = [
            '--log',
            str(log_file),
            '--log-format',
            'oneline',
            '--log-entries',
            ','.join(haskell_log_entries),
        ]

        kore_exec_opts = ' '.join(list(haskell_args) + haskell_log_args)
        _LOGGER.debug(f'export KORE_EXEC_OPTS="{kore_exec_opts}"')
        env = os.environ.copy()
        env['KORE_EXEC_OPTS'] = kore_exec_opts

        proc_result = _kprove(
            spec_file=spec_file,
            command=self.prover,
            kompiled_dir=self.definition_dir,
            spec_module_name=spec_module_name,
            output=KProveOutput.JSON,
            dry_run=dry_run,
            args=self.prover_args + list(args),
            env=env,
            check=False,
            profile=self._profile,
            depth=depth,
        )

        if proc_result.returncode not in (0, 1):
            raise RuntimeError('kprove failed!')

        if dry_run:
            return mlBottom()

        debug_log = _get_rule_log(log_file)
        final_state = KInner.from_dict(json.loads(proc_result.stdout)['term'])
        if is_top(final_state) and len(debug_log) == 0 and not allow_zero_step:
            raise ValueError(f'Proof took zero steps, likely the LHS is invalid: {spec_file}')
        return final_state

    def prove_claim(
        self,
        claim: KClaim,
        claim_id: str,
        lemmas: Iterable[KRule] = (),
        args: Iterable[str] = (),
        haskell_args: Iterable[str] = (),
        haskell_log_entries: Iterable[str] = (),
        log_axioms_file: Optional[Path] = None,
        allow_zero_step: bool = False,
        dry_run: bool = False,
        depth: Optional[int] = None,
    ) -> KInner:
        claim_path, claim_module_name = self._write_claim_definition(claim, claim_id, lemmas=lemmas)
        return self.prove(
            claim_path,
            spec_module_name=claim_module_name,
            args=args,
            haskell_args=haskell_args,
            haskell_log_entries=haskell_log_entries,
            log_axioms_file=log_axioms_file,
            allow_zero_step=allow_zero_step,
            dry_run=dry_run,
            depth=depth,
        )

    # TODO: This should return the empty disjunction `[]` instead of `#Top`.
    # The prover should never return #Bottom, so we can ignore that case.
    # Once those are taken care of, we can change the return type to a CTerm
    def prove_cterm(
        self,
        claim_id: str,
        init_cterm: CTerm,
        target_cterm: CTerm,
        lemmas: Iterable[KRule] = (),
        args: Iterable[str] = (),
        haskell_args: Iterable[str] = (),
        log_axioms_file: Optional[Path] = None,
        allow_zero_step: bool = False,
        depth: Optional[int] = None,
    ) -> List[KInner]:
        claim, var_map = build_claim(claim_id, init_cterm, target_cterm, keep_vars=free_vars(init_cterm.kast))
        next_state = self.prove_claim(
            claim,
            claim_id,
            lemmas=lemmas,
            args=args,
            haskell_args=haskell_args,
            log_axioms_file=log_axioms_file,
            allow_zero_step=allow_zero_step,
            depth=depth,
        )
        next_states = list(unique(var_map(ns) for ns in flatten_label('#Or', next_state) if not is_top(ns)))
        constraint_subst, _ = extract_subst(init_cterm.kast)
        next_states = [mlAnd([constraint_subst.unapply(ns), constraint_subst.ml_pred]) for ns in next_states]
        return next_states if len(next_states) > 0 else [mlTop()]

    def get_claim_basic_block(
        self,
        claim_id: str,
        claim: KClaim,
        lemmas: Iterable[KRule] = (),
        args: Iterable[str] = (),
        haskell_args: Iterable[str] = (),
        max_depth: int = 1000,
    ) -> Tuple[int, bool, KInner]:
        def _is_fatal_error_log_entry(line: str) -> bool:
            decide_predicate_unknown = line.find('(ErrorDecidePredicateUnknown): ErrorDecidePredicateUnknown') >= 0
            return decide_predicate_unknown

        claim_path, claim_module = self._write_claim_definition(claim, claim_id, lemmas=lemmas)
        log_axioms_file = claim_path.with_suffix('.debug.log')
        next_state = self.prove(
            claim_path,
            spec_module_name=claim_module,
            args=args,
            haskell_args=(['--execute-to-branch'] + list(haskell_args)),
            log_axioms_file=log_axioms_file,
            depth=max_depth,
        )
        if len(flatten_label('#Or', next_state)) != 1:
            raise AssertionError(f'get_basic_block execeted 1 state from Haskell backend, got: {next_state}')
        with open(log_axioms_file) as lf:
            log_file = lf.readlines()
        depth = -1
        branching = False
        could_be_branching = False
        rule_count = 0
        _LOGGER.info(f'log_file: {log_axioms_file}')
        for log_line in log_file:
            if _is_fatal_error_log_entry(log_line):
                depth = rule_count
                _LOGGER.warning(f'Fatal backend error: {log_line}')
            elif log_line.find('InfoUnprovenDepth') >= 0 or log_line.find('InfoProvenDepth') >= 0:
                # example:
                # kore-exec: [12718755] Info (InfoProofDepth): InfoUnprovenDepth : 48
                depth = int(log_line.split(':')[-1].strip())
            elif log_line.find('(DebugTransition): after  apply axioms: ') >= 0:
                rule_count += 1
                # example:
                # kore-exec: [24422822] Debug (DebugTransition): after  apply axioms: /home/dev/src/erc20-verification-pr/.build/usr/lib/ktoken/kevm/lib/kevm/include/kframework/evm.md:1858:10-1859:38
                branching = branching or could_be_branching
                could_be_branching = True
            else:
                could_be_branching = False
        return depth, branching, next_state

    def execute(
        self,
        cterm: CTerm,
        depth: Optional[int] = None,
        cut_point_rules: Optional[Iterable[str]] = None,
        terminal_rules: Optional[Iterable[str]] = None,
        assume_defined: bool = True,
    ) -> Tuple[int, bool, KInner]:
        if assume_defined:
            cterm = cterm.add_constraint(
                KApply(KLabel('#Ceil', [GENERATED_TOP_CELL, GENERATED_TOP_CELL]), [cterm.kast])
            )
        kore = self.kast_to_kore(cterm.kast, GENERATED_TOP_CELL)
        assert isinstance(kore, Pattern)
        _, kore_client = self.kore_rpc()
        er = kore_client.execute(kore, max_depth=depth, cut_point_rules=cut_point_rules, terminal_rules=terminal_rules)
        depth = er.depth
        branching = er.next_states is not None and len(er.next_states) > 1
        next_state = self.kore_to_kast(er.state.term)
        assert isinstance(next_state, KInner)
        next_predicate: KInner = mlTop()
        if er.state.predicate is not None:
            _next_predicate = self.kore_to_kast(er.state.predicate)
            assert isinstance(_next_predicate, KInner)
            next_predicate = _next_predicate
        assert er.state.substitution is None
        return depth, branching, mlAnd([next_state] + flatten_label('#And', next_predicate))

    def simplify(self, cterm: CTerm) -> KInner:
        kore = self.kast_to_kore(cterm.kast, GENERATED_TOP_CELL)
        assert isinstance(kore, Pattern)
        _, kore_client = self.kore_rpc()
        kore_simplified = kore_client.simplify(kore)
        kast_simplified = self.kore_to_kast(kore_simplified)
        assert isinstance(kast_simplified, KInner)
        return kast_simplified

    def _write_claim_definition(self, claim: KClaim, claim_id: str, lemmas: Iterable[KRule] = ()) -> Tuple[Path, str]:
        tmp_claim = self.use_directory / (claim_id.lower() + '-spec')
        tmp_module_name = claim_id.upper() + '-SPEC'
        tmp_claim = tmp_claim.with_suffix('.k')
        sentences: List[KSentence] = []
        sentences.extend(lemmas)
        sentences.append(claim)
        with open(tmp_claim, 'w') as tc:
            claim_module = KFlatModule(tmp_module_name, sentences, imports=[KImport(self.main_module, True)])
            requires = []
            if self.main_file is not None:
                requires += [KRequire(str(self.main_file))]
            claim_definition = KDefinition(tmp_module_name, [claim_module], requires=requires)
            tc.write(gen_file_timestamp() + '\n')
            tc.write(self.pretty_print(claim_definition) + '\n\n')
            tc.flush()
        _LOGGER.info(f'Wrote claim file: {tmp_claim}.')
        return tmp_claim, tmp_module_name


def _get_rule_log(debug_log_file: Path) -> List[List[Tuple[str, bool, int]]]:

    # rule_loc, is_success, ellapsed_time_since_start
    def _get_rule_line(_line: str) -> Optional[Tuple[str, bool, int]]:
        if _line.startswith('kore-exec: ['):
            time = int(_line.split('[')[1].split(']')[0])
            if _line.find('(DebugTransition): after  apply axioms: ') > 0:
                rule_name = ':'.join(_line.split(':')[-4:]).strip()
                return (rule_name, True, time)
            elif _line.find('(DebugAttemptedRewriteRules): ') > 0:
                rule_name = ':'.join(_line.split(':')[-4:]).strip()
                return (rule_name, False, time)
        return None

    log_lines: List[Tuple[str, bool, int]] = []
    with open(debug_log_file, 'r') as log_file:
        for line in log_file.read().split('\n'):
            if processed_line := _get_rule_line(line):
                log_lines.append(processed_line)

    # rule_loc, is_success, time_delta
    axioms: List[List[Tuple[str, bool, int]]] = [[]]
    just_applied = True
    prev_time = 0
    for rule_name, is_application, rule_time in log_lines:
        rtime = rule_time - prev_time
        prev_time = rule_time
        if not is_application:
            if just_applied:
                axioms.append([])
            just_applied = False
        else:
            just_applied = True
        axioms[-1].append((rule_name, is_application, rtime))

    if len(axioms[-1]) == 0:
        axioms.pop(-1)

    return axioms<|MERGE_RESOLUTION|>--- conflicted
+++ resolved
@@ -9,14 +9,9 @@
 
 from ..cli_utils import check_dir_path, check_file_path, gen_file_timestamp, run_process
 from ..cterm import CTerm, build_claim
-<<<<<<< HEAD
-from ..kast import KApply, KClaim, KDefinition, KFlatModule, KImport, KInner, KLabel, KRequire, KRule, KSentence
-from ..kastManip import extract_subst, flatten_label, free_vars
-=======
-from ..kast.inner import KInner
+from ..kast.inner import KApply, KInner, KLabel
 from ..kast.manip import extract_subst, flatten_label, free_vars
 from ..kast.outer import KClaim, KDefinition, KFlatModule, KImport, KRequire, KRule, KSentence
->>>>>>> 08ab1a02
 from ..kore.rpc import KoreClient, KoreServer
 from ..kore.syntax import Pattern
 from ..prelude.k import GENERATED_TOP_CELL
