import json
import logging
from enum import Enum
from logging import Logger
from pathlib import Path
from subprocess import CalledProcessError, CompletedProcess
from tempfile import NamedTemporaryFile
from typing import Final, List, Mapping, Optional

from ..cli_utils import BugReport, check_dir_path, check_file_path, run_process
from ..cterm import CTerm
from ..kast.inner import KInner, KLabel, KSort
from ..kore.parser import KoreParser
from ..kore.syntax import DV, App, Pattern, SortApp, String
from .kprint import KPrint, _unmunge

_LOGGER: Final = logging.getLogger(__name__)


class KRun(KPrint):
    backend: str
    main_module: str
    command: str

    def __init__(
        self,
        definition_dir: Path,
        use_directory: Optional[Path] = None,
        profile: bool = False,
<<<<<<< HEAD
        bug_report: Optional[BugReport] = None,
    ) -> None:
        super(KRun, self).__init__(definition_dir, use_directory=use_directory, profile=profile, bug_report=bug_report)
=======
        command: str = 'krun',
    ) -> None:
        super(KRun, self).__init__(definition_dir, use_directory=use_directory, profile=profile)
        self.command = command
>>>>>>> 25d1fa95
        with open(self.definition_dir / 'backend.txt', 'r') as ba:
            self.backend = ba.read()
        with open(self.definition_dir / 'mainModule.txt', 'r') as mm:
            self.main_module = mm.read()

    def run(
        self,
        pgm: KInner,
        *,
        config: Optional[Mapping[str, KInner]] = None,
        depth: Optional[int] = None,
        expand_macros: bool = False,
    ) -> CTerm:
        if config is not None and 'PGM' in config:
            raise ValueError('Cannot supply both pgm and config with PGM variable.')
        pmap = {k: 'cat' for k in config} if config is not None else None
        cmap = {k: self.kast_to_kore(v).text for k, v in config.items()} if config is not None else None
        with NamedTemporaryFile('w', dir=self.use_directory) as ntf:
            ntf.write(self.pretty_print(pgm))
            ntf.flush()

            result = _krun(
                command=self.command,
                input_file=Path(ntf.name),
                definition_dir=self.definition_dir,
                output=KRunOutput.JSON,
                depth=depth,
                no_expand_macros=not expand_macros,
                cmap=cmap,
                pmap=pmap,
                profile=self._profile,
                bug_report=self._bug_report,
            )

        if result.returncode != 0:
            raise RuntimeError('Non-zero exit-code from krun.')

        result_kast = KInner.from_dict(json.loads(result.stdout)['term'])
        return CTerm(result_kast)

    def run_kore(
        self,
        pgm: KInner,
        *,
        sort: Optional[KSort] = None,
        depth: Optional[int] = None,
        expand_macros: bool = False,
    ) -> CTerm:
        kore_pgm = self.kast_to_kore(pgm, sort=sort)
        with NamedTemporaryFile('w', dir=self.use_directory) as ntf:
            ntf.write(kore_pgm.text)
            ntf.flush()

            result = _krun(
                command=self.command,
                input_file=Path(ntf.name),
                definition_dir=self.definition_dir,
                output=KRunOutput.KORE,
                parser='cat',
                depth=depth,
                no_expand_macros=not expand_macros,
                profile=self._profile,
                bug_report=self._bug_report,
            )

        if result.returncode != 0:
            raise RuntimeError('Non-zero exit-code from krun.')

        result_kore = KoreParser(result.stdout).pattern()
        result_kast = self.kore_to_kast(result_kore)
        return CTerm(result_kast)

    def run_kore_term(
        self,
        pattern: Pattern,
        *,
        depth: Optional[int] = None,
        expand_macros: bool = False,
    ) -> Pattern:
        with NamedTemporaryFile('w', dir=self.use_directory) as f:
            f.write(pattern.text)
            f.flush()

            proc_res = _krun(
                command=self.command,
                input_file=Path(f.name),
                definition_dir=self.definition_dir,
                output=KRunOutput.KORE,
                parser='cat',
                term=True,
                depth=depth,
                no_expand_macros=not expand_macros,
                profile=self._profile,
                bug_report=self._bug_report,
            )

        if proc_res.returncode != 0:
            raise RuntimeError('Non-zero exit-code from krun')

        parser = KoreParser(proc_res.stdout)
        res = parser.pattern()
        assert parser.eof
        return res

    def run_kore_config(
        self,
        config: Mapping[str, Pattern],
        *,
        depth: Optional[int] = None,
        expand_macros: bool = False,
    ) -> Pattern:
<<<<<<< HEAD
        proc_res = _krun(
            definition_dir=self.definition_dir,
            output=KRunOutput.KORE,
            pmap={var: 'cat' for var in config},
            cmap={var: pattern.text for var, pattern in config.items()},
            depth=depth,
            no_expand_macros=not expand_macros,
            profile=self._profile,
            bug_report=self._bug_report,
        )
=======
        def _config_var_token(s: str) -> DV:
            return DV(SortApp('SortKConfigVar'), String(f'${s}'))
>>>>>>> 25d1fa95

        def _map_item(s: str, p: Pattern, sort: KSort) -> Pattern:
            _map_key = self._add_sort_injection(_config_var_token(s), KSort('KConfigVar'), KSort('KItem'))
            _map_value = self._add_sort_injection(p, sort, KSort('KItem'))
            return App("Lbl'UndsPipe'-'-GT-Unds'", [], [_map_key, _map_value])

        def _map(ps: List[Pattern]) -> Pattern:
            if len(ps) == 0:
                return App("Lbl'Stop'Map{}()", [], [])
            if len(ps) == 1:
                return ps[0]
            return App("Lbl'Unds'Map'Unds'", [], [ps[0], _map(ps[1:])])

        def _sort(p: Pattern) -> KSort:
            if type(p) is DV:
                return KSort(p.sort.name[4:])
            if type(p) is App:
                label = KLabel(_unmunge(p.symbol[3:]))
                return self.definition.return_sort(label)
            raise ValueError(f'Cannot fast-compute sort for pattern: {p}')

        config_var_map = _map([_map_item(k, v, _sort(v)) for k, v in config.items()])
        term = App('LblinitGeneratedTopCell', [], [config_var_map])

        return self.run_kore_term(term, depth=depth, expand_macros=expand_macros)


class KRunOutput(Enum):
    PRETTY = 'pretty'
    PROGRAM = 'program'
    KAST = 'kast'
    BINARY = 'binary'
    JSON = 'json'
    LATEX = 'latex'
    KORE = 'kore'
    NONE = 'none'


def _krun(
    command: str = 'krun',
    *,
    input_file: Optional[Path] = None,
    definition_dir: Optional[Path] = None,
    output: Optional[KRunOutput] = None,
    parser: Optional[str] = None,
    depth: Optional[int] = None,
    pmap: Optional[Mapping[str, str]] = None,
    cmap: Optional[Mapping[str, str]] = None,
    term: bool = False,
    no_expand_macros: bool = False,
    # ---
    check: bool = True,
    pipe_stderr: bool = False,
    logger: Optional[Logger] = None,
    profile: bool = False,
    bug_report: Optional[BugReport] = None,
) -> CompletedProcess:
    if input_file:
        check_file_path(input_file)

    if definition_dir:
        check_dir_path(definition_dir)

    if depth and depth < 0:
        raise ValueError(f'Expected non-negative depth, got: {depth}')

    args = _build_arg_list(
        command=command,
        input_file=input_file,
        definition_dir=definition_dir,
        output=output,
        parser=parser,
        depth=depth,
        pmap=pmap,
        cmap=cmap,
        term=term,
        no_expand_macros=no_expand_macros,
    )

    if bug_report is not None:
        if input_file is not None:
            new_input_file = Path(f'krun_inputs/{input_file}')
            bug_report.add_file(input_file, new_input_file)
            bug_report.add_command([a if a != str(input_file) else str(new_input_file) for a in args])
        else:
            bug_report.add_command(args)

    try:
        return run_process(args, check=check, pipe_stderr=pipe_stderr, logger=logger or _LOGGER, profile=profile)
    except CalledProcessError as err:
        raise RuntimeError(
            f'Command krun exited with code {err.returncode} for: {input_file}', err.stdout, err.stderr
        ) from err


def _build_arg_list(
    *,
    command: str,
    input_file: Optional[Path],
    definition_dir: Optional[Path],
    output: Optional[KRunOutput],
    parser: Optional[str],
    depth: Optional[int],
    pmap: Optional[Mapping[str, str]],
    cmap: Optional[Mapping[str, str]],
    term: bool,
    no_expand_macros: bool,
) -> List[str]:
    args = [command]
    if input_file:
        args += [str(input_file)]
    if definition_dir:
        args += ['--definition', str(definition_dir)]
    if output:
        args += ['--output', output.value]
    if parser:
        args += ['--parser', parser]
    if depth is not None:
        args += ['--depth', str(depth)]
    for name, value in (pmap or {}).items():
        args += [f'-p{name}={value}']
    for name, value in (cmap or {}).items():
        args += [f'-c{name}={value}']
    if term:
        args += ['--term']
    if no_expand_macros:
        args += ['--no-expand-macros']
    return args<|MERGE_RESOLUTION|>--- conflicted
+++ resolved
@@ -27,16 +27,11 @@
         definition_dir: Path,
         use_directory: Optional[Path] = None,
         profile: bool = False,
-<<<<<<< HEAD
+        command: str = 'krun',
         bug_report: Optional[BugReport] = None,
     ) -> None:
         super(KRun, self).__init__(definition_dir, use_directory=use_directory, profile=profile, bug_report=bug_report)
-=======
-        command: str = 'krun',
-    ) -> None:
-        super(KRun, self).__init__(definition_dir, use_directory=use_directory, profile=profile)
         self.command = command
->>>>>>> 25d1fa95
         with open(self.definition_dir / 'backend.txt', 'r') as ba:
             self.backend = ba.read()
         with open(self.definition_dir / 'mainModule.txt', 'r') as mm:
@@ -115,6 +110,7 @@
         *,
         depth: Optional[int] = None,
         expand_macros: bool = False,
+        bug_report: Optional[BugReport] = None,
     ) -> Pattern:
         with NamedTemporaryFile('w', dir=self.use_directory) as f:
             f.write(pattern.text)
@@ -147,22 +143,10 @@
         *,
         depth: Optional[int] = None,
         expand_macros: bool = False,
+        bug_report: Optional[BugReport] = None,
     ) -> Pattern:
-<<<<<<< HEAD
-        proc_res = _krun(
-            definition_dir=self.definition_dir,
-            output=KRunOutput.KORE,
-            pmap={var: 'cat' for var in config},
-            cmap={var: pattern.text for var, pattern in config.items()},
-            depth=depth,
-            no_expand_macros=not expand_macros,
-            profile=self._profile,
-            bug_report=self._bug_report,
-        )
-=======
         def _config_var_token(s: str) -> DV:
             return DV(SortApp('SortKConfigVar'), String(f'${s}'))
->>>>>>> 25d1fa95
 
         def _map_item(s: str, p: Pattern, sort: KSort) -> Pattern:
             _map_key = self._add_sort_injection(_config_var_token(s), KSort('KConfigVar'), KSort('KItem'))
@@ -187,7 +171,7 @@
         config_var_map = _map([_map_item(k, v, _sort(v)) for k, v in config.items()])
         term = App('LblinitGeneratedTopCell', [], [config_var_map])
 
-        return self.run_kore_term(term, depth=depth, expand_macros=expand_macros)
+        return self.run_kore_term(term, depth=depth, expand_macros=expand_macros, bug_report=bug_report)
 
 
 class KRunOutput(Enum):
