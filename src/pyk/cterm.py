from __future__ import annotations

from dataclasses import dataclass
from functools import cached_property
from itertools import chain
from typing import TYPE_CHECKING

<<<<<<< HEAD
from .kast.inner import KApply, KAtt, KInner, KRewrite, KToken, KVariable, Subst, bottom_up
=======
from .kast.inner import KApply, KInner, KRewrite, KVariable, Subst
from .kast.kast import KAtt
>>>>>>> fd06d713
from .kast.manip import (
    abstract_term_safely,
    apply_existential_substitutions,
    count_vars,
    flatten_label,
    free_vars,
    minimize_rule,
    ml_pred_to_bool,
    push_down_rewrites,
    remove_generated_cells,
    simplify_bool,
    split_config_and_constraints,
    split_config_from,
)
from .kast.outer import KClaim, KRule
from .prelude.k import GENERATED_TOP_CELL
from .prelude.kbool import orBool
from .prelude.ml import is_top, mlAnd, mlEqualsTrue, mlImplies, mlTop
from .utils import unique

if TYPE_CHECKING:
    from collections.abc import Iterable, Iterator
    from typing import Any

    from .kast.outer import KDefinition


@dataclass(frozen=True, order=True)
class CTerm:
    config: KInner  # TODO Optional?
    constraints: tuple[KInner, ...]

    def __init__(self, config: KInner, constraints: Iterable[KInner] = ()) -> None:
        self._check_config(config)
        constraints = self._normalize_constraints(constraints)
        object.__setattr__(self, 'config', config)
        object.__setattr__(self, 'constraints', constraints)

    @staticmethod
    def from_kast(kast: KInner) -> CTerm:
        config, constraint = split_config_and_constraints(kast)
        constraints = flatten_label('#And', constraint)
        return CTerm(config, constraints)

    @staticmethod
    def from_dict(dct: dict[str, Any]) -> CTerm:
        config = KInner.from_dict(dct['config'])
        constraints = [KInner.from_dict(c) for c in dct['constraints']]
        return CTerm(config, constraints)

    @staticmethod
    def _check_config(config: KInner) -> None:
        if not isinstance(config, KApply) or not config.is_cell:
            raise ValueError('Expected cell label, found: {config.label.name}')

    @staticmethod
    def _normalize_constraints(constraints: Iterable[KInner]) -> tuple[KInner, ...]:
        constraints = (constraint for _constraint in constraints for constraint in flatten_label('#And', _constraint))
        constraints = unique(constraints)
        constraints = (constraint for constraint in constraints if not CTerm._is_spurious_constraint(constraint))
        constraints = sorted(constraints, key=CTerm._constraint_sort_key)
        return tuple(constraints)

    @staticmethod
    def _is_spurious_constraint(term: KInner) -> bool:
        if type(term) is KApply and term.label.name == '#Equals' and term.args[0] == term.args[1]:
            return True
        if is_top(term):
            return True
        return False

    @staticmethod
    def _constraint_sort_key(term: KInner) -> tuple[int, str]:
        term_str = str(term)
        return (len(term_str), term_str)

    def __iter__(self) -> Iterator[KInner]:
        return chain([self.config], self.constraints)

    def to_dict(self) -> dict[str, Any]:
        return {
            'config': self.config.to_dict(),
            'constraints': [c.to_dict() for c in self.constraints],
        }

    @cached_property
    def kast(self) -> KInner:
        return mlAnd(self, GENERATED_TOP_CELL)

    @property
    def hash(self) -> str:
        return self.kast.hash

    @cached_property
    def cells(self) -> Subst:
        _, subst = split_config_from(self.config)
        return Subst(subst)

    def cell(self, cell: str) -> KInner:
        return self.cells[cell]

    def match(self, cterm: CTerm) -> Subst | None:
        csubst = self.match_with_constraint(cterm)

        if not csubst:
            return None

        if csubst.constraint != mlTop(GENERATED_TOP_CELL):
            return None

        return csubst.subst

    def match_with_constraint(self, cterm: CTerm) -> CSubst | None:
        subst = self.config.match(cterm.config)

        if subst is None:
            return None

        constraint = self._ml_impl(cterm.constraints, map(subst, self.constraints))

        return CSubst(subst=subst, constraints=[constraint])

    @staticmethod
    def _ml_impl(antecedents: Iterable[KInner], consequents: Iterable[KInner]) -> KInner:
        antecedent = mlAnd(unique(antecedents), GENERATED_TOP_CELL)
        consequent = mlAnd(unique(term for term in consequents if term not in set(antecedents)), GENERATED_TOP_CELL)

        if mlTop(GENERATED_TOP_CELL) in {antecedent, consequent}:
            return consequent

        return mlImplies(antecedent, consequent, GENERATED_TOP_CELL)

    def add_constraint(self, new_constraint: KInner) -> CTerm:
        return CTerm(self.config, [new_constraint] + list(self.constraints))

    def anti_unify(self, other_term: CTerm, kdef: KDefinition | None = None) -> KInner:
        def disjunction_from_substs(subst1: Subst, subst2: Subst) -> KInner:
            if KToken('true', 'Bool') in [subst1.pred, subst2.pred]:
                return mlTop()
            return mlEqualsTrue(orBool([subst1.pred, subst2.pred]))

        new_config, self_subst, other_subst = anti_unify(self.config, other_term.config, kdef)
        constraints = [c for c in self.constraints if c in other_term.constraints]
        constraints.append(disjunction_from_substs(self_subst, other_subst))
        return mlAnd([new_config] + constraints)


def anti_unify(state1: KInner, state2: KInner, kdef: KDefinition | None = None) -> tuple[KInner, Subst, Subst]:
    def _rewrites_to_abstractions(_kast: KInner) -> KInner:
        if type(_kast) is KRewrite:
            sort = kdef.sort(_kast) if kdef else None
            return abstract_term_safely(_kast, sort=sort)
        return _kast

    minimized_rewrite = push_down_rewrites(KRewrite(state1, state2))
    abstracted_state = bottom_up(_rewrites_to_abstractions, minimized_rewrite)
    subst1 = abstracted_state.match(state1)
    subst2 = abstracted_state.match(state2)
    if subst1 is None or subst2 is None:
        raise ValueError('Anti-unification failed to produce a more general state!')
    return (abstracted_state, subst1, subst2)


@dataclass(frozen=True, order=True)
class CSubst:
    subst: Subst
    constraints: tuple[KInner, ...]

    def __init__(self, subst: Subst | None = None, constraints: Iterable[KInner] = ()) -> None:
        object.__setattr__(self, 'subst', subst if subst is not None else Subst({}))
        object.__setattr__(self, 'constraints', CTerm._normalize_constraints(constraints))

    def __iter__(self) -> Iterator[Subst | KInner]:
        return chain([self.subst], self.constraints)

    def to_dict(self) -> dict[str, Any]:
        return {
            'subst': self.subst.to_dict(),
            'constraints': [c.to_dict() for c in self.constraints],
        }

    @staticmethod
    def from_dict(dct: dict[str, Any]) -> CSubst:
        subst = Subst.from_dict(dct['subst'])
        constraints = (KInner.from_dict(c) for c in dct['constraints'])
        return CSubst(subst=subst, constraints=constraints)

    @property
    def constraint(self) -> KInner:
        return mlAnd(self.constraints)

    def add_constraint(self, constraint: KInner) -> CSubst:
        return CSubst(self.subst, list(self.constraints) + [constraint])

    def apply(self, cterm: CTerm) -> CTerm:
        _kast = self.subst(cterm.kast)
        return CTerm(_kast, [self.constraint])


def remove_useless_constraints(cterm: CTerm, keep_vars: Iterable[str] = ()) -> CTerm:
    used_vars = free_vars(cterm.config) + list(keep_vars)
    prev_len_unsed_vars = 0
    new_constraints = []
    while len(used_vars) > prev_len_unsed_vars:
        prev_len_unsed_vars = len(used_vars)
        for c in cterm.constraints:
            if c not in new_constraints:
                new_vars = free_vars(c)
                if any(v in used_vars for v in new_vars):
                    new_constraints.append(c)
                    used_vars.extend(new_vars)
        used_vars = list(set(used_vars))
    return CTerm(cterm.config, new_constraints)


def build_claim(
    claim_id: str, init_cterm: CTerm, final_cterm: CTerm, keep_vars: Iterable[str] = ()
) -> tuple[KClaim, Subst]:
    rule, var_map = build_rule(claim_id, init_cterm, final_cterm, keep_vars=keep_vars)
    claim = KClaim(rule.body, requires=rule.requires, ensures=rule.ensures, att=rule.att)
    return claim, var_map


def build_rule(
    rule_id: str,
    init_cterm: CTerm,
    final_cterm: CTerm,
    priority: int | None = None,
    keep_vars: Iterable[str] = (),
) -> tuple[KRule, Subst]:
    init_config, *init_constraints = init_cterm
    final_config, *final_constraints = final_cterm
    final_constraints = [c for c in final_constraints if c not in init_constraints]
    init_term = mlAnd([init_config] + init_constraints)
    final_term = mlAnd([final_config] + final_constraints)

    lhs_vars = free_vars(init_term)
    rhs_vars = free_vars(final_term)
    var_occurrences = count_vars(
        mlAnd(
            [push_down_rewrites(KRewrite(init_config, final_config))] + init_constraints + final_constraints,
            GENERATED_TOP_CELL,
        )
    )
    v_subst: dict[str, KVariable] = {}
    vremap_subst: dict[str, KVariable] = {}
    for v in var_occurrences:
        new_v = v
        if var_occurrences[v] == 1:
            new_v = '_' + new_v
        if v in rhs_vars and v not in lhs_vars:
            new_v = '?' + new_v
        if new_v != v:
            v_subst[v] = KVariable(new_v)
            vremap_subst[new_v] = KVariable(v)

    init_term = Subst(v_subst)(init_term)
    final_term = apply_existential_substitutions(Subst(v_subst)(final_term))
    (init_config, init_constraint) = split_config_and_constraints(init_term)
    (final_config, final_constraint) = split_config_and_constraints(final_term)

    rule_body = remove_generated_cells(push_down_rewrites(KRewrite(init_config, final_config)))
    rule_requires = simplify_bool(ml_pred_to_bool(init_constraint))
    rule_ensures = simplify_bool(ml_pred_to_bool(final_constraint))
    att_dict = {} if priority is None else {'priority': str(priority)}
    rule_att = KAtt(atts=att_dict)

    rule = KRule(rule_body, requires=rule_requires, ensures=rule_ensures, att=rule_att)
    rule = rule.update_atts({'label': rule_id})
    new_keep_vars = [v_subst[v].name if v in v_subst else v for v in keep_vars]
    return (minimize_rule(rule, keep_vars=new_keep_vars), Subst(vremap_subst))<|MERGE_RESOLUTION|>--- conflicted
+++ resolved
@@ -5,12 +5,8 @@
 from itertools import chain
 from typing import TYPE_CHECKING
 
-<<<<<<< HEAD
-from .kast.inner import KApply, KAtt, KInner, KRewrite, KToken, KVariable, Subst, bottom_up
-=======
-from .kast.inner import KApply, KInner, KRewrite, KVariable, Subst
+from .kast.inner import KApply, KInner, KRewrite, KToken, KVariable, Subst, bottom_up
 from .kast.kast import KAtt
->>>>>>> fd06d713
 from .kast.manip import (
     abstract_term_safely,
     apply_existential_substitutions,
