--- conflicted
+++ resolved
@@ -116,14 +116,10 @@
         )
 
 
-<<<<<<< HEAD
 class GraphImportsOptions(DefinitionOptions, LoggingOptions):
     @staticmethod
     def from_option_string() -> dict[str, str]:
         return DefinitionOptions.from_option_string() | LoggingOptions.from_option_string()
-=======
-class GraphImportsOptions(DefinitionOptions, LoggingOptions): ...
->>>>>>> 68bffc5e
 
 
 class RPCKastOptions(OutputFileOptions, LoggingOptions):
