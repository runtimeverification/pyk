from __future__ import annotations

import hashlib
import logging
import shlex
import string
import subprocess
import sys
import tarfile
import time
from collections.abc import Mapping
from datetime import datetime
from pathlib import Path
from tempfile import NamedTemporaryFile
from typing import TYPE_CHECKING, Generic, TypeVar, cast, overload

if TYPE_CHECKING:
    from collections.abc import Callable, Hashable, Iterable, Iterator
<<<<<<< HEAD
    from logging import Logger
    from subprocess import CompletedProcess
=======
    from pathlib import Path
>>>>>>> 837c0326
    from typing import Any, Final

    P1 = TypeVar('P1')
    P2 = TypeVar('P2')
    P3 = TypeVar('P3')
    P4 = TypeVar('P4')
    Q = TypeVar('Q')
    R1 = TypeVar('R1')
    R2 = TypeVar('R2')
    R3 = TypeVar('R3')
    R4 = TypeVar('R4')
    T = TypeVar('T')
    S = TypeVar('S')
    H = TypeVar('H', bound=Hashable)

P = TypeVar('P')
R = TypeVar('R')
K = TypeVar('K')
V = TypeVar('V')

_LOGGER: Final = logging.getLogger(__name__)


# Based on: https://stackoverflow.com/a/2704866
# Perhaps one day: https://peps.python.org/pep-0603/
class FrozenDict(Mapping[K, V]):
    _dict: dict[K, V]
    _hash: int | None

    # TODO overload
    # TODO try __init__(self: FrozenDict[str, V], **kwargs: V)
    def __init__(self, *args: Any, **kwargs: Any):
        self._dict = dict(*args, **kwargs)
        self._hash = None

    def __iter__(self) -> Iterator[K]:
        return iter(self._dict)

    def __len__(self) -> int:
        return len(self._dict)

    def __getitem__(self, key: K) -> V:
        return self._dict[key]

    def __hash__(self) -> int:
        if self._hash is None:
            h = 0
            for pair in self.items():
                h ^= hash(pair)
            self._hash = h
        return self._hash

    def __str__(self) -> str:
        return f'FrozenDict({str(self._dict)})'

    def __repr__(self) -> str:
        return f'FrozenDict({repr(self._dict)})'


EMPTY_FROZEN_DICT: Final[FrozenDict] = FrozenDict()


def check_type(x: Any, typ: type[T]) -> T:
    if not isinstance(x, typ):
        raise ValueError(f'Expected object of type {typ.__name__}, got: {x}')
    return x


def raised(f: Callable, *args: Any, **kwargs: Any) -> BaseException | None:
    try:
        f(*args, **kwargs)
    except BaseException as e:
        return e

    return None


def merge_with(f: Callable[[V, V], V], d1: Mapping[K, V], d2: Mapping[K, V]) -> dict[K, V]:
    res = dict(d1)
    for k, v2 in d2.items():
        if k in d1:
            v1 = d1[k]
            res[k] = f(v1, v2)
        else:
            res[k] = v2
    return res


def filter_none(mapping: Mapping[K, V]) -> dict[K, V]:
    return {k: v for k, v in mapping.items() if v is not None}


# Higher-order functions


class Chainable(Generic[P, R]):
    _f: Callable[[P], R]

    def __init__(self, f: Callable[[P], R]):
        self._f = f

    def __call__(self, p: P) -> R:
        return self._f(p)

    def __rshift__(self, other: Callable[[R], Q]) -> Chainable[P, Q]:
        return Chainable(lambda p: other(self(p)))


chain: Final[Chainable[Any, Any]] = Chainable(lambda x: x)


def none(x: Any) -> None:
    pass


def maybe(f: Callable[[P], R]) -> Callable[[P | None], R | None]:
    def res(p: P | None) -> R | None:
        return f(p) if p is not None else None

    return res


@overload
def tuple_of() -> Callable[[tuple[()]], tuple[()]]:
    ...


@overload
def tuple_of(
    f1: Callable[[P1], R1],
    /,
) -> Callable[[tuple[P1]], tuple[R1]]:
    ...


@overload
def tuple_of(
    f1: Callable[[P1], R1],
    f2: Callable[[P2], R2],
    /,
) -> Callable[[tuple[P1, P2]], tuple[R1, R2]]:
    ...


@overload
def tuple_of(
    f1: Callable[[P1], R1],
    f2: Callable[[P2], R2],
    f3: Callable[[P3], R3],
    /,
) -> Callable[[tuple[P1, P2, P3]], tuple[R1, R2, R3]]:
    ...


@overload
def tuple_of(
    f1: Callable[[P1], R1],
    f2: Callable[[P2], R2],
    f3: Callable[[P3], R3],
    f4: Callable[[P4], R4],
    /,
) -> Callable[[tuple[P1, P2, P3, P4]], tuple[R1, R2, R3, R4]]:
    ...


def tuple_of(*args: Callable) -> Callable:
    def res(t: tuple) -> tuple:
        return tuple(f(x) for f, x in zip(args, t, strict=True))

    return res


def case(
    cases: Iterable[tuple[Callable[[P], bool], Callable[[P], R]]],
    default: Callable[[P], R] | None = None,
) -> Callable[[P], R]:
    def res(p: P) -> R:
        for cond, then in cases:  # noqa: B905
            if cond(p):
                return then(p)

        if default is not None:
            return default(p)

        raise ValueError(f'No match found for: {p}')

    return res


# Iterables


def find_common_items(l1: Iterable[T], l2: Iterable[T]) -> tuple[list[T], list[T], list[T]]:
    common = []
    for i in l1:
        if i in l2:
            common.append(i)
    new_l1 = []
    new_l2 = []
    for i in l1:
        if i not in common:
            new_l1.append(i)
    for i in l2:
        if i not in common:
            new_l2.append(i)
    return (common, new_l1, new_l2)


def intersperse(iterable: Iterable[T], delimiter: T) -> Iterator[T]:
    it = iter(iterable)

    try:
        yield next(it)
    except StopIteration:
        return

    for x in it:
        yield delimiter
        yield x


def unique(iterable: Iterable[H]) -> Iterator[H]:
    elems = set()
    for elem in iterable:
        if elem in elems:
            continue
        else:
            elems.add(elem)
            yield elem


def single(iterable: Iterable[T]) -> T:
    it = iter(iterable)
    sentinel = object()

    fst = next(it, sentinel)
    if fst is sentinel:
        raise ValueError('Expected a single element, found none')
    fst = cast('T', fst)

    snd = next(it, sentinel)
    if snd is not sentinel:
        raise ValueError('Expected a single element, found more', fst, snd)

    return fst


def some(iterable: Iterable[T]) -> T | None:
    return next(iter(iterable), None)


def repeat_last(iterable: Iterable[T]) -> Iterator[T]:
    it = iter(iterable)
    last: T | None = None
    while True:
        try:
            last = next(it)
            yield last

        except StopIteration:
            if last is None:
                return

            yield last


def nonempty_str(x: Any) -> str:
    if x is None:
        raise ValueError('Expected nonempty string, found: null.')
    if type(x) is not str:
        raise TypeError('Expected nonempty string, found: {type(x)}')
    if x == '':
        raise ValueError("Expected nonempty string, found: ''")
    return x


def add_indent(indent: str, lines: Iterable[str]) -> list[str]:
    return [indent + line for line in lines]


def is_hexstring(x: str) -> bool:
    return all(c in string.hexdigits for c in x)


# Hashes


def hash_str(x: Any) -> str:
    hash = hashlib.sha256()
    hash.update(str(x).encode('utf-8'))
    return str(hash.hexdigest())


def hash_file(file: Path, chunk_num_blocks: int = 128) -> str:
    h = hashlib.sha256()
    with open(str(file), 'rb') as f:
        while chunk := f.read(chunk_num_blocks * h.block_size):
            h.update(chunk)
    return str(h.hexdigest())


def is_hash(x: Any) -> bool:
    # NB! currently only sha256 in hexdec form is detected
    # 2b9e b7c5 441e 9f7e 97f9 a4e5 fc04 a0f7 9f62 c8e9 605a ad1e 02db e8de 3c21 0422
    # 1    2    3    4    5    6    7    8    9    10   11   12   13   14   15   16
    return type(x) is str and len(x) == 64 and is_hexstring(x)


def shorten_hash(h: str, left_chars: int = 6, right_chars: int = 6) -> str:
    left = h[0:left_chars] if left_chars > 0 else ''
    right = h[-right_chars:] if right_chars > 0 else ''
    return left + '..' + right


def shorten_hashes(value: Any, left_chars: int = 6, right_chars: int = 6) -> Any:
    result: Any = None
    if is_hash(value):
        result = shorten_hash(value, left_chars, right_chars)
    elif type(value) is tuple:
        result = tuple([shorten_hashes(item) for item in value])
    elif type(value) is list:
        result = [shorten_hashes(v) for v in value]
    elif type(value) is dict:
        result = {}
        for k, v in value.items():
            result[shorten_hashes(k)] = shorten_hashes(v)
    elif type(value) is set:
        result = set()
        for item in value:
            result.add(shorten_hashes(item))
    else:
        result = value
    return result


def deconstruct_short_hash(h: str) -> tuple[str, str]:
    x = h.lower()
    if is_hash(x):
        return (x, x)
    (l, sep, r) = x.partition('..')
    if sep == '..' and is_hexstring(l) and is_hexstring(r):
        return (l, r)
    raise ValueError(f'Bad short hash: {h}')


def compare_short_hashes(lhs: str, rhs: str) -> bool:
    (l0, l1) = deconstruct_short_hash(lhs)
    (r0, r1) = deconstruct_short_hash(rhs)
    return (l0.startswith(r0) or r0.startswith(l0)) and (l1.endswith(r1) or r1.endswith(l1))


def run_process(
    args: str | Iterable[str],
    *,
    check: bool = True,
    input: str | None = None,
    pipe_stdout: bool = True,
    pipe_stderr: bool = False,
    cwd: str | Path | None = None,
    env: Mapping[str, str] | None = None,
    logger: Logger | None = None,
) -> CompletedProcess:
    if cwd is not None:
        cwd = Path(cwd)
        check_dir_path(cwd)

    if type(args) is str:
        command = args
    else:
        args = tuple(args)
        command = shlex.join(args)

    if not logger:
        logger = _LOGGER

    stdout = subprocess.PIPE if pipe_stdout else None
    stderr = subprocess.PIPE if pipe_stderr else None

    logger.info(f'Running: {command}')
    start_time = time.time()

    res = subprocess.run(args, input=input, cwd=cwd, env=env, stdout=stdout, stderr=stderr, text=True)

    delta_time = time.time() - start_time
    logger.info(f'Completed in {delta_time:.3f}s with status {res.returncode}: {command}')

    if check:
        res.check_returncode()

    return res


def gen_file_timestamp(comment: str = '//') -> str:
    return comment + ' This file generated by: ' + sys.argv[0] + '\n' + comment + ' ' + str(datetime.now()) + '\n'


def check_dir_path(path: Path) -> None:
    path = path.resolve()
    if not path.exists():
        raise ValueError(f'Directory does not exist: {path}')
    if not path.is_dir():
        raise ValueError(f'Path is not a directory: {path}')


def check_file_path(path: Path) -> None:
    path = path.resolve()
    if not path.exists():
        raise ValueError(f'File does not exist: {path}')
    if not path.is_file():
        raise ValueError(f'Path is not a file: {path}')


def check_absolute_path(path: Path) -> None:
    if not path.is_absolute():
        raise ValueError(f'Path is not absolute: {path}')


def check_relative_path(path: Path) -> None:
    if path.is_absolute():
        raise ValueError(f'Path is not relative: {path}')


def ensure_dir_path(path: str | Path) -> Path:
    path = Path(path)
    if not path.exists():
        _LOGGER.info(f'Making directory: {path}')
        path.mkdir(parents=True)
    else:
        check_dir_path(path)
    return path


# Implementation because of outdated Python versions: https://github.com/python/cpython/blob/1de4395f62bb140563761ef5cbdf46accef3c550/Lib/pathlib.py#L554
def is_relative_to(_self: Path, other: Path) -> bool:
    return _self == other or other in _self.parents


def abs_or_rel_to(path: Path, base: Path) -> Path:
    if path.is_absolute():
        return path
    return base / path


class BugReport:
    _bug_report: Path
    _command_id: int
    _defn_id: int
    _file_remap: dict[str, str]

    def __init__(self, bug_report: Path) -> None:
        self._bug_report = bug_report.with_suffix('.tar')
        self._command_id = 0
        self._defn_id = 0
        self._file_remap = {}
        if self._bug_report.exists():
            _LOGGER.warning(f'Bug report exists, removing: {self._bug_report}')
            self._bug_report.unlink()

    def add_file(self, finput: Path, arcname: Path) -> None:
        if str(finput) not in self._file_remap:
            self._file_remap[str(finput)] = str(arcname)
            with tarfile.open(self._bug_report, 'a') as tar:
                tar.add(finput, arcname=arcname)
                _LOGGER.info(f'Added file to bug report {self._bug_report}:{arcname}: {finput}')

    def add_file_contents(self, input: str, arcname: Path) -> None:
        with NamedTemporaryFile('w') as ntf:
            ntf.write(input)
            ntf.flush()
            self.add_file(Path(ntf.name), arcname)

    def add_command(self, args: Iterable[str]) -> None:
        def _remap_arg(_a: str) -> str:
            if _a in self._file_remap:
                return self._file_remap[_a]
            _a_path = Path(_a)
            for _f in self._file_remap:
                _f_path = Path(_f)
                if is_relative_to(_a_path, _f_path):
                    return str(Path(self._file_remap[_f]) / _a_path.relative_to(_f_path))
            return _a

        remapped_args = [_remap_arg(a) for a in args]
        arcname = Path(f'commands/{self._command_id:03}.sh')
        shebang = '#!/usr/bin/env bash\nset -euxo pipefail\n'
        self.add_file_contents(shebang + ' '.join(remapped_args) + '\n', arcname)
        self._command_id += 1

    def add_definition(self, defn_path: Path) -> None:
        if str(defn_path) not in self._file_remap:
            arcname = Path('kompiled') / f'{self._defn_id:03}_defn'
            self.add_file(defn_path, arcname)
            self._defn_id += 1<|MERGE_RESOLUTION|>--- conflicted
+++ resolved
@@ -16,12 +16,8 @@
 
 if TYPE_CHECKING:
     from collections.abc import Callable, Hashable, Iterable, Iterator
-<<<<<<< HEAD
     from logging import Logger
     from subprocess import CompletedProcess
-=======
-    from pathlib import Path
->>>>>>> 837c0326
     from typing import Any, Final
 
     P1 = TypeVar('P1')
