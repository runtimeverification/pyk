from __future__ import annotations

import hashlib
import logging
import shlex
import string
import subprocess
import sys
import tarfile
import time
from collections.abc import Mapping
from datetime import datetime
from pathlib import Path
from tempfile import NamedTemporaryFile
from typing import TYPE_CHECKING, Generic, TypeVar, cast, overload

if TYPE_CHECKING:
    from collections.abc import Callable, Hashable, Iterable, Iterator
    from logging import Logger
    from subprocess import CompletedProcess
    from typing import Any, Final

    P1 = TypeVar('P1')
    P2 = TypeVar('P2')
    P3 = TypeVar('P3')
    P4 = TypeVar('P4')
    Q = TypeVar('Q')
    R1 = TypeVar('R1')
    R2 = TypeVar('R2')
    R3 = TypeVar('R3')
    R4 = TypeVar('R4')
    T = TypeVar('T')
    S = TypeVar('S')
    H = TypeVar('H', bound=Hashable)

P = TypeVar('P')
R = TypeVar('R')
K = TypeVar('K')
V = TypeVar('V')

_LOGGER: Final = logging.getLogger(__name__)


# Based on: https://stackoverflow.com/a/2704866
# Perhaps one day: https://peps.python.org/pep-0603/
class FrozenDict(Mapping[K, V]):
    _dict: dict[K, V]
    _hash: int | None

    # TODO overload
    # TODO try __init__(self: FrozenDict[str, V], **kwargs: V)
    def __init__(self, *args: Any, **kwargs: Any):
        self._dict = dict(*args, **kwargs)
        self._hash = None

    def __iter__(self) -> Iterator[K]:
        return iter(self._dict)

    def __len__(self) -> int:
        return len(self._dict)

    def __getitem__(self, key: K) -> V:
        return self._dict[key]

    def __hash__(self) -> int:
        if self._hash is None:
            h = 0
            for pair in self.items():
                h ^= hash(pair)
            self._hash = h
        return self._hash

    def __str__(self) -> str:
        return f'FrozenDict({str(self._dict)})'

    def __repr__(self) -> str:
        return f'FrozenDict({repr(self._dict)})'


EMPTY_FROZEN_DICT: Final[FrozenDict] = FrozenDict()


def check_type(x: Any, typ: type[T]) -> T:
    if not isinstance(x, typ):
        raise ValueError(f'Expected object of type {typ.__name__}, got: {x}')
    return x


def raised(f: Callable, *args: Any, **kwargs: Any) -> BaseException | None:
    try:
        f(*args, **kwargs)
    except BaseException as e:
        return e

    return None


def merge_with(f: Callable[[V, V], V], d1: Mapping[K, V], d2: Mapping[K, V]) -> dict[K, V]:
    res = dict(d1)
    for k, v2 in d2.items():
        if k in d1:
            v1 = d1[k]
            res[k] = f(v1, v2)
        else:
            res[k] = v2
    return res


def filter_none(mapping: Mapping[K, V]) -> dict[K, V]:
    return {k: v for k, v in mapping.items() if v is not None}


# Higher-order functions


class Chainable(Generic[P, R]):
    _f: Callable[[P], R]

    def __init__(self, f: Callable[[P], R]):
        self._f = f

    def __call__(self, p: P) -> R:
        return self._f(p)

    def __rshift__(self, other: Callable[[R], Q]) -> Chainable[P, Q]:
        return Chainable(lambda p: other(self(p)))


chain: Final[Chainable[Any, Any]] = Chainable(lambda x: x)


def none(x: Any) -> None:
    pass


def maybe(f: Callable[[P], R]) -> Callable[[P | None], R | None]:
    def res(p: P | None) -> R | None:
        return f(p) if p is not None else None

    return res


@overload
def tuple_of() -> Callable[[tuple[()]], tuple[()]]:
    ...


@overload
def tuple_of(
    f1: Callable[[P1], R1],
    /,
) -> Callable[[tuple[P1]], tuple[R1]]:
    ...


@overload
def tuple_of(
    f1: Callable[[P1], R1],
    f2: Callable[[P2], R2],
    /,
) -> Callable[[tuple[P1, P2]], tuple[R1, R2]]:
    ...


@overload
def tuple_of(
    f1: Callable[[P1], R1],
    f2: Callable[[P2], R2],
    f3: Callable[[P3], R3],
    /,
) -> Callable[[tuple[P1, P2, P3]], tuple[R1, R2, R3]]:
    ...


@overload
def tuple_of(
    f1: Callable[[P1], R1],
    f2: Callable[[P2], R2],
    f3: Callable[[P3], R3],
    f4: Callable[[P4], R4],
    /,
) -> Callable[[tuple[P1, P2, P3, P4]], tuple[R1, R2, R3, R4]]:
    ...


def tuple_of(*args: Callable) -> Callable:
    def res(t: tuple) -> tuple:
        return tuple(f(x) for f, x in zip(args, t, strict=True))

    return res


def case(
    cases: Iterable[tuple[Callable[[P], bool], Callable[[P], R]]],
    default: Callable[[P], R] | None = None,
) -> Callable[[P], R]:
    def res(p: P) -> R:
        for cond, then in cases:  # noqa: B905
            if cond(p):
                return then(p)

        if default is not None:
            return default(p)

        raise ValueError(f'No match found for: {p}')

    return res


# Iterables


def find_common_items(l1: Iterable[T], l2: Iterable[T]) -> tuple[list[T], list[T], list[T]]:
    common = []
    for i in l1:
        if i in l2:
            common.append(i)
    new_l1 = []
    new_l2 = []
    for i in l1:
        if i not in common:
            new_l1.append(i)
    for i in l2:
        if i not in common:
            new_l2.append(i)
    return (common, new_l1, new_l2)


def intersperse(iterable: Iterable[T], delimiter: T) -> Iterator[T]:
    it = iter(iterable)

    try:
        yield next(it)
    except StopIteration:
        return

    for x in it:
        yield delimiter
        yield x


def unique(iterable: Iterable[H]) -> Iterator[H]:
    elems = set()
    for elem in iterable:
        if elem in elems:
            continue
        else:
            elems.add(elem)
            yield elem


def single(iterable: Iterable[T]) -> T:
    it = iter(iterable)
    sentinel = object()

    fst = next(it, sentinel)
    if fst is sentinel:
        raise ValueError('Expected a single element, found none')
    fst = cast('T', fst)

    snd = next(it, sentinel)
    if snd is not sentinel:
        raise ValueError('Expected a single element, found more', fst, snd)

    return fst


def some(iterable: Iterable[T]) -> T | None:
    return next(iter(iterable), None)


def repeat_last(iterable: Iterable[T]) -> Iterator[T]:
    it = iter(iterable)
    last: T | None = None
    while True:
        try:
            last = next(it)
            yield last

        except StopIteration:
            if last is None:
                return

            yield last


def nonempty_str(x: Any) -> str:
    if x is None:
        raise ValueError('Expected nonempty string, found: null.')
    if type(x) is not str:
        raise TypeError('Expected nonempty string, found: {type(x)}')
    if x == '':
        raise ValueError("Expected nonempty string, found: ''")
    return x


def add_indent(indent: str, lines: Iterable[str]) -> list[str]:
    return [indent + line for line in lines]


def is_hexstring(x: str) -> bool:
    return all(c in string.hexdigits for c in x)


# Hashes


def hash_str(x: Any) -> str:
    hash = hashlib.sha256()
    hash.update(str(x).encode('utf-8'))
    return str(hash.hexdigest())


def hash_file(file: Path, chunk_num_blocks: int = 128) -> str:
    h = hashlib.sha256()
    with open(str(file), 'rb') as f:
        while chunk := f.read(chunk_num_blocks * h.block_size):
            h.update(chunk)
    return str(h.hexdigest())


def is_hash(x: Any) -> bool:
    # NB! currently only sha256 in hexdec form is detected
    # 2b9e b7c5 441e 9f7e 97f9 a4e5 fc04 a0f7 9f62 c8e9 605a ad1e 02db e8de 3c21 0422
    # 1    2    3    4    5    6    7    8    9    10   11   12   13   14   15   16
    return type(x) is str and len(x) == 64 and is_hexstring(x)


def shorten_hash(h: str, left_chars: int = 6, right_chars: int = 6) -> str:
    left = h[0:left_chars] if left_chars > 0 else ''
    right = h[-right_chars:] if right_chars > 0 else ''
    return left + '..' + right


def shorten_hashes(value: Any, left_chars: int = 6, right_chars: int = 6) -> Any:
    result: Any = None
    if is_hash(value):
        result = shorten_hash(value, left_chars, right_chars)
    elif type(value) is tuple:
        result = tuple([shorten_hashes(item) for item in value])
    elif type(value) is list:
        result = [shorten_hashes(v) for v in value]
    elif type(value) is dict:
        result = {}
        for k, v in value.items():
            result[shorten_hashes(k)] = shorten_hashes(v)
    elif type(value) is set:
        result = set()
        for item in value:
            result.add(shorten_hashes(item))
    else:
        result = value
    return result


def deconstruct_short_hash(h: str) -> tuple[str, str]:
    x = h.lower()
    if is_hash(x):
        return (x, x)
    (l, sep, r) = x.partition('..')
    if sep == '..' and is_hexstring(l) and is_hexstring(r):
        return (l, r)
    raise ValueError(f'Bad short hash: {h}')


def compare_short_hashes(lhs: str, rhs: str) -> bool:
    (l0, l1) = deconstruct_short_hash(lhs)
    (r0, r1) = deconstruct_short_hash(rhs)
    return (l0.startswith(r0) or r0.startswith(l0)) and (l1.endswith(r1) or r1.endswith(l1))


<<<<<<< HEAD
def keys_to_int(d: dict) -> dict:
    return {int(k): v for (k, v) in d.items()}
=======
def run_process(
    args: str | Iterable[str],
    *,
    check: bool = True,
    input: str | None = None,
    pipe_stdout: bool = True,
    pipe_stderr: bool = False,
    cwd: str | Path | None = None,
    env: Mapping[str, str] | None = None,
    logger: Logger | None = None,
) -> CompletedProcess:
    if cwd is not None:
        cwd = Path(cwd)
        check_dir_path(cwd)

    if type(args) is str:
        command = args
    else:
        args = tuple(args)
        command = shlex.join(args)

    if not logger:
        logger = _LOGGER

    stdout = subprocess.PIPE if pipe_stdout else None
    stderr = subprocess.PIPE if pipe_stderr else None

    logger.info(f'Running: {command}')
    start_time = time.time()

    res = subprocess.run(args, input=input, cwd=cwd, env=env, stdout=stdout, stderr=stderr, text=True)

    delta_time = time.time() - start_time
    logger.info(f'Completed in {delta_time:.3f}s with status {res.returncode}: {command}')

    if check:
        res.check_returncode()

    return res


def gen_file_timestamp(comment: str = '//') -> str:
    return comment + ' This file generated by: ' + sys.argv[0] + '\n' + comment + ' ' + str(datetime.now()) + '\n'


def check_dir_path(path: Path) -> None:
    path = path.resolve()
    if not path.exists():
        raise ValueError(f'Directory does not exist: {path}')
    if not path.is_dir():
        raise ValueError(f'Path is not a directory: {path}')


def check_file_path(path: Path) -> None:
    path = path.resolve()
    if not path.exists():
        raise ValueError(f'File does not exist: {path}')
    if not path.is_file():
        raise ValueError(f'Path is not a file: {path}')


def check_absolute_path(path: Path) -> None:
    if not path.is_absolute():
        raise ValueError(f'Path is not absolute: {path}')


def check_relative_path(path: Path) -> None:
    if path.is_absolute():
        raise ValueError(f'Path is not relative: {path}')


def ensure_dir_path(path: str | Path) -> Path:
    path = Path(path)
    if not path.exists():
        _LOGGER.info(f'Making directory: {path}')
        path.mkdir(parents=True)
    else:
        check_dir_path(path)
    return path


# Implementation because of outdated Python versions: https://github.com/python/cpython/blob/1de4395f62bb140563761ef5cbdf46accef3c550/Lib/pathlib.py#L554
def is_relative_to(_self: Path, other: Path) -> bool:
    return _self == other or other in _self.parents


def abs_or_rel_to(path: Path, base: Path) -> Path:
    if path.is_absolute():
        return path
    return base / path


class BugReport:
    _bug_report: Path
    _command_id: int
    _defn_id: int
    _file_remap: dict[str, str]

    def __init__(self, bug_report: Path) -> None:
        self._bug_report = bug_report.with_suffix('.tar')
        self._command_id = 0
        self._defn_id = 0
        self._file_remap = {}
        if self._bug_report.exists():
            _LOGGER.warning(f'Bug report exists, removing: {self._bug_report}')
            self._bug_report.unlink()

    def add_file(self, finput: Path, arcname: Path) -> None:
        if str(finput) not in self._file_remap:
            self._file_remap[str(finput)] = str(arcname)
            with tarfile.open(self._bug_report, 'a') as tar:
                tar.add(finput, arcname=arcname)
                _LOGGER.info(f'Added file to bug report {self._bug_report}:{arcname}: {finput}')

    def add_file_contents(self, input: str, arcname: Path) -> None:
        with NamedTemporaryFile('w') as ntf:
            ntf.write(input)
            ntf.flush()
            self.add_file(Path(ntf.name), arcname)

    def add_command(self, args: Iterable[str]) -> None:
        def _remap_arg(_a: str) -> str:
            if _a in self._file_remap:
                return self._file_remap[_a]
            _a_path = Path(_a)
            for _f in self._file_remap:
                _f_path = Path(_f)
                if is_relative_to(_a_path, _f_path):
                    return str(Path(self._file_remap[_f]) / _a_path.relative_to(_f_path))
            return _a

        remapped_args = [_remap_arg(a) for a in args]
        arcname = Path(f'commands/{self._command_id:03}.sh')
        shebang = '#!/usr/bin/env bash\nset -euxo pipefail\n'
        self.add_file_contents(shebang + ' '.join(remapped_args) + '\n', arcname)
        self._command_id += 1

    def add_definition(self, defn_path: Path) -> None:
        if str(defn_path) not in self._file_remap:
            arcname = Path('kompiled') / f'{self._defn_id:03}_defn'
            self.add_file(defn_path, arcname)
            self._defn_id += 1
>>>>>>> 400fc7e5
<|MERGE_RESOLUTION|>--- conflicted
+++ resolved
@@ -369,10 +369,10 @@
     return (l0.startswith(r0) or r0.startswith(l0)) and (l1.endswith(r1) or r1.endswith(l1))
 
 
-<<<<<<< HEAD
 def keys_to_int(d: dict) -> dict:
     return {int(k): v for (k, v) in d.items()}
-=======
+
+
 def run_process(
     args: str | Iterable[str],
     *,
@@ -514,5 +514,4 @@
         if str(defn_path) not in self._file_remap:
             arcname = Path('kompiled') / f'{self._defn_id:03}_defn'
             self.add_file(defn_path, arcname)
-            self._defn_id += 1
->>>>>>> 400fc7e5
+            self._defn_id += 1