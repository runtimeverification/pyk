from __future__ import annotations

from typing import TYPE_CHECKING

if TYPE_CHECKING:
    from typing import Final


<<<<<<< HEAD
K_VERSION: Final = '6.0.27'
=======
K_VERSION: Final = '6.0.33'
>>>>>>> 0d603444
<|MERGE_RESOLUTION|>--- conflicted
+++ resolved
@@ -5,9 +5,4 @@
 if TYPE_CHECKING:
     from typing import Final
 
-
-<<<<<<< HEAD
-K_VERSION: Final = '6.0.27'
-=======
-K_VERSION: Final = '6.0.33'
->>>>>>> 0d603444
+K_VERSION: Final = '6.0.33'