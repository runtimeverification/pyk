from __future__ import annotations

from abc import ABC
from typing import TYPE_CHECKING

import pytest

from ..kast.outer import read_kast_definition
from ..kcfg import KCFGExplore
from ..kllvm.compiler import compile_runtime
from ..kllvm.importer import import_runtime
<<<<<<< HEAD
from ..kore.rpc import BoosterServer, KoreClient, KoreServer
=======
from ..kore.pool import KoreServerPool
from ..kore.rpc import KoreClient, KoreServer
>>>>>>> d626c798
from ..ktool.kompile import Kompile
from ..ktool.kprint import KPrint
from ..ktool.kprove import KProve
from ..ktool.krun import KRun

if TYPE_CHECKING:
    from collections.abc import Callable, Iterator
    from pathlib import Path
    from types import ModuleType
    from typing import Any, ClassVar

    from pytest import TempPathFactory

    from ..kast.outer import KDefinition
    from ..ktool.kprint import SymbolTable
    from ..utils import BugReport


class Kompiler:
    _path: Path
    _cache: dict[Kompile, Path]

    def __init__(self, tmp_path_factory: TempPathFactory):
        self._path = tmp_path_factory.mktemp('kompiled')
        self._cache = {}

    def __call__(self, main_file: str | Path, **kwargs: Any) -> Path:
        kwargs['main_file'] = main_file
        kompile = Kompile.from_dict(kwargs)
        if kompile not in self._cache:
            output_dir = self._path / self._uid(kompile)
            self._cache[kompile] = kompile(output_dir=output_dir)

        return self._cache[kompile]

    def _uid(self, kompile: Kompile) -> str:
        return f'{kompile.base_args.main_file.stem}-{kompile.backend.value}-{len(self._cache)}'


class KompiledTest:
    KOMPILE_MAIN_FILE: ClassVar[str | Path]
    KOMPILE_BACKEND: ClassVar[str | None] = None
    KOMPILE_ARGS: ClassVar[dict[str, Any]] = {}

    @pytest.fixture
    def bug_report(self, tmp_path: Path) -> BugReport | None:
        return None
        # Use the following line instead to generate bug reports for tests
        # return BugReport(tmp_path / 'bug-report')

    @pytest.fixture(scope='class')
    def definition_dir(self, kompile: Kompiler) -> Path:
        kwargs = self.KOMPILE_ARGS
        kwargs['main_file'] = self.KOMPILE_MAIN_FILE
        kwargs['backend'] = self.KOMPILE_BACKEND
        return kompile(**kwargs)

    @pytest.fixture(scope='class')
    def definition(self, definition_dir: Path) -> KDefinition:
        return read_kast_definition(definition_dir / 'compiled.json')


class LlvmLibKompiledTest:
    LLVM_LIB_MAIN_FILE: ClassVar[str | Path]
    LLVM_LIB_KOMPILE_ARGS: ClassVar[dict[str, Any]] = {}

    @pytest.fixture(scope='class')
    def llvm_lib_dir(self, kompile: Kompiler) -> Path:
        kwargs = self.LLVM_LIB_KOMPILE_ARGS
        kwargs['main_file'] = self.LLVM_LIB_MAIN_FILE
        kwargs['backend'] = 'llvm'
        kwargs['llvm_kompile_type'] = 'c'
        return kompile(**kwargs)


class KPrintTest(KompiledTest):
    @pytest.fixture
    def kprint(self, definition_dir: Path, tmp_path: Path) -> KPrint:
        use_directory = tmp_path / 'kprint'
        use_directory.mkdir()

        return KPrint(
            definition_dir,
            use_directory=use_directory,
            patch_symbol_table=self._update_symbol_table,
        )

    @staticmethod
    def _update_symbol_table(symbol_table: SymbolTable) -> None:
        pass


class KRunTest(KompiledTest):
    @pytest.fixture
    def krun(self, definition_dir: Path, tmp_path: Path) -> KRun:
        use_directory = tmp_path / 'krun'
        use_directory.mkdir()

        return KRun(
            definition_dir,
            use_directory=use_directory,
            patch_symbol_table=self._update_symbol_table,
        )

    @staticmethod
    def _update_symbol_table(symbol_table: SymbolTable) -> None:
        pass


class KProveTest(KompiledTest):
    KOMPILE_BACKEND = 'haskell'

    @pytest.fixture
    def kprove(self, definition_dir: Path, tmp_path: Path, bug_report: BugReport | None) -> KProve:
        use_directory = tmp_path / 'kprove'
        use_directory.mkdir()

        return KProve(
            definition_dir,
            use_directory=use_directory,
            bug_report=bug_report,
            patch_symbol_table=self._update_symbol_table,
        )

    @staticmethod
    def _update_symbol_table(symbol_table: SymbolTable) -> None:
        pass


class KCFGExploreTest(KProveTest):
    @pytest.fixture
    def kcfg_explore(self, kprove: KProve) -> Iterator[KCFGExplore]:
        with KCFGExplore(
            kprove,
            bug_report=kprove._bug_report,
        ) as kcfg_explore:
            yield kcfg_explore


class KoreClientTest(KompiledTest):
    KOMPILE_BACKEND = 'haskell'

    KORE_MODULE_NAME: ClassVar[str]
    KORE_CLIENT_TIMEOUT: ClassVar = 1000

    @pytest.fixture
    def kore_client(self, definition_dir: Path, bug_report: BugReport) -> Iterator[KoreClient]:
        server = KoreServer(definition_dir, self.KORE_MODULE_NAME, bug_report=bug_report)
        client = KoreClient('localhost', server.port, timeout=self.KORE_CLIENT_TIMEOUT, bug_report=bug_report)
        yield client
        client.close()
        server.close()


<<<<<<< HEAD
class BoosterClientTest(KompiledTest, LlvmLibKompiledTest):
    KOMPILE_BACKEND = 'haskell'

    KORE_MODULE_NAME: ClassVar[str]
    KORE_CLIENT_TIMEOUT: ClassVar = 1000

    @pytest.fixture
    def booster_client(self, definition_dir: Path, llvm_lib_dir: Path, bug_report: BugReport) -> Iterator[KoreClient]:
        server = BoosterServer(definition_dir, llvm_lib_dir, self.KORE_MODULE_NAME, bug_report=bug_report, command=None)
        client = KoreClient('localhost', server.port, timeout=self.KORE_CLIENT_TIMEOUT, bug_report=bug_report)
        yield client
        client.close()
        server.close()
=======
class KoreServerPoolTest(KompiledTest, ABC):
    KOMPILE_BACKEND = 'haskell'

    POOL_MODULE_NAME: ClassVar[str]
    POOL_MAX_WORKERS: ClassVar[int | None] = None

    @pytest.fixture
    def create_server(self, definition_dir: Path) -> Callable[[], KoreServer]:
        def _create_server() -> KoreServer:
            return KoreServer(definition_dir, self.POOL_MODULE_NAME)

        return _create_server

    @pytest.fixture
    def server_pool(self, create_server: Callable[[], KoreServer]) -> Iterator[KoreServerPool]:
        with KoreServerPool(create_server, max_workers=self.POOL_MAX_WORKERS) as pool:
            yield pool
>>>>>>> d626c798


class RuntimeTest(KompiledTest):
    KOMPILE_BACKEND = 'llvm'

    @pytest.fixture(scope='class')
    def runtime(self, definition_dir: Path) -> ModuleType:
        compile_runtime(definition_dir)
        return import_runtime(definition_dir)<|MERGE_RESOLUTION|>--- conflicted
+++ resolved
@@ -9,12 +9,8 @@
 from ..kcfg import KCFGExplore
 from ..kllvm.compiler import compile_runtime
 from ..kllvm.importer import import_runtime
-<<<<<<< HEAD
+from ..kore.pool import KoreServerPool
 from ..kore.rpc import BoosterServer, KoreClient, KoreServer
-=======
-from ..kore.pool import KoreServerPool
-from ..kore.rpc import KoreClient, KoreServer
->>>>>>> d626c798
 from ..ktool.kompile import Kompile
 from ..ktool.kprint import KPrint
 from ..ktool.kprove import KProve
@@ -169,7 +165,6 @@
         server.close()
 
 
-<<<<<<< HEAD
 class BoosterClientTest(KompiledTest, LlvmLibKompiledTest):
     KOMPILE_BACKEND = 'haskell'
 
@@ -183,7 +178,8 @@
         yield client
         client.close()
         server.close()
-=======
+
+
 class KoreServerPoolTest(KompiledTest, ABC):
     KOMPILE_BACKEND = 'haskell'
 
@@ -201,7 +197,6 @@
     def server_pool(self, create_server: Callable[[], KoreServer]) -> Iterator[KoreServerPool]:
         with KoreServerPool(create_server, max_workers=self.POOL_MAX_WORKERS) as pool:
             yield pool
->>>>>>> d626c798
 
 
 class RuntimeTest(KompiledTest):
