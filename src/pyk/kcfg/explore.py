--- conflicted
+++ resolved
@@ -49,6 +49,7 @@
 
 class CTermExecute(NamedTuple):
     state: CTerm
+    unknown_predicate: KInner | None
     next_states: tuple[CTerm, ...]
     depth: int
     vacuous: bool
@@ -85,11 +86,7 @@
         cut_point_rules: Iterable[str] | None = None,
         terminal_rules: Iterable[str] | None = None,
         module_name: str | None = None,
-<<<<<<< HEAD
-    ) -> tuple[KInner | None, bool, int, CTerm, list[CTerm], tuple[LogEntry, ...]]:
-=======
     ) -> CTermExecute:
->>>>>>> f9a2da50
         _LOGGER.debug(f'Executing: {cterm}')
         kore = self.kprint.kast_to_kore(cterm.kast, GENERATED_TOP_CELL)
         response = self._kore_client.execute(
@@ -104,30 +101,11 @@
             log_failed_simplifications=self._trace_rewrites,
         )
 
-<<<<<<< HEAD
-        _is_vacuous = er.reason is StopReason.VACUOUS
-        depth = er.depth
-        next_state = CTerm.from_kast(self.kprint.kore_to_kast(er.state.kore))
-        _next_states = er.next_states if er.next_states is not None else []
-        next_states = [CTerm.from_kast(self.kprint.kore_to_kast(ns.kore)) for ns in _next_states]
-        next_states = [cterm for cterm in next_states if not cterm.is_bottom]
-        if len(next_states) == 1 and len(next_states) < len(_next_states):
-            return None, _is_vacuous, depth + 1, next_states[0], [], er.logs
-        elif len(next_states) == 1:
-            if er.reason == StopReason.CUT_POINT_RULE:
-                return None, _is_vacuous, depth, next_state, next_states, er.logs
-            else:
-                next_states = []
         unknown_predicate = None
-        if isinstance(er, AbortedResult):
+        if isinstance(response, AbortedResult):
             unknown_predicate = (
-                self.kprint.kore_to_kast(er.unknown_predicate) if er.unknown_predicate is not None else None
+                self.kprint.kore_to_kast(response.unknown_predicate) if response.unknown_predicate is not None else None
             )
-        return unknown_predicate, _is_vacuous, depth, next_state, next_states, er.logs
-=======
-        if isinstance(response, AbortedResult):
-            unknown_predicate = response.unknown_predicate.text if response.unknown_predicate else None
-            raise ValueError(f'Backend responded with aborted state. Unknown predicate: {unknown_predicate}')
 
         state = CTerm.from_kast(self.kprint.kore_to_kast(response.state.kore))
         resp_next_states = response.next_states or ()
@@ -138,12 +116,12 @@
 
         return CTermExecute(
             state=state,
+            unknown_predicate=unknown_predicate,
             next_states=next_states,
             depth=response.depth,
             vacuous=response.reason is StopReason.VACUOUS,
             logs=response.logs,
         )
->>>>>>> f9a2da50
 
     def cterm_simplify(self, cterm: CTerm) -> tuple[KInner | None, CTerm, tuple[LogEntry, ...]]:
         _LOGGER.debug(f'Simplifying: {cterm}')
@@ -352,19 +330,10 @@
         if len(successors) != 0 and type(successors[0]) is KCFG.Split:
             raise ValueError(f'Cannot take step from split node {self.id}: {shorten_hashes(node.id)}')
         _LOGGER.info(f'Taking {depth} steps from node {self.id}: {shorten_hashes(node.id)}')
-<<<<<<< HEAD
-        _, _, actual_depth, cterm, next_cterms, next_node_logs = self.cterm_execute(
-            node.cterm, depth=depth, module_name=module_name
-        )
-        if actual_depth != depth:
-            raise ValueError(f'Unable to take {depth} steps from node, got {actual_depth} steps {self.id}: {node.id}')
-        if len(next_cterms) > 0:
-=======
         exec_res = self.cterm_execute(node.cterm, depth=depth, module_name=module_name)
         if exec_res.depth != depth:
             raise ValueError(f'Unable to take {depth} steps from node, got {exec_res.depth} steps {self.id}: {node.id}')
         if len(exec_res.next_states) > 0:
->>>>>>> f9a2da50
             raise ValueError(f'Found branch within {depth} steps {self.id}: {node.id}')
         new_node = cfg.create_node(exec_res.state)
         _LOGGER.info(f'Found new node at depth {depth} {self.id}: {shorten_hashes((node.id, new_node.id))}')
@@ -464,11 +433,7 @@
         if len(branches) > 1:
             return Branch(branches, heuristic=True)
 
-<<<<<<< HEAD
-        unknown_predicate, _is_vacuous, depth, cterm, next_cterms, next_node_logs = self.cterm_execute(
-=======
-        cterm, next_cterms, depth, vacuous, next_node_logs = self.cterm_execute(
->>>>>>> f9a2da50
+        cterm, unknown_predicate, next_cterms, depth, vacuous, next_node_logs = self.cterm_execute(
             _cterm,
             depth=execute_depth,
             cut_point_rules=cut_point_rules,
