--- conflicted
+++ resolved
@@ -1,14 +1,8 @@
 from __future__ import annotations
 
 import logging
-<<<<<<< HEAD
-from abc import ABC
-from dataclasses import dataclass, field
 from functools import cached_property
-from typing import TYPE_CHECKING, NamedTuple, final
-=======
 from typing import TYPE_CHECKING, NamedTuple
->>>>>>> 9c5556b4
 
 from ..cterm import CSubst, CTerm
 from ..kast.inner import KApply, KLabel, KRewrite, KVariable, Subst
@@ -44,13 +38,8 @@
     from ..kcfg.exploration import KCFGExploration
     from ..kore.kompiled import KompiledKore
     from ..kore.rpc import KoreClient, LogEntry
-<<<<<<< HEAD
     from ..kore.syntax import Pattern
-    from .kcfg import NodeIdLike
-=======
-    from ..ktool.kprint import KPrint
     from .kcfg import KCFGExtendResult, NodeIdLike
->>>>>>> 9c5556b4
     from .semantics import KCFGSemantics
 
 
@@ -415,8 +404,8 @@
             _rule_lines = []
             for node_log in _logs:
                 if type(node_log.result) is RewriteSuccess:
-                    if node_log.result.rule_id in self.kprint.definition.sentence_by_unique_id:
-                        sent = self.kprint.definition.sentence_by_unique_id[node_log.result.rule_id]
+                    if node_log.result.rule_id in self._definition.sentence_by_unique_id:
+                        sent = self._definition.sentence_by_unique_id[node_log.result.rule_id]
                         _rule_lines.append(f'{sent.label}:{sent.source}')
                     else:
                         _LOGGER.warning(f'Unknown unique id attached to rule log entry: {node_log}')
@@ -436,7 +425,7 @@
             if not CTerm._is_bottom(kast):
                 branches.append(constraint)
         if len(branches) > 1:
-            constraint_strs = [self.kprint.pretty_print(bc) for bc in branches]
+            constraint_strs = [self.pretty_print(bc) for bc in branches]
             log(f'{len(branches)} branches using heuristics: {node_id} -> {constraint_strs}')
             return Branch(branches, heuristic=True)
 
@@ -493,126 +482,10 @@
 
         # Split on branch patterns
         if any(branch_pattern.match(branch_and) for branch_pattern in branch_patterns):
-            constraint_strs = [self.kprint.pretty_print(bc) for bc in branches]
+            constraint_strs = [self.pretty_print(bc) for bc in branches]
             log(f'{len(branches)} branches using heuristics: {node_id} -> {constraint_strs}')
             return Branch(branches)
 
         # NDBranch on successor nodes
-<<<<<<< HEAD
-        return NDBranch(next_cterms, next_node_logs)
-
-    def extend_kcfg(
-        self,
-        extend_result: ExtendResult,
-        kcfg: KCFG,
-        node: KCFG.Node,
-        logs: dict[int, tuple[LogEntry, ...]],
-    ) -> None:
-        def log(message: str, *, warning: bool = False) -> None:
-            _LOGGER.log(logging.WARNING if warning else logging.INFO, f'Extend result for {self.id}: {message}')
-
-        def extract_rule_labels(_logs: tuple[LogEntry, ...]) -> list[str]:
-            _rule_lines = []
-            for node_log in _logs:
-                if type(node_log.result) is RewriteSuccess:
-                    if node_log.result.rule_id in self._definition.sentence_by_unique_id:
-                        sent = self._definition.sentence_by_unique_id[node_log.result.rule_id]
-                        _rule_lines.append(f'{sent.label}:{sent.source}')
-                    else:
-                        _LOGGER.warning(f'Unknown unique id attached to rule log entry: {node_log}')
-                        _rule_lines.append('UNKNOWN')
-            return _rule_lines
-
-        match extend_result:
-            case Vacuous():
-                kcfg.add_vacuous(node.id)
-                log(f'vacuous node: {node.id}', warning=True)
-
-            case Stuck():
-                kcfg.add_stuck(node.id)
-                log(f'stuck node: {node.id}')
-
-            case Abstract(cterm):
-                new_node = kcfg.create_node(cterm)
-                kcfg.create_cover(node.id, new_node.id)
-                log(f'abstraction node: {node.id} -> {new_node.id}')
-
-            case Step(cterm, depth, next_node_logs, cut):
-                next_node = kcfg.create_node(cterm)
-                logs[next_node.id] = next_node_logs
-                kcfg.create_edge(node.id, next_node.id, depth, rules=extract_rule_labels(next_node_logs))
-                cut_str = 'cut-rule ' if cut else ''
-                log(f'{cut_str}basic block at depth {depth}: {node.id} -> {next_node.id}')
-
-            case Branch(constraints, heuristic):
-                kcfg.split_on_constraints(node.id, constraints)
-                heur_str = ' using heuristics' if heuristic else ''
-                constraint_strs = [self.pretty_print(bc) for bc in constraints]
-                log(f'{len(constraints)} branches{heur_str}: {node.id} -> {constraint_strs}')
-
-            case NDBranch(cterms, next_node_logs):
-                next_ids = [kcfg.create_node(cterm).id for cterm in cterms]
-                for i in next_ids:
-                    logs[i] = next_node_logs
-                kcfg.create_ndbranch(node.id, next_ids, rules=extract_rule_labels(next_node_logs))
-                log(f'{len(next_ids)} non-deterministic branches: {node.id} -> {next_ids}')
-
-            case _:
-                raise AssertionError()
-
-
-class ExtendResult(ABC):
-    ...
-
-
-@final
-@dataclass(frozen=True)
-class Vacuous(ExtendResult):
-    ...
-
-
-@final
-@dataclass(frozen=True)
-class Stuck(ExtendResult):
-    ...
-
-
-@final
-@dataclass(frozen=True)
-class Abstract(ExtendResult):
-    cterm: CTerm
-
-
-@final
-@dataclass(frozen=True)
-class Step(ExtendResult):
-    cterm: CTerm
-    depth: int
-    logs: tuple[LogEntry, ...]
-    cut: bool = field(default=False)
-
-
-@final
-@dataclass(frozen=True)
-class Branch(ExtendResult):
-    constraints: tuple[KInner, ...]
-    heuristic: bool
-
-    def __init__(self, constraints: Iterable[KInner], *, heuristic: bool = False):
-        object.__setattr__(self, 'constraints', tuple(constraints))
-        object.__setattr__(self, 'heuristic', heuristic)
-
-
-@final
-@dataclass(frozen=True)
-class NDBranch(ExtendResult):
-    cterms: tuple[CTerm, ...]
-    logs: tuple[LogEntry, ...] = field(default=())
-
-    def __init__(self, cterms: Iterable[CTerm], logs: Iterable[LogEntry,]):
-        object.__setattr__(self, 'cterms', tuple(cterms))
-        object.__setattr__(self, 'logs', tuple(logs))
-=======
         log(f'{len(next_cterms)} non-deterministic branches: {node_id}')
-        return NDBranch(next_cterms, next_node_logs, extract_rule_labels(next_node_logs))
->>>>>>> 9c5556b4
+        return NDBranch(next_cterms, next_node_logs, extract_rule_labels(next_node_logs))