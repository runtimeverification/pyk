from __future__ import annotations

import json
from abc import ABC, abstractmethod
from collections.abc import Container
from dataclasses import dataclass, field
from threading import RLock
from typing import TYPE_CHECKING, List, Union, cast, final

from ..cterm import CSubst, CTerm, cterm_build_claim, cterm_build_rule
from ..kast import EMPTY_ATT
from ..kast.inner import KApply
from ..kast.manip import (
    bool_to_ml_pred,
    extract_lhs,
    extract_rhs,
    flatten_label,
    inline_cell_maps,
    rename_generated_vars,
    sort_ac_collections,
)
from ..kast.outer import KFlatModule
from ..prelude.kbool import andBool
from ..utils import ensure_dir_path

if TYPE_CHECKING:
    from collections.abc import Iterable, Mapping, MutableMapping
    from pathlib import Path
    from types import TracebackType
    from typing import Any

    from pyk.kore.rpc import LogEntry

    from ..kast import KAtt
    from ..kast.inner import KInner
    from ..kast.outer import KClaim, KDefinition, KImport, KRuleLike

NodeIdLike = int | str


class KCFGStore:
    store_path: Path

    def __init__(self, store_path: Path) -> None:
        self.store_path = store_path
        ensure_dir_path(store_path)
        ensure_dir_path(self.kcfg_node_dir)

    @property
    def kcfg_json_path(self) -> Path:
        return self.store_path / 'kcfg.json'

    @property
    def kcfg_node_dir(self) -> Path:
        return self.store_path / 'nodes'

    def kcfg_node_path(self, node_id: int) -> Path:
        return self.kcfg_node_dir / f'{node_id}.json'

    def write_cfg_data(
        self, dct: dict[str, Any], deleted_nodes: Iterable[int] = (), created_nodes: Iterable[int] = ()
    ) -> None:
        node_dict = {node_dct['id']: node_dct for node_dct in dct['nodes']}
        for node_id in deleted_nodes:
            self.kcfg_node_path(node_id).unlink(missing_ok=True)
        for node_id in created_nodes:
            self.kcfg_node_path(node_id).write_text(json.dumps(node_dict[node_id]))
        dct['nodes'] = list(node_dict.keys())
        self.kcfg_json_path.write_text(json.dumps(dct))

    def read_cfg_data(self) -> dict[str, Any]:
        dct = json.loads(self.kcfg_json_path.read_text())
        nodes = [json.loads(self.kcfg_node_path(node_id).read_text()) for node_id in dct.get('nodes') or []]
        dct['nodes'] = nodes
        return dct


class KCFG(Container[Union['KCFG.Node', 'KCFG.Successor']]):
    @final
    @dataclass(frozen=True, order=True)
    class Node:
        id: int
        cterm: CTerm

        def to_dict(self) -> dict[str, Any]:
            return {'id': self.id, 'cterm': self.cterm.to_dict()}

        @staticmethod
        def from_dict(dct: dict[str, Any]) -> KCFG.Node:
            return KCFG.Node(dct['id'], CTerm.from_dict(dct['cterm']))

    class Successor(ABC):
        source: KCFG.Node

        def __lt__(self, other: Any) -> bool:
            if not isinstance(other, KCFG.Successor):
                return NotImplemented
            return self.source < other.source

        @property
        @abstractmethod
        def targets(self) -> tuple[KCFG.Node, ...]:
            ...

        @property
        def target_ids(self) -> list[int]:
            return sorted(target.id for target in self.targets)

        @abstractmethod
        def replace_source(self, node: KCFG.Node) -> KCFG.Successor:
            ...

        @abstractmethod
        def replace_target(self, node: KCFG.Node) -> KCFG.Successor:
            ...

        @abstractmethod
        def to_dict(self) -> dict[str, Any]:
            ...

        @staticmethod
        @abstractmethod
        def from_dict(dct: dict[str, Any], nodes: Mapping[int, KCFG.Node]) -> KCFG.Successor:
            ...

    class EdgeLike(Successor):
        source: KCFG.Node
        target: KCFG.Node

        @property
        def targets(self) -> tuple[KCFG.Node, ...]:
            return (self.target,)

    @final
    @dataclass(frozen=True)
    class Edge(EdgeLike):
        source: KCFG.Node
        target: KCFG.Node
        depth: int
        rules: tuple[str, ...]

        def to_dict(self) -> dict[str, Any]:
            return {
                'source': self.source.id,
                'target': self.target.id,
                'depth': self.depth,
                'rules': list(self.rules),
            }

        @staticmethod
        def from_dict(dct: dict[str, Any], nodes: Mapping[int, KCFG.Node]) -> KCFG.Edge:
            return KCFG.Edge(nodes[dct['source']], nodes[dct['target']], dct['depth'], tuple(dct['rules']))

        def to_rule(self, label: str, claim: bool = False, priority: int | None = None) -> KRuleLike:
            def is_ceil_condition(kast: KInner) -> bool:
                return type(kast) is KApply and kast.label.name == '#Ceil'

            def _simplify_config(config: KInner) -> KInner:
                return sort_ac_collections(inline_cell_maps(config))

            sentence_id = f'{label}-{self.source.id}-TO-{self.target.id}'
            init_constraints = [c for c in self.source.cterm.constraints if not is_ceil_condition(c)]
            init_cterm = CTerm(_simplify_config(self.source.cterm.config), init_constraints)
            target_constraints = [c for c in self.target.cterm.constraints if not is_ceil_condition(c)]
            target_cterm = CTerm(_simplify_config(self.target.cterm.config), target_constraints)
            rule: KRuleLike
            if claim:
                rule, _ = cterm_build_claim(sentence_id, init_cterm, target_cterm)
            else:
                rule, _ = cterm_build_rule(sentence_id, init_cterm, target_cterm, priority=priority)
            return rule

        def replace_source(self, node: KCFG.Node) -> KCFG.Edge:
            assert node.id == self.source.id
            return KCFG.Edge(node, self.target, self.depth, self.rules)

        def replace_target(self, node: KCFG.Node) -> KCFG.Edge:
            assert node.id == self.target.id
            return KCFG.Edge(self.source, node, self.depth, self.rules)

    @final
    @dataclass(frozen=True)
    class Cover(EdgeLike):
        source: KCFG.Node
        target: KCFG.Node
        csubst: CSubst

        def to_dict(self) -> dict[str, Any]:
            return {
                'source': self.source.id,
                'target': self.target.id,
                'csubst': self.csubst.to_dict(),
            }

        @staticmethod
        def from_dict(dct: dict[str, Any], nodes: Mapping[int, KCFG.Node]) -> KCFG.Cover:
            return KCFG.Cover(nodes[dct['source']], nodes[dct['target']], CSubst.from_dict(dct['csubst']))

        def replace_source(self, node: KCFG.Node) -> KCFG.Cover:
            assert node.id == self.source.id
            return KCFG.Cover(node, self.target, self.csubst)

        def replace_target(self, node: KCFG.Node) -> KCFG.Cover:
            assert node.id == self.target.id
            return KCFG.Cover(self.source, node, self.csubst)

    @dataclass(frozen=True)
    class MultiEdge(Successor):
        source: KCFG.Node

        def __lt__(self, other: Any) -> bool:
            if not type(other) is type(self):
                return NotImplemented
            return (self.source, self.target_ids) < (other.source, other.target_ids)

        @abstractmethod
        def with_single_target(self, target: KCFG.Node) -> KCFG.MultiEdge:
            ...

    @final
    @dataclass(frozen=True)
    class Split(MultiEdge):
        source: KCFG.Node
        _targets: tuple[tuple[KCFG.Node, CSubst], ...]

        def __init__(self, source: KCFG.Node, _targets: Iterable[tuple[KCFG.Node, CSubst]]) -> None:
            object.__setattr__(self, 'source', source)
            object.__setattr__(self, '_targets', tuple(_targets))

        @property
        def targets(self) -> tuple[KCFG.Node, ...]:
            return tuple(target for target, _ in self._targets)

        @property
        def splits(self) -> dict[int, CSubst]:
            return {target.id: csubst for target, csubst in self._targets}

        def to_dict(self) -> dict[str, Any]:
            return {
                'source': self.source.id,
                'targets': [
                    {
                        'target': target.id,
                        'csubst': csubst.to_dict(),
                    }
                    for target, csubst in self._targets
                ],
            }

        @staticmethod
        def from_dict(dct: dict[str, Any], nodes: Mapping[int, KCFG.Node]) -> KCFG.Split:
            _targets = [(nodes[target['target']], CSubst.from_dict(target['csubst'])) for target in dct['targets']]
            return KCFG.Split(nodes[dct['source']], tuple(_targets))

        def with_single_target(self, target: KCFG.Node) -> KCFG.Split:
            return KCFG.Split(self.source, ((target, self.splits[target.id]),))

        @property
        def covers(self) -> tuple[KCFG.Cover, ...]:
            return tuple(KCFG.Cover(target, self.source, csubst) for target, csubst in self._targets)

        def replace_source(self, node: KCFG.Node) -> KCFG.Split:
            assert node.id == self.source.id
            return KCFG.Split(node, self._targets)

        def replace_target(self, node: KCFG.Node) -> KCFG.Split:
            assert node.id in self.target_ids
            new_targets = [
                (node, csubst) if node.id == target_node.id else (target_node, csubst)
                for target_node, csubst in self._targets
            ]
            return KCFG.Split(self.source, tuple(new_targets))

    @final
    @dataclass(frozen=True)
    class NDBranch(MultiEdge):
        source: KCFG.Node
        _targets: tuple[KCFG.Node, ...]
        rules: tuple[str, ...]

        def __init__(self, source: KCFG.Node, _targets: Iterable[KCFG.Node], rules: tuple[str, ...]) -> None:
            object.__setattr__(self, 'source', source)
            object.__setattr__(self, '_targets', tuple(_targets))
            object.__setattr__(self, 'rules', rules)

        @property
        def targets(self) -> tuple[KCFG.Node, ...]:
            return self._targets

        def to_dict(self) -> dict[str, Any]:
            return {
                'source': self.source.id,
                'targets': [target.id for target in self.targets],
                'rules': list(self.rules),
            }

        @staticmethod
        def from_dict(dct: dict[str, Any], nodes: Mapping[int, KCFG.Node]) -> KCFG.NDBranch:
            return KCFG.NDBranch(
                nodes[dct['source']], tuple([nodes[target] for target in dct['targets']]), tuple(dct['rules'])
            )

        def with_single_target(self, target: KCFG.Node) -> KCFG.NDBranch:
            return KCFG.NDBranch(self.source, (target,), ())

        @property
        def edges(self) -> tuple[KCFG.Edge, ...]:
            return tuple(KCFG.Edge(self.source, target, 1, ()) for target in self.targets)

        def replace_source(self, node: KCFG.Node) -> KCFG.NDBranch:
            assert node.id == self.source.id
            return KCFG.NDBranch(node, self._targets, self.rules)

        def replace_target(self, node: KCFG.Node) -> KCFG.NDBranch:
            assert node.id in self.target_ids
            new_targets = [node if node.id == target_node.id else target_node for target_node in self._targets]
            return KCFG.NDBranch(self.source, tuple(new_targets), self.rules)

    _node_id: int
    _nodes: MutableMapping[int, Node]

    _created_nodes: set[int]
    _deleted_nodes: set[int]

    _edges: dict[int, Edge]
    _covers: dict[int, Cover]
    _splits: dict[int, Split]
    _ndbranches: dict[int, NDBranch]
    _vacuous: set[int]
    _stuck: set[int]
    _aliases: dict[str, int]
    _lock: RLock
<<<<<<< HEAD
    cfg_dir: Path | None
    _shortest_paths_cache: dict[tuple[NodeIdLike, NodeIdLike], tuple[Successor, ...]]
=======

    _kcfg_store: KCFGStore | None
>>>>>>> 03a8ca03

    def __init__(self, cfg_dir: Path | None = None, optimize_memory: bool = True) -> None:
        self._node_id = 1
        if optimize_memory:
            from .store import OptimizedNodeStore

            self._nodes = OptimizedNodeStore()
        else:
            self._nodes = {}
        self._created_nodes = set()
        self._deleted_nodes = set()
        self._edges = {}
        self._covers = {}
        self._splits = {}
        self._ndbranches = {}
        self._vacuous = set()
        self._stuck = set()
        self._aliases = {}
        self._lock = RLock()
<<<<<<< HEAD
        self.cfg_dir = cfg_dir
        self._shortest_paths_cache = {}
        if self.cfg_dir is not None:
            ensure_dir_path(self.cfg_dir)
=======
        if cfg_dir is not None:
            self._kcfg_store = KCFGStore(cfg_dir)
>>>>>>> 03a8ca03

    def __contains__(self, item: object) -> bool:
        if type(item) is KCFG.Node:
            return self.contains_node(item)
        if type(item) is KCFG.Edge:
            return self.contains_edge(item)
        if type(item) is KCFG.Cover:
            return self.contains_cover(item)
        if type(item) is KCFG.Split:
            return self.contains_split(item)
        if type(item) is KCFG.NDBranch:
            return self.contains_ndbranch(item)
        return False

    def __enter__(self) -> KCFG:
        self._lock.acquire()
        return self

    def __exit__(
        self,
        exc_type: type[BaseException] | None,
        exc_value: BaseException | None,
        traceback: TracebackType | None,
    ) -> bool:
        self._lock.release()
        if exc_type is None:
            return True
        return False

    @property
    def nodes(self) -> list[Node]:
        return list(self._nodes.values())

    @property
    def root(self) -> list[Node]:
        return [node for node in self.nodes if self.is_root(node.id)]

    @property
    def vacuous(self) -> list[Node]:
        return [node for node in self.nodes if node.id in self._vacuous]

    @property
    def stuck(self) -> list[Node]:
        return [node for node in self.nodes if node.id in self._stuck]

    @property
    def leaves(self) -> list[Node]:
        return [node for node in self.nodes if self.is_leaf(node.id)]

    @property
    def covered(self) -> list[Node]:
        return [node for node in self.nodes if self.is_covered(node.id)]

    @property
    def uncovered(self) -> list[Node]:
        return [node for node in self.nodes if not self.is_covered(node.id)]

    @staticmethod
    def from_claim(
        defn: KDefinition, claim: KClaim, cfg_dir: Path | None = None, optimize_memory: bool = True
    ) -> tuple[KCFG, NodeIdLike, NodeIdLike]:
        cfg = KCFG(cfg_dir=cfg_dir, optimize_memory=optimize_memory)
        claim_body = claim.body
        claim_body = defn.instantiate_cell_vars(claim_body)
        claim_body = rename_generated_vars(claim_body)

        claim_lhs = CTerm.from_kast(extract_lhs(claim_body)).add_constraint(bool_to_ml_pred(claim.requires))
        init_node = cfg.create_node(claim_lhs)

        claim_rhs = CTerm.from_kast(extract_rhs(claim_body)).add_constraint(
            bool_to_ml_pred(andBool([claim.requires, claim.ensures]))
        )
        target_node = cfg.create_node(claim_rhs)

        return cfg, init_node.id, target_node.id

    @staticmethod
    def path_length(_path: Iterable[KCFG.Successor]) -> int:
        _path = tuple(_path)
        if len(_path) == 0:
            return 0
        if type(_path[0]) is KCFG.Split or type(_path[0]) is KCFG.Cover:
            return KCFG.path_length(_path[1:])
        elif type(_path[0]) is KCFG.NDBranch:
            return 1 + KCFG.path_length(_path[1:])
        elif type(_path[0]) is KCFG.Edge:
            return _path[0].depth + KCFG.path_length(_path[1:])
        raise ValueError(f'Cannot handle Successor type: {type(_path[0])}')

    def extend(
        self,
        extend_result: KCFGExtendResult,
        node: KCFG.Node,
        logs: dict[int, tuple[LogEntry, ...]],
    ) -> None:
        match extend_result:
            case Vacuous():
                self.add_vacuous(node.id)

            case Stuck():
                self.add_stuck(node.id)

            case Abstract(cterm):
                new_node = self.create_node(cterm)
                self.create_cover(node.id, new_node.id)

            case Step(cterm, depth, next_node_logs, rule_labels, _):
                next_node = self.create_node(cterm)
                logs[next_node.id] = next_node_logs
                self.create_edge(node.id, next_node.id, depth, rules=rule_labels)

            case Branch(constraints, _):
                self.split_on_constraints(node.id, constraints)

            case NDBranch(cterms, next_node_logs, rule_labels):
                next_ids = [self.create_node(cterm).id for cterm in cterms]
                for i in next_ids:
                    logs[i] = next_node_logs
                self.create_ndbranch(node.id, next_ids, rules=rule_labels)

            case _:
                raise AssertionError()

    def to_dict(self) -> dict[str, Any]:
        nodes = [node.to_dict() for node in self.nodes]
        edges = [edge.to_dict() for edge in self.edges()]
        covers = [cover.to_dict() for cover in self.covers()]
        splits = [split.to_dict() for split in self.splits()]
        ndbranches = [ndbranch.to_dict() for ndbranch in self.ndbranches()]

        vacuous = sorted(self._vacuous)
        stuck = sorted(self._stuck)
        aliases = dict(sorted(self._aliases.items()))

        res = {
            'next': self._node_id,
            'nodes': nodes,
            'edges': edges,
            'covers': covers,
            'splits': splits,
            'ndbranches': ndbranches,
            'vacuous': vacuous,
            'stuck': stuck,
            'aliases': aliases,
        }
        return {k: v for k, v in res.items() if v}

    @staticmethod
    def from_dict(dct: Mapping[str, Any], optimize_memory: bool = True) -> KCFG:
        cfg = KCFG(optimize_memory=optimize_memory)

        for node_dict in dct.get('nodes') or []:
            node = KCFG.Node.from_dict(node_dict)
            cfg.add_node(node)

        max_id = max([node.id for node in cfg.nodes], default=0)
        cfg._node_id = dct.get('next', max_id + 1)

        for edge_dict in dct.get('edges') or []:
            edge = KCFG.Edge.from_dict(edge_dict, cfg._nodes)
            cfg.add_successor(edge)

        for cover_dict in dct.get('covers') or []:
            cover = KCFG.Cover.from_dict(cover_dict, cfg._nodes)
            cfg.add_successor(cover)

        for split_dict in dct.get('splits') or []:
            split = KCFG.Split.from_dict(split_dict, cfg._nodes)
            cfg.add_successor(split)

        for ndbranch_dict in dct.get('ndbranches') or []:
            ndbranch = KCFG.NDBranch.from_dict(ndbranch_dict, cfg._nodes)
            cfg.add_successor(ndbranch)

        for vacuous_id in dct.get('vacuous') or []:
            cfg.add_vacuous(vacuous_id)

        for stuck_id in dct.get('stuck') or []:
            cfg.add_stuck(stuck_id)

        for alias, node_id in dct.get('aliases', {}).items():
            cfg.add_alias(alias=alias, node_id=node_id)

        return cfg

    def aliases(self, node_id: NodeIdLike) -> list[str]:
        node_id = self._resolve(node_id)
        return [alias for alias, value in self._aliases.items() if node_id == value]

    def to_json(self) -> str:
        return json.dumps(self.to_dict(), sort_keys=True)

    @staticmethod
    def from_json(s: str, optimize_memory: bool = True) -> KCFG:
        return KCFG.from_dict(json.loads(s), optimize_memory=optimize_memory)

    def to_rules(self, priority: int = 20) -> list[KRuleLike]:
        return [e.to_rule('BASIC-BLOCK', priority=priority) for e in self.edges()]

    def to_module(
        self,
        module_name: str | None = None,
        imports: Iterable[KImport] = (),
        priority: int = 20,
        att: KAtt = EMPTY_ATT,
    ) -> KFlatModule:
        module_name = 'KCFG' if module_name is None else module_name
        return KFlatModule(module_name, self.to_rules(priority=priority), imports=imports, att=att)

    def _resolve_or_none(self, id_like: NodeIdLike) -> int | None:
        if type(id_like) is int:
            if id_like in self._nodes:
                return id_like

            return None

        if type(id_like) is not str:
            raise TypeError(f'Expected int or str for id_like, got: {id_like}')

        if id_like.startswith('@'):
            if id_like[1:] in self._aliases:
                return self._aliases[id_like[1:]]
            raise ValueError(f'Unknown alias: {id_like}')

        return None

    def _resolve(self, id_like: NodeIdLike) -> int:
        match = self._resolve_or_none(id_like)
        if not match:
            raise ValueError(f'Unknown node: {id_like}')
        return match

    def node(self, node_id: NodeIdLike) -> Node:
        node_id = self._resolve(node_id)
        return self._nodes[node_id]

    def get_node(self, node_id: NodeIdLike) -> Node | None:
        resolved_id = self._resolve_or_none(node_id)
        if resolved_id is None:
            return None
        return self._nodes[resolved_id]

    def contains_node(self, node: Node) -> bool:
        return bool(self.get_node(node.id))

    def add_node(self, node: Node) -> None:
        if node.id in self._nodes:
            raise ValueError(f'Node with id already exists: {node.id}')
        self._nodes[node.id] = node
        self._created_nodes.add(node.id)

    def create_node(self, cterm: CTerm) -> Node:
        node = KCFG.Node(self._node_id, cterm)
        self._node_id += 1
        self._nodes[node.id] = node
        self._created_nodes.add(node.id)
        return node

    def remove_node(self, node_id: NodeIdLike) -> None:
        node_id = self._resolve(node_id)

        node = self._nodes.pop(node_id)
        self._created_nodes.discard(node_id)
        self._deleted_nodes.add(node.id)

        self._edges = {k: s for k, s in self._edges.items() if k != node_id and node_id not in s.target_ids}
        self._covers = {k: s for k, s in self._covers.items() if k != node_id and node_id not in s.target_ids}

        self._splits = {k: s for k, s in self._splits.items() if k != node_id and node_id not in s.target_ids}
        self._ndbranches = {k: b for k, b in self._ndbranches.items() if k != node_id and node_id not in b.target_ids}

        self._vacuous.discard(node_id)
        self._stuck.discard(node_id)

        for alias in [alias for alias, id in self._aliases.items() if id == node_id]:
            self.remove_alias(alias)

    def replace_node(self, node_id: NodeIdLike, cterm: CTerm) -> None:
        node_id = self._resolve(node_id)
        node = KCFG.Node(node_id, cterm)
        self._nodes[node_id] = node
        self._created_nodes.add(node.id)

        for succ in self.successors(node_id):
            new_succ = succ.replace_source(node)
            if type(new_succ) is KCFG.Edge:
                self._edges[new_succ.source.id] = new_succ
            if type(new_succ) is KCFG.Cover:
                self._covers[new_succ.source.id] = new_succ
            if type(new_succ) is KCFG.Split:
                self._splits[new_succ.source.id] = new_succ
            if type(new_succ) is KCFG.NDBranch:
                self._ndbranches[new_succ.source.id] = new_succ

        for pred in self.predecessors(node_id):
            new_pred = pred.replace_target(node)
            if type(new_pred) is KCFG.Edge:
                self._edges[new_pred.source.id] = new_pred
            if type(new_pred) is KCFG.Cover:
                self._covers[new_pred.source.id] = new_pred
            if type(new_pred) is KCFG.Split:
                self._splits[new_pred.source.id] = new_pred
            if type(new_pred) is KCFG.NDBranch:
                self._ndbranches[new_pred.source.id] = new_pred

    def successors(self, source_id: NodeIdLike) -> list[Successor]:
        out_edges: Iterable[KCFG.Successor] = self.edges(source_id=source_id)
        out_covers: Iterable[KCFG.Successor] = self.covers(source_id=source_id)
        out_splits: Iterable[KCFG.Successor] = self.splits(source_id=source_id)
        out_ndbranches: Iterable[KCFG.Successor] = self.ndbranches(source_id=source_id)
        return list(out_edges) + list(out_covers) + list(out_splits) + list(out_ndbranches)

    def predecessors(self, target_id: NodeIdLike) -> list[Successor]:
        in_edges: Iterable[KCFG.Successor] = self.edges(target_id=target_id)
        in_covers: Iterable[KCFG.Successor] = self.covers(target_id=target_id)
        in_splits: Iterable[KCFG.Successor] = self.splits(target_id=target_id)
        in_ndbranches: Iterable[KCFG.Successor] = self.ndbranches(target_id=target_id)
        return list(in_edges) + list(in_covers) + list(in_splits) + list(in_ndbranches)

    def _check_no_successors(self, source_id: NodeIdLike) -> None:
        if len(self.successors(source_id)) > 0:
            raise ValueError(f'Node already has successors: {source_id} -> {self.successors(source_id)}')

    def _check_no_zero_loops(self, source_id: NodeIdLike, target_ids: Iterable[NodeIdLike]) -> None:
        for target_id in target_ids:
            path = self.shortest_path_between(target_id, source_id)
            if path is not None and KCFG.path_length(path) == 0:
                raise ValueError(
                    f'Adding successor would create zero-length loop with backedge: {source_id} -> {target_id}'
                )

    def add_successor(self, succ: KCFG.Successor) -> None:
        self._check_no_successors(succ.source.id)
        self._check_no_zero_loops(succ.source.id, succ.target_ids)
        if type(succ) is KCFG.Edge:
            self._edges[succ.source.id] = succ
        elif type(succ) is KCFG.Cover:
            self._covers[succ.source.id] = succ
        else:
            if len(succ.target_ids) <= 1:
                raise ValueError(
                    f'Cannot create {type(succ)} node with less than 2 targets: {succ.source.id} -> {succ.target_ids}'
                )
            if type(succ) is KCFG.Split:
                self._splits[succ.source.id] = succ
            elif type(succ) is KCFG.NDBranch:
                self._ndbranches[succ.source.id] = succ

    def edge(self, source_id: NodeIdLike, target_id: NodeIdLike) -> Edge | None:
        source_id = self._resolve(source_id)
        target_id = self._resolve(target_id)
        edge = self._edges.get(source_id, None)
        return edge if edge is not None and edge.target.id == target_id else None

    def edges(self, *, source_id: NodeIdLike | None = None, target_id: NodeIdLike | None = None) -> list[Edge]:
        source_id = self._resolve(source_id) if source_id is not None else None
        target_id = self._resolve(target_id) if target_id is not None else None
        return [
            edge
            for edge in self._edges.values()
            if (source_id is None or source_id == edge.source.id) and (target_id is None or target_id == edge.target.id)
        ]

    def contains_edge(self, edge: Edge) -> bool:
        if other := self.edge(source_id=edge.source.id, target_id=edge.target.id):
            return edge == other
        return False

    def create_edge(self, source_id: NodeIdLike, target_id: NodeIdLike, depth: int, rules: Iterable[str] = ()) -> Edge:
        if depth <= 0:
            raise ValueError(f'Cannot build KCFG Edge with non-positive depth: {depth}')
        source = self.node(source_id)
        target = self.node(target_id)
        edge = KCFG.Edge(source, target, depth, tuple(rules))
        self.add_successor(edge)
        return edge

    def remove_edge(self, source_id: NodeIdLike, target_id: NodeIdLike) -> None:
        source_id = self._resolve(source_id)
        target_id = self._resolve(target_id)
        edge = self.edge(source_id, target_id)
        if not edge:
            raise ValueError(f'Edge does not exist: {source_id} -> {target_id}')
        self._edges.pop(source_id)

    def cover(self, source_id: NodeIdLike, target_id: NodeIdLike) -> Cover | None:
        source_id = self._resolve(source_id)
        target_id = self._resolve(target_id)
        cover = self._covers.get(source_id, None)
        return cover if cover is not None and cover.target.id == target_id else None

    def covers(self, *, source_id: NodeIdLike | None = None, target_id: NodeIdLike | None = None) -> list[Cover]:
        source_id = self._resolve(source_id) if source_id is not None else None
        target_id = self._resolve(target_id) if target_id is not None else None
        return [
            cover
            for cover in self._covers.values()
            if (source_id is None or source_id == cover.source.id)
            and (target_id is None or target_id == cover.target.id)
        ]

    def contains_cover(self, cover: Cover) -> bool:
        if other := self.cover(source_id=cover.source.id, target_id=cover.target.id):
            return cover == other
        return False

    def create_cover(self, source_id: NodeIdLike, target_id: NodeIdLike, csubst: CSubst | None = None) -> Cover:
        source = self.node(source_id)
        target = self.node(target_id)
        if csubst is None:
            csubst = target.cterm.match_with_constraint(source.cterm)
            if csubst is None:
                raise ValueError(f'No matching between: {source.id} and {target.id}')
        cover = KCFG.Cover(source, target, csubst=csubst)
        self.add_successor(cover)
        return cover

    def remove_cover(self, source_id: NodeIdLike, target_id: NodeIdLike) -> None:
        source_id = self._resolve(source_id)
        target_id = self._resolve(target_id)
        cover = self.cover(source_id, target_id)
        if not cover:
            raise ValueError(f'Cover does not exist: {source_id} -> {target_id}')
        self._covers.pop(source_id)

    def edge_likes(self, *, source_id: NodeIdLike | None = None, target_id: NodeIdLike | None = None) -> list[EdgeLike]:
        return cast('List[KCFG.EdgeLike]', self.edges(source_id=source_id, target_id=target_id)) + cast(
            'List[KCFG.EdgeLike]', self.covers(source_id=source_id, target_id=target_id)
        )

    def add_vacuous(self, node_id: NodeIdLike) -> None:
        self._vacuous.add(self._resolve(node_id))

    def remove_vacuous(self, node_id: NodeIdLike) -> None:
        node_id = self._resolve(node_id)
        if node_id not in self._vacuous:
            raise ValueError(f'Node is not vacuous: {node_id}')
        self._vacuous.remove(node_id)

    def discard_vacuous(self, node_id: NodeIdLike) -> None:
        node_id = self._resolve(node_id)
        self._vacuous.discard(node_id)

    def add_stuck(self, node_id: NodeIdLike) -> None:
        self._stuck.add(self._resolve(node_id))

    def remove_stuck(self, node_id: NodeIdLike) -> None:
        node_id = self._resolve(node_id)
        if node_id not in self._stuck:
            raise ValueError(f'Node is not stuck: {node_id}')
        self._stuck.remove(node_id)

    def discard_stuck(self, node_id: NodeIdLike) -> None:
        node_id = self._resolve(node_id)
        self._stuck.discard(node_id)

    def splits(self, *, source_id: NodeIdLike | None = None, target_id: NodeIdLike | None = None) -> list[Split]:
        source_id = self._resolve(source_id) if source_id is not None else None
        target_id = self._resolve(target_id) if target_id is not None else None
        return [
            s
            for s in self._splits.values()
            if (source_id is None or source_id == s.source.id) and (target_id is None or target_id in s.target_ids)
        ]

    def contains_split(self, split: Split) -> bool:
        return split in self._splits

    def create_split(self, source_id: NodeIdLike, splits: Iterable[tuple[NodeIdLike, CSubst]]) -> KCFG.Split:
        source_id = self._resolve(source_id)
        split = KCFG.Split(self.node(source_id), tuple((self.node(nid), csubst) for nid, csubst in list(splits)))
        self.add_successor(split)
        return split

    def ndbranches(self, *, source_id: NodeIdLike | None = None, target_id: NodeIdLike | None = None) -> list[NDBranch]:
        source_id = self._resolve(source_id) if source_id is not None else None
        target_id = self._resolve(target_id) if target_id is not None else None
        return [
            b
            for b in self._ndbranches.values()
            if (source_id is None or source_id == b.source.id) and (target_id is None or target_id in b.target_ids)
        ]

    def contains_ndbranch(self, ndbranch: NDBranch) -> bool:
        return ndbranch in self._ndbranches

    def create_ndbranch(
        self, source_id: NodeIdLike, ndbranches: Iterable[NodeIdLike], rules: Iterable[str] = ()
    ) -> KCFG.NDBranch:
        source_id = self._resolve(source_id)
        ndbranch = KCFG.NDBranch(self.node(source_id), tuple(self.node(nid) for nid in list(ndbranches)), tuple(rules))
        self.add_successor(ndbranch)
        return ndbranch

    def split_on_constraints(self, source_id: NodeIdLike, constraints: Iterable[KInner]) -> list[int]:
        source = self.node(source_id)
        branch_node_ids = [self.create_node(source.cterm.add_constraint(c)).id for c in constraints]
        csubsts = [CSubst(constraints=flatten_label('#And', constraint)) for constraint in constraints]
        self.create_split(source.id, zip(branch_node_ids, csubsts, strict=True))
        return branch_node_ids

    def add_alias(self, alias: str, node_id: NodeIdLike) -> None:
        if '@' in alias:
            raise ValueError('Alias may not contain "@"')
        if alias in self._aliases:
            raise ValueError(f'Duplicate alias: {alias}')
        node_id = self._resolve(node_id)
        self._aliases[alias] = node_id

    def remove_alias(self, alias: str) -> None:
        if alias not in self._aliases:
            raise ValueError(f'Alias does not exist: {alias}')
        self._aliases.pop(alias)

    def is_root(self, node_id: NodeIdLike) -> bool:
        node_id = self._resolve(node_id)
        return len(self.predecessors(node_id)) == 0

    def is_vacuous(self, node_id: NodeIdLike) -> bool:
        node_id = self._resolve(node_id)
        return node_id in self._vacuous

    def is_stuck(self, node_id: NodeIdLike) -> bool:
        node_id = self._resolve(node_id)
        return node_id in self._stuck

    def is_split(self, node_id: NodeIdLike) -> bool:
        node_id = self._resolve(node_id)
        return node_id in self._splits

    def is_ndbranch(self, node_id: NodeIdLike) -> bool:
        node_id = self._resolve(node_id)
        return node_id in self._ndbranches

    def is_leaf(self, node_id: NodeIdLike) -> bool:
        return len(self.successors(node_id)) == 0

    def is_covered(self, node_id: NodeIdLike) -> bool:
        node_id = self._resolve(node_id)
        return node_id in self._covers

    def prune(self, node_id: NodeIdLike, keep_nodes: Iterable[NodeIdLike] = ()) -> list[int]:
        nodes = self.reachable_nodes(node_id)
        keep_nodes = [self._resolve(nid) for nid in keep_nodes]
        pruned_nodes: list[int] = []
        for node in nodes:
            if node.id not in keep_nodes:
                self.remove_node(node.id)
                pruned_nodes.append(node.id)
        return pruned_nodes

    def shortest_path_between(
        self, source_node_id: NodeIdLike, target_node_id: NodeIdLike
    ) -> tuple[Successor, ...] | None:
        if (source_node_id, target_node_id) in self._shortest_paths_cache.keys():
            return self._shortest_paths_cache[(source_node_id, target_node_id)]
        paths = self.paths_between(source_node_id, target_node_id)
        if len(paths) == 0:
            return None

        self._shortest_paths_cache[(source_node_id, target_node_id)] = sorted(
            paths, key=(lambda path: KCFG.path_length(path))
        )[0]
        return self._shortest_paths_cache[(source_node_id, target_node_id)]

    def shortest_distance_between(self, node_1_id: NodeIdLike, node_2_id: NodeIdLike) -> int | None:
        path_1 = self.shortest_path_between(node_1_id, node_2_id)
        path_2 = self.shortest_path_between(node_2_id, node_1_id)
        distance: int | None = None
        if path_1 is not None:
            distance = KCFG.path_length(path_1)
        if path_2 is not None:
            distance_2 = KCFG.path_length(path_2)
            if distance is None or distance_2 < distance:
                distance = distance_2
        return distance

    def zero_depth_between(self, node_1_id: NodeIdLike, node_2_id: NodeIdLike) -> bool:
        shortest_distance = self.shortest_distance_between(node_1_id, node_2_id)
        return shortest_distance is not None and shortest_distance == 0

    def paths_between(self, source_id: NodeIdLike, target_id: NodeIdLike) -> list[tuple[Successor, ...]]:
        source_id = self._resolve(source_id)
        target_id = self._resolve(target_id)

        if source_id == target_id:
            return [()]

        source_successors = list(self.successors(source_id))
        assert len(source_successors) <= 1
        if len(source_successors) == 0:
            return []

        paths: list[tuple[KCFG.Successor, ...]] = []
        worklist: list[list[KCFG.Successor]] = [[source_successors[0]]]

        def _in_path(_nid: int, _path: list[KCFG.Successor]) -> bool:
            for succ in _path:
                if _nid == succ.source.id:
                    return True
            if len(_path) > 0:
                if isinstance(_path[-1], KCFG.EdgeLike) and _path[-1].target.id == _nid:
                    return True
                elif isinstance(_path[-1], KCFG.MultiEdge) and _nid in _path[-1].target_ids:
                    return True
            return False

        while worklist:
            curr_path = worklist.pop()
            curr_successor = curr_path[-1]
            successors: list[KCFG.Successor] = []

            if isinstance(curr_successor, KCFG.EdgeLike):
                if curr_successor.target.id == target_id:
                    paths.append(tuple(curr_path))
                    continue
                else:
                    successors = list(self.successors(curr_successor.target.id))

            elif isinstance(curr_successor, KCFG.MultiEdge):
                if len(list(curr_successor.targets)) == 1:
                    target = list(curr_successor.targets)[0]
                    if target.id == target_id:
                        paths.append(tuple(curr_path))
                        continue
                    else:
                        successors = list(self.successors(target.id))
                if len(list(curr_successor.targets)) > 1:
                    curr_path = curr_path[0:-1]
                    successors = [curr_successor.with_single_target(target) for target in curr_successor.targets]

            for successor in successors:
                if isinstance(successor, KCFG.EdgeLike) and not _in_path(successor.target.id, curr_path):
                    worklist.append(curr_path + [successor])
                elif isinstance(successor, KCFG.MultiEdge):
                    if len(list(successor.targets)) == 1:
                        target = list(successor.targets)[0]
                        if not _in_path(target.id, curr_path):
                            worklist.append(curr_path + [successor])
                    elif len(list(successor.targets)) > 1:
                        worklist.append(curr_path + [successor])

        return paths

    def reachable_nodes(self, source_id: NodeIdLike, *, reverse: bool = False) -> set[Node]:
        visited: set[KCFG.Node] = set()
        worklist: list[KCFG.Node] = [self.node(source_id)]

        while worklist:
            node = worklist.pop()

            if node in visited:
                continue

            visited.add(node)

            if not reverse:
                worklist.extend(target for succ in self.successors(source_id=node.id) for target in succ.targets)
            else:
                worklist.extend(succ.source for succ in self.predecessors(target_id=node.id))

        return visited

    def write_cfg_data(self) -> None:
        assert self._kcfg_store is not None
        self._kcfg_store.write_cfg_data(
            self.to_dict(), deleted_nodes=self._deleted_nodes, created_nodes=self._created_nodes
        )
        self._deleted_nodes.clear()
        self._created_nodes.clear()

    @staticmethod
    def read_cfg_data(cfg_dir: Path, id: str) -> KCFG:
        store = KCFGStore(cfg_dir)
        cfg = KCFG.from_dict(store.read_cfg_data())
        cfg._kcfg_store = store
        return cfg


class KCFGExtendResult(ABC):
    ...


@final
@dataclass(frozen=True)
class Vacuous(KCFGExtendResult):
    ...


@final
@dataclass(frozen=True)
class Stuck(KCFGExtendResult):
    ...


@final
@dataclass(frozen=True)
class Abstract(KCFGExtendResult):
    cterm: CTerm


@final
@dataclass(frozen=True)
class Step(KCFGExtendResult):
    cterm: CTerm
    depth: int
    logs: tuple[LogEntry, ...]
    rule_labels: list[str]
    cut: bool = field(default=False)


@final
@dataclass(frozen=True)
class Branch(KCFGExtendResult):
    constraints: tuple[KInner, ...]
    heuristic: bool

    def __init__(self, constraints: Iterable[KInner], *, heuristic: bool = False):
        object.__setattr__(self, 'constraints', tuple(constraints))
        object.__setattr__(self, 'heuristic', heuristic)


@final
@dataclass(frozen=True)
class NDBranch(KCFGExtendResult):
    cterms: tuple[CTerm, ...]
    logs: tuple[LogEntry, ...]
    rule_labels: tuple[str, ...]

    def __init__(self, cterms: Iterable[CTerm], logs: Iterable[LogEntry,], rule_labels: Iterable[str]):
        object.__setattr__(self, 'cterms', tuple(cterms))
        object.__setattr__(self, 'logs', tuple(logs))
        object.__setattr__(self, 'rule_labels', tuple(rule_labels))<|MERGE_RESOLUTION|>--- conflicted
+++ resolved
@@ -330,13 +330,9 @@
     _stuck: set[int]
     _aliases: dict[str, int]
     _lock: RLock
-<<<<<<< HEAD
-    cfg_dir: Path | None
+
+    _kcfg_store: KCFGStore | None
     _shortest_paths_cache: dict[tuple[NodeIdLike, NodeIdLike], tuple[Successor, ...]]
-=======
-
-    _kcfg_store: KCFGStore | None
->>>>>>> 03a8ca03
 
     def __init__(self, cfg_dir: Path | None = None, optimize_memory: bool = True) -> None:
         self._node_id = 1
@@ -356,15 +352,9 @@
         self._stuck = set()
         self._aliases = {}
         self._lock = RLock()
-<<<<<<< HEAD
-        self.cfg_dir = cfg_dir
         self._shortest_paths_cache = {}
-        if self.cfg_dir is not None:
-            ensure_dir_path(self.cfg_dir)
-=======
         if cfg_dir is not None:
             self._kcfg_store = KCFGStore(cfg_dir)
->>>>>>> 03a8ca03
 
     def __contains__(self, item: object) -> bool:
         if type(item) is KCFG.Node:
