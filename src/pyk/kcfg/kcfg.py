--- conflicted
+++ resolved
@@ -114,30 +114,17 @@
     @dataclass(frozen=True)
     class MultiEdge(Successor):
         source: KCFG.Node
-<<<<<<< HEAD
-        targets: Tuple[KCFG.Node, ...]
+        targets: tuple[KCFG.Node, ...]
 
         @property
         def target_ids(self) -> List[str]:
             return sorted([t.id for t in self.targets])
-=======
-        targets: tuple[tuple[KCFG.Node, CSubst], ...]
-
-        def __init__(
-            self,
-            source: KCFG.Node,
-            targets: Iterable[tuple[KCFG.Node, CSubst]],
-        ):
-            object.__setattr__(self, 'source', source)
-            object.__setattr__(self, 'targets', tuple(targets))
->>>>>>> 6a4b5b9b
 
         def __lt__(self, other: Any) -> bool:
             if not type(other) is type(self):
                 return NotImplemented
             return (self.source, self.target_ids) < (other.source, other.target_ids)
 
-<<<<<<< HEAD
         @abstractmethod
         def with_single_target(self, target: KCFG.Node) -> KCFG.MultiEdge:
             ...
@@ -145,20 +132,16 @@
     @dataclass(frozen=True)
     class Split(MultiEdge):
         source: KCFG.Node
-        targets: Tuple[KCFG.Node, ...]
-        splits: Dict[str, CSubst]
-
-        def to_dict(self) -> Dict[str, Any]:
-=======
+        targets: tuple[KCFG.Node, ...]
+        splits: dict[str, CSubst]
+
         def to_dict(self) -> dict[str, Any]:
->>>>>>> 6a4b5b9b
             return {
                 'source': self.source.id,
                 'targets': {target.id: self.splits[target.id].to_dict() for target in self.targets},
             }
 
-<<<<<<< HEAD
-        def pretty(self, kprint: KPrint) -> List[str]:
+        def pretty(self, kprint: KPrint) -> list[str]:
             return [f'Split node: {len(self.targets)}']
 
         def with_single_target(self, target: KCFG.Node) -> KCFG.Split:
@@ -167,46 +150,29 @@
     @dataclass(frozen=True)
     class NDBranch(MultiEdge):
         source: KCFG.Node
-        targets: Tuple[KCFG.Node, ...]
-
-        def to_dict(self) -> Dict[str, Any]:
+        targets: tuple[KCFG.Node, ...]
+
+        def to_dict(self) -> dict[str, Any]:
             return {
                 'source': self.source.id,
                 'targets': [target.id for target in self.targets],
             }
 
-        def pretty(self, kprint: KPrint) -> List[str]:
+        def pretty(self, kprint: KPrint) -> list[str]:
             return [f'NDBranch node: {len(self.targets)}']
 
         def with_single_target(self, target: KCFG.Node) -> KCFG.NDBranch:
             return KCFG.NDBranch(self.source, (target,))
-
-    _nodes: Dict[str, Node]
-    _edges: Dict[str, Dict[str, Edge]]
-    _covers: Dict[str, Dict[str, Cover]]
-    _splits: Dict[str, Split]
-    _ndbranches: Dict[str, NDBranch]
-    _init: Set[str]
-    _target: Set[str]
-    _expanded: Set[str]
-    _aliases: Dict[str, str]
-=======
-        @property
-        def target_ids(self) -> list[str]:
-            return sorted(t.id for t, _ in self.targets)
-
-        def pretty(self, kprint: KPrint) -> list[str]:
-            return ['Split node: {len(self.targets)}']
 
     _nodes: dict[str, Node]
     _edges: dict[str, dict[str, Edge]]
     _covers: dict[str, dict[str, Cover]]
     _splits: dict[str, Split]
+    _ndbranches: dict[str, NDBranch]
     _init: set[str]
     _target: set[str]
     _expanded: set[str]
     _aliases: dict[str, str]
->>>>>>> 6a4b5b9b
     _lock: RLock
 
     def __init__(self) -> None:  # TODO should be unnecessary
@@ -919,18 +885,14 @@
             if (source_id is None or source_id == s.source.id) and (target_id is None or target_id in s.target_ids)
         ]
 
-<<<<<<< HEAD
-    def ndbranches(self, *, source_id: Optional[str] = None, target_id: Optional[str] = None) -> List[NDBranch]:
+    def ndbranches(self, *, source_id: Optional[str] = None, target_id: Optional[str] = None) -> list[NDBranch]:
         return [
             b
             for b in self._ndbranches.values()
             if (source_id is None or source_id == b.source.id) and (target_id is None or target_id in b.target_ids)
         ]
 
-    def create_split(self, source_id: str, splits: Iterable[Tuple[str, CSubst]]) -> None:
-=======
     def create_split(self, source_id: str, splits: Iterable[tuple[str, CSubst]]) -> None:
->>>>>>> 6a4b5b9b
         self._check_no_successors(source_id)
 
         splits = list(splits)
@@ -942,7 +904,6 @@
         split = KCFG.Split(self.node(source_id), tuple(self.node(nid) for nid, _ in splits), dict(splits))
         self._splits[source_id] = split
 
-<<<<<<< HEAD
     def create_ndbranch(self, source_id: str, ndbranches: Iterable[str]) -> None:
         self._check_no_successors(source_id)
 
@@ -957,10 +918,7 @@
         ndbranch = KCFG.NDBranch(self.node(source_id), tuple(self.node(nid) for nid in ndbranches))
         self._ndbranches[source_id] = ndbranch
 
-    def split_on_constraints(self, source_id: str, constraints: Iterable[KInner]) -> List[str]:
-=======
     def split_on_constraints(self, source_id: str, constraints: Iterable[KInner]) -> list[str]:
->>>>>>> 6a4b5b9b
         source = self.node(source_id)
         branch_node_ids = [self.get_or_create_node(source.cterm.add_constraint(c)).id for c in constraints]
         csubsts = [CSubst(constraints=flatten_label('#And', constraint)) for constraint in constraints]
