from __future__ import annotations

import json
from abc import ABC, abstractmethod
from collections.abc import Container
from dataclasses import dataclass
from threading import RLock
from typing import TYPE_CHECKING, List, Union, cast, final

from ..cterm import CSubst, CTerm
from ..kast.manip import (
    bool_to_ml_pred,
    extract_lhs,
    extract_rhs,
    flatten_label,
    remove_source_attributes,
    rename_generated_vars,
)
from ..prelude.ml import mlAnd, mlTop
from ..utils import compare_short_hashes, shorten_hash

if TYPE_CHECKING:
    from collections.abc import Callable, Iterable, Mapping
    from types import TracebackType
    from typing import Any

    from ..kast.inner import KInner
    from ..kast.outer import KClaim, KDefinition


<<<<<<< HEAD
class KCFG(
    Container[
        Union[
            'KCFG.Node',
            'KCFG.Successor',
            'KCFG.EdgeLike',
            'KCFG.MultiEdge',
            'KCFG.Edge',
            'KCFG.Cover',
            'KCFG.Split',
            'KCFG.NDBranch',
        ]
    ]
):
=======
class KCFG(Container[Union['KCFG.Node', 'KCFG.Successor']]):
    @final
>>>>>>> c36c3f87
    @dataclass(frozen=True, order=True)
    class Node:
        cterm: CTerm

        @property
        def id(self) -> str:
            return self.cterm.hash

        def to_dict(self) -> dict[str, Any]:
            return {'id': self.id, 'cterm': self.cterm.to_dict()}

    class Successor(ABC):
        source: KCFG.Node

        def __lt__(self, other: Any) -> bool:
            if not isinstance(other, KCFG.Successor):
                return NotImplemented
            return self.source < other.source

        @property
        @abstractmethod
        def targets(self) -> tuple[KCFG.Node, ...]:
            ...

<<<<<<< HEAD
=======
        @property
        def target_ids(self) -> list[str]:
            return sorted([target.id for target in self.targets])

>>>>>>> c36c3f87
    class EdgeLike(Successor):
        source: KCFG.Node
        target: KCFG.Node

        @property
        def targets(self) -> tuple[KCFG.Node, ...]:
            return (self.target,)

<<<<<<< HEAD
=======
    @final
>>>>>>> c36c3f87
    @dataclass(frozen=True)
    class Edge(EdgeLike):
        source: KCFG.Node
        target: KCFG.Node
        depth: int

        def to_dict(self) -> dict[str, Any]:
            return {
                'source': self.source.id,
                'target': self.target.id,
                'depth': self.depth,
            }

    @final
    @dataclass(frozen=True)
    class Cover(EdgeLike):
        source: KCFG.Node
        target: KCFG.Node
        csubst: CSubst

        def to_dict(self) -> dict[str, Any]:
            return {
                'source': self.source.id,
                'target': self.target.id,
                'csubst': self.csubst.to_dict(),
            }

    @final
    @dataclass(frozen=True)
    class MultiEdge(Successor):
        source: KCFG.Node
<<<<<<< HEAD
        _targets: tuple[KCFG.Node, ...]

        @property
        def targets(self) -> tuple[KCFG.Node, ...]:
            return self._targets

        @property
        def target_ids(self) -> list[str]:
            return sorted([t.id for t in self.targets])
=======
        _targets: tuple[tuple[KCFG.Node, CSubst], ...]

        def __init__(self, source: KCFG.Node, _targets: Iterable[tuple[KCFG.Node, CSubst]]) -> None:
            object.__setattr__(self, 'source', source)
            object.__setattr__(self, '_targets', tuple(_targets))

        @property
        def targets(self) -> tuple[KCFG.Node, ...]:
            return tuple(target for target, _ in self._targets)

        @property
        def splits(self) -> dict[str, CSubst]:
            return {target.id: csubst for target, csubst in self._targets}
>>>>>>> c36c3f87

        def __lt__(self, other: Any) -> bool:
            if not type(other) is type(self):
                return NotImplemented
            return (self.source, self.target_ids) < (other.source, other.target_ids)

        @abstractmethod
        def with_single_target(self, target: KCFG.Node) -> KCFG.MultiEdge:
            ...

    @dataclass(frozen=True)
    class Split(MultiEdge):
        source: KCFG.Node
        _targets: tuple[KCFG.Node, ...]
        splits: dict[str, CSubst]

        def to_dict(self) -> dict[str, Any]:
            return {
                'source': self.source.id,
<<<<<<< HEAD
                'targets': {target.id: self.splits[target.id].to_dict() for target in self.targets},
            }

        def with_single_target(self, target: KCFG.Node) -> KCFG.Split:
            return KCFG.Split(self.source, (target,), {target.id: self.splits[target.id]})

    @dataclass(frozen=True)
    class NDBranch(MultiEdge):
        source: KCFG.Node
        _targets: tuple[KCFG.Node, ...]

        def to_dict(self) -> dict[str, Any]:
            return {
                'source': self.source.id,
                'targets': [target.id for target in self.targets],
            }

        def with_single_target(self, target: KCFG.Node) -> KCFG.NDBranch:
            return KCFG.NDBranch(self.source, (target,))
=======
                'targets': {target.id: csubst for target, csubst in self._targets},
            }

        def with_single_target(self, target: KCFG.Node) -> KCFG.Split:
            return KCFG.Split(self.source, ((target, self.splits[target.id]),))
>>>>>>> c36c3f87

    _nodes: dict[str, Node]
    _edges: dict[str, dict[str, Edge]]
    _covers: dict[str, dict[str, Cover]]
    _splits: dict[str, Split]
    _ndbranches: dict[str, NDBranch]
    _init: set[str]
    _target: set[str]
    _expanded: set[str]
    _aliases: dict[str, str]
    _lock: RLock

    def __init__(self) -> None:  # TODO should be unnecessary
        self._nodes = {}
        self._edges = {}
        self._covers = {}
        self._splits = {}
        self._ndbranches = {}
        self._init = set()
        self._target = set()
        self._expanded = set()
        self._aliases = {}
        self._lock = RLock()

    def __contains__(self, item: object) -> bool:
        if type(item) is KCFG.Node:
            return self.contains_node(item)
        if type(item) is KCFG.Edge:
            return self.contains_edge(item)
        if type(item) is KCFG.Cover:
            return self.contains_cover(item)
        if type(item) is KCFG.Split:
            return self.contains_split(item)
        return False

    def __enter__(self) -> KCFG:
        self._lock.acquire()
        return self

    def __exit__(
        self,
        exc_type: type[BaseException] | None,
        exc_value: BaseException | None,
        traceback: TracebackType | None,
    ) -> bool:
        self._lock.release()
        if exc_type is None:
            return True
        return False

    @property
    def nodes(self) -> list[Node]:
        return list(self._nodes.values())

    @property
    def init(self) -> list[Node]:
        return [node for node in self.nodes if self.is_init(node.id)]

    @property
    def target(self) -> list[Node]:
        return [node for node in self.nodes if self.is_target(node.id)]

    @property
    def expanded(self) -> list[Node]:
        return [node for node in self.nodes if self.is_expanded(node.id)]

    @property
    def leaves(self) -> list[Node]:
        return [node for node in self.nodes if self.is_leaf(node.id)]

    @property
    def covered(self) -> list[Node]:
        return [node for node in self.nodes if self.is_covered(node.id)]

    @property
    def uncovered(self) -> list[Node]:
        return [node for node in self.nodes if not self.is_covered(node.id)]

    @property
    def frontier(self) -> list[Node]:
        return [node for node in self.nodes if self.is_frontier(node.id)]

    @property
    def stuck(self) -> list[Node]:
        return [node for node in self.nodes if self.is_stuck(node.id)]

    @staticmethod
    def from_claim(defn: KDefinition, claim: KClaim) -> KCFG:
        cfg = KCFG()
        claim_body = claim.body
        claim_body = defn.instantiate_cell_vars(claim_body)
        claim_body = rename_generated_vars(claim_body)

        claim_lhs = CTerm.from_kast(extract_lhs(claim_body)).add_constraint(bool_to_ml_pred(claim.requires))
        init_state = cfg.create_node(claim_lhs)
        cfg.add_init(init_state.id)

        claim_rhs = CTerm.from_kast(extract_rhs(claim_body)).add_constraint(bool_to_ml_pred(claim.ensures))
        target_state = cfg.create_node(claim_rhs)
        cfg.add_target(target_state.id)

        return cfg

    def to_dict(self) -> dict[str, Any]:
        nodes = [node.to_dict() for node in self.nodes]
        edges = [edge.to_dict() for edge in self.edges()]
        covers = [cover.to_dict() for cover in self.covers()]
        splits = dict(sorted((k, s.to_dict()) for k, s in self._splits.items()))
        ndbranches = dict(sorted((k, b.to_dict()) for k, b in self._ndbranches.items()))

        init = sorted(self._init)
        target = sorted(self._target)
        expanded = sorted(self._expanded)
        aliases = dict(sorted(self._aliases.items()))

        res = {
            'nodes': nodes,
            'edges': edges,
            'covers': covers,
            'splits': splits,
            'ndbranches': ndbranches,
            'init': init,
            'target': target,
            'expanded': expanded,
            'aliases': aliases,
        }
        return {k: v for k, v in res.items() if v}

    @staticmethod
    def from_dict(dct: Mapping[str, Any]) -> KCFG:
        cfg = KCFG()

        nodes: dict[str, str] = {}

        def resolve(node_id: str) -> str:
            if node_id not in nodes:
                raise ValueError(f'Undeclared node: {node_id}')
            return nodes[node_id]

        for node_dict in dct.get('nodes') or []:
            cterm = CTerm.from_dict(node_dict['cterm'])
            node = cfg.create_node(cterm)

            node_key = node_dict['id']
            if node_key in nodes:
                raise ValueError(f'Multiple declarations of node: {node_key}')
            nodes[node_key] = node.id

        for edge_dict in dct.get('edges') or []:
            source_id = resolve(edge_dict['source'])
            target_id = resolve(edge_dict['target'])
            depth = edge_dict['depth']
            cfg.create_edge(source_id, target_id, depth)

        for cover_dict in dct.get('covers') or []:
            source_id = resolve(cover_dict['source'])
            target_id = resolve(cover_dict['target'])
            csubst = CSubst.from_dict(cover_dict['csubst'])
            cfg.create_cover(source_id, target_id, csubst=csubst)

        for init_id in dct.get('init') or []:
            cfg.add_init(resolve(init_id))

        for target_id in dct.get('target') or []:
            cfg.add_target(resolve(target_id))

        for expanded_id in dct.get('expanded') or []:
            cfg.add_expanded(resolve(expanded_id))

        for alias, id in dct.get('aliases', {}).items():
            cfg.add_alias(alias=alias, node_id=resolve(id))

        for split_dict in dct.get('splits', {}).values():
            source_id = resolve(split_dict['source'])
            targets = [
                (resolve(target_id), CSubst.from_dict(csubst)) for target_id, csubst in split_dict['targets'].items()
            ]
            cfg.create_split(source_id, targets)

        for ndbranch_dict in dct.get('ndbranches', {}).values():
            source_id = resolve(ndbranch_dict['source'])
            nd_targets = [resolve(target_id) for target_id in ndbranch_dict['targets']]
            cfg.create_ndbranch(source_id, nd_targets)

        return cfg

    def aliases(self, node_id: str) -> list[str]:
        node_id = self._resolve(node_id)
        return [alias for alias, value in self._aliases.items() if node_id == value]

    def to_json(self) -> str:
        return json.dumps(self.to_dict(), sort_keys=True)

    @staticmethod
    def from_json(s: str) -> KCFG:
        return KCFG.from_dict(json.loads(s))

    def node_short_info(
        self, node: Node, node_printer: Callable[[CTerm], Iterable[str]] | None = None, omit_node_hash: bool = False
    ) -> list[str]:
        attrs = self.node_attrs(node.id) + ['@' + alias for alias in sorted(self.aliases(node.id))]
        attr_string = ' (' + ', '.join(attrs) + ')' if attrs else ''
        if omit_node_hash:
            node_hash = 'OMITTED HASH'
        else:
            node_hash = shorten_hash(node.id)
        node_header = node_hash + attr_string
        node_strs = [node_header]
        if node_printer:
            node_strs.extend(f' {nl}' for nl in node_printer(node.cterm))
        return node_strs

    def _resolve_hash(self, id_like: str) -> list[str]:
        return [node_id for node_id in self._nodes if compare_short_hashes(id_like, node_id)]

    def get_unique_init(self) -> Node:
        if len(self.init) > 1:
            raise ValueError(f'Multiple init nodes found: {[shorten_hash(n.id) for n in self.init]}')
        return self.init[0]

    def get_unique_target(self) -> Node:
        if len(self.target) > 1:
            raise ValueError(f'Multiple target nodes found: {[shorten_hash(n.id) for n in self.target]}')
        return self.target[0]

    def get_first_frontier(self) -> Node:
        if len(self.frontier) == 0:
            raise ValueError('No frontiers remaining!')
        return self.frontier[0]

    def _resolve_or_none(self, id_like: str) -> str | None:
        if id_like == '#init':
            return self.get_unique_init().id
        if id_like == '#target':
            return self.get_unique_target().id
        if id_like == '#frontier':
            return self.get_first_frontier().id

        if id_like.startswith('@'):
            if id_like[1:] in self._aliases:
                return self._aliases[id_like[1:]]
            raise ValueError(f'Unknown alias: {id_like}')
        matches = self._resolve_hash(id_like)
        if not matches:
            return None
        if len(matches) > 1:
            raise ValueError(f'Multiple nodes for pattern: {id_like} (matches e.g. {matches[0]} and {matches[1]})')
        return matches[0]

    def _resolve(self, id_like: str) -> str:
        match = self._resolve_or_none(id_like)
        if not match:
            raise ValueError(f'Unknown node: {id_like}')
        return match

    def node(self, node_id: str) -> Node:
        node_id = self._resolve(node_id)
        return self._nodes[node_id]

    def get_node(self, id: str) -> Node | None:
        return self._nodes.get(id)

    def get_node_by_cterm(self, cterm: CTerm) -> Node | None:
        node = KCFG.Node(cterm)
        return self.get_node(node.id)

    def contains_node(self, node: Node) -> bool:
        return bool(self.get_node(node.id))

    def create_node(self, cterm: CTerm) -> Node:
        term = cterm.kast
        term = remove_source_attributes(term)
        cterm = CTerm.from_kast(term)
        node = KCFG.Node(cterm)

        if node.id in self._nodes:
            raise ValueError(f'Node already exists: {node.id}')

        self._nodes[node.id] = node
        return node

    def get_or_create_node(self, cterm: CTerm) -> Node:
        return self.get_node_by_cterm(cterm) or self.create_node(cterm)

    def remove_node(self, node_id: str) -> None:
        node_id = self._resolve(node_id)

        for edge_in in [edge.source for edge in self.edges(target_id=node_id)]:
            self.discard_expanded(edge_in.id)

        self._nodes.pop(node_id)

        self._edges.pop(node_id, None)
        for source_id in list(self._edges):
            self._edges[source_id].pop(node_id, None)
            if not self._edges[source_id]:
                self._edges.pop(source_id)

        self._covers.pop(node_id, None)
        for source_id in list(self._covers):
            self._covers[source_id].pop(node_id, None)
            if not self._covers[source_id]:
                self._covers.pop(source_id)

        self._init.discard(node_id)
        self._target.discard(node_id)
        self._expanded.discard(node_id)

        self._splits = {k: s for k, s in self._splits.items() if k != node_id and node_id not in s.target_ids}
        self._ndbranches = {k: b for k, b in self._ndbranches.items() if k != node_id and node_id not in b.target_ids}

        for alias in [alias for alias, id in self._aliases.items() if id == node_id]:
            self.remove_alias(alias)

    def replace_node(self, node_id: str, new_cterm: CTerm) -> str:
        # Remove old node, record data
        node = self.node(node_id)
        in_edges = self.edges(target_id=node.id)
        out_edges = self.edges(source_id=node.id)
        in_covers = self.covers(target_id=node.id)
        out_covers = self.covers(source_id=node.id)
        init = self.is_init(node.id)
        target = self.is_target(node.id)
        expanded = self.is_expanded(node.id)
        in_expanded = {edge.source.id: self.is_expanded(edge.source.id) for edge in in_edges}
        self.remove_node(node.id)

        # Add the new, update data
        new_node = self.get_or_create_node(new_cterm)
        for in_edge in in_edges:
            self.create_edge(in_edge.source.id, new_node.id, in_edge.depth)
        for out_edge in out_edges:
            self.create_edge(new_node.id, out_edge.target.id, out_edge.depth)
        for in_cover in in_covers:
            self.create_cover(in_cover.source.id, new_node.id, csubst=in_cover.csubst)
        for out_cover in out_covers:
            self.create_cover(new_node.id, out_cover.target.id, csubst=out_cover.csubst)
        if init:
            self.add_init(new_node.id)
        if target:
            self.add_target(new_node.id)
        if expanded:
            self.add_expanded(new_node.id)
        for nid in in_expanded:
            if in_expanded[nid]:
                self.add_expanded(nid)

        return new_node.id

    def successors(
<<<<<<< HEAD
        self, source_id: str, edges: bool = True, covers: bool = True, splits: bool = True, ndbranches: bool = True
=======
        self, source_id: str, edges: bool = True, covers: bool = True, splits: bool = True
>>>>>>> c36c3f87
    ) -> list[Successor]:
        out_edges: Iterable[KCFG.Successor] = self.edges(source_id=source_id) if edges else []
        out_covers: Iterable[KCFG.Successor] = self.covers(source_id=source_id) if covers else []
        out_splits: Iterable[KCFG.Successor] = self.splits(source_id=source_id) if splits else []
<<<<<<< HEAD
        out_ndbranches: Iterable[KCFG.Successor] = self.ndbranches(source_id=source_id) if ndbranches else []
        return list(out_edges) + list(out_covers) + list(out_splits) + list(out_ndbranches)

    def predecessors(
        self, target_id: str, edges: bool = True, covers: bool = True, splits: bool = True, ndbranches: bool = True
    ) -> list[Successor]:
        in_edges: Iterable[KCFG.Successor] = self.edges(target_id=target_id) if edges else []
        in_covers: Iterable[KCFG.Successor] = self.covers(target_id=target_id) if covers else []
        in_splits: Iterable[KCFG.Successor] = self.splits(target_id=target_id) if splits else []
        in_ndbranches: Iterable[KCFG.Successor] = self.ndbranches(target_id=target_id) if ndbranches else []
        return list(in_edges) + list(in_covers) + list(in_splits) + list(in_ndbranches)
=======
        return list(out_edges) + list(out_covers) + list(out_splits)
>>>>>>> c36c3f87

    def predecessors(
        self, target_id: str, edges: bool = True, covers: bool = True, splits: bool = True
    ) -> list[Successor]:
        in_edges: Iterable[KCFG.Successor] = self.edges(target_id=target_id) if edges else []
        in_covers: Iterable[KCFG.Successor] = self.covers(target_id=target_id) if covers else []
        in_splits: Iterable[KCFG.Successor] = self.splits(target_id=target_id) if splits else []
        return list(in_edges) + list(in_covers) + list(in_splits)

    def _check_no_successors(self, source_id: str) -> None:
        if len(list(self.successors(source_id))) > 0:
            raise ValueError(f'Node already has successors: {source_id} -> {self.successors(source_id)}')

    def edge(self, source_id: str, target_id: str) -> Edge | None:
        source_id = self._resolve(source_id)
        target_id = self._resolve(target_id)
        return self._edges.get(source_id, {}).get(target_id)

    def edges(self, *, source_id: str | None = None, target_id: str | None = None) -> list[Edge]:
        source_id = self._resolve(source_id) if source_id is not None else None
        target_id = self._resolve(target_id) if target_id is not None else None

        res: Iterable[KCFG.Edge]
        if source_id:
            res = self._edges.get(source_id, {}).values()
        else:
            res = (edge for _, targets in self._edges.items() for _, edge in targets.items())

        return [edge for edge in res if not target_id or target_id == edge.target.id]

    def contains_edge(self, edge: Edge) -> bool:
        if other := self.edge(source_id=edge.source.id, target_id=edge.target.id):
            return edge == other
        return False

    def create_edge(self, source_id: str, target_id: str, depth: int) -> Edge:
        self._check_no_successors(source_id)

        if depth <= 0:
            raise ValueError(f'Cannot build KCFG Edge with non-positive depth: {depth}')

        source = self.node(source_id)
        target = self.node(target_id)

        if source.id not in self._edges:
            self._edges[source.id] = {}

        edge = KCFG.Edge(source, target, depth)
        self._edges[source.id][target.id] = edge
        return edge

    def remove_edge(self, source_id: str, target_id: str) -> None:
        source_id = self._resolve(source_id)
        target_id = self._resolve(target_id)
        edge = self.edge(source_id, target_id)

        if not edge:
            raise ValueError(f'Edge does not exist: {source_id} -> {target_id}')

        self._edges[source_id].pop(target_id)
        if not self._edges[source_id]:
            self._edges.pop(source_id)

    def cover(self, source_id: str, target_id: str) -> Cover | None:
        source_id = self._resolve(source_id)
        target_id = self._resolve(target_id)
        return self._covers.get(source_id, {}).get(target_id)

    def covers(self, *, source_id: str | None = None, target_id: str | None = None) -> list[Cover]:
        source_id = self._resolve(source_id) if source_id is not None else None
        target_id = self._resolve(target_id) if target_id is not None else None

        res: Iterable[KCFG.Cover]
        if source_id:
            res = self._covers.get(source_id, {}).values()
        else:
            res = (cover for _, targets in self._covers.items() for _, cover in targets.items())

        return [cover for cover in res if not target_id or target_id == cover.target.id]

    def contains_cover(self, cover: Cover) -> bool:
        if other := self.cover(source_id=cover.source.id, target_id=cover.target.id):
            return cover == other
        return False

    def create_cover(self, source_id: str, target_id: str, csubst: CSubst | None = None) -> Cover:
        self._check_no_successors(source_id)

        source = self.node(source_id)
        target = self.node(target_id)

        if csubst is None:
            csubst = target.cterm.match_with_constraint(source.cterm)
            if csubst is None:
                raise ValueError(f'No matching between: {source.id} and {target.id}')

        if source.id not in self._covers:
            self._covers[source.id] = {}

        cover = KCFG.Cover(source, target, csubst=csubst)
        self._covers[source.id][target.id] = cover
        return cover

    def remove_cover(self, source_id: str, target_id: str) -> None:
        source_id = self._resolve(source_id)
        target_id = self._resolve(target_id)
        cover = self.cover(source_id, target_id)

        if not cover:
            raise ValueError(f'Cover does not exist: {source_id} -> {target_id}')

        self._covers[source_id].pop(target_id)
        if not self._covers[source_id]:
            self._covers.pop(source_id)

    def edge_likes(self, *, source_id: str | None = None, target_id: str | None = None) -> list[EdgeLike]:
        return cast('List[KCFG.EdgeLike]', self.edges(source_id=source_id, target_id=target_id)) + cast(
            'List[KCFG.EdgeLike]', self.covers(source_id=source_id, target_id=target_id)
        )

    def add_init(self, node_id: str) -> None:
        node_id = self._resolve(node_id)
        self._init.add(node_id)

    def add_target(self, node_id: str) -> None:
        node_id = self._resolve(node_id)
        self._target.add(node_id)

    def add_expanded(self, node_id: str) -> None:
        node_id = self._resolve(node_id)
        self._expanded.add(node_id)

    def splits(self, *, source_id: str | None = None, target_id: str | None = None) -> list[Split]:
        return [
            s
            for s in self._splits.values()
            if (source_id is None or source_id == s.source.id) and (target_id is None or target_id in s.target_ids)
        ]

<<<<<<< HEAD
    def ndbranches(self, *, source_id: str | None = None, target_id: str | None = None) -> list[NDBranch]:
        return [
            b
            for b in self._ndbranches.values()
            if (source_id is None or source_id == b.source.id) and (target_id is None or target_id in b.target_ids)
        ]
=======
    def contains_split(self, split: Split) -> bool:
        return split in self._splits
>>>>>>> c36c3f87

    def create_split(self, source_id: str, splits: Iterable[tuple[str, CSubst]]) -> None:
        self._check_no_successors(source_id)

        splits = list(splits)

        if len(splits) <= 1:
            raise ValueError(f'Cannot create split node with less than 2 targets: {source_id} -> {splits}')

        source_id = self._resolve(source_id)
<<<<<<< HEAD
        split = KCFG.Split(self.node(source_id), tuple(self.node(nid) for nid, _ in splits), dict(splits))
=======
        split = KCFG.Split(self.node(source_id), tuple((self.node(nid), csubst) for nid, csubst in splits))
>>>>>>> c36c3f87
        self._splits[source_id] = split

    def create_ndbranch(self, source_id: str, ndbranches: Iterable[str]) -> None:
        self._check_no_successors(source_id)

        ndbranches = list(ndbranches)

        if len(ndbranches) <= 1:
            raise ValueError(
                f'Cannot create non-deterministic branches node with less than 2 targets: {source_id} -> {ndbranches}'
            )

        source_id = self._resolve(source_id)
        ndbranch = KCFG.NDBranch(self.node(source_id), tuple(self.node(nid) for nid in ndbranches))
        self._ndbranches[source_id] = ndbranch

    def split_on_constraints(self, source_id: str, constraints: Iterable[KInner]) -> list[str]:
        source = self.node(source_id)
        branch_node_ids = [self.get_or_create_node(source.cterm.add_constraint(c)).id for c in constraints]
        csubsts = [CSubst(constraints=flatten_label('#And', constraint)) for constraint in constraints]
        self.create_split(source.id, zip(branch_node_ids, csubsts, strict=True))
        return branch_node_ids

    def add_alias(self, alias: str, node_id: str) -> None:
        if '@' in alias:
            raise ValueError('Alias may not contain "@"')
        if alias in self._aliases:
            raise ValueError(f'Duplicate alias: {alias}')
        node_id = self._resolve(node_id)
        self._aliases[alias] = node_id

    def remove_init(self, node_id: str) -> None:
        node_id = self._resolve(node_id)
        if node_id not in self._init:
            raise ValueError(f'Node is not init: {node_id}')
        self._init.remove(node_id)

    def remove_target(self, node_id: str) -> None:
        node_id = self._resolve(node_id)
        if node_id not in self._target:
            raise ValueError(f'Node is not target: {node_id}')
        self._target.remove(node_id)

    def remove_expanded(self, node_id: str) -> None:
        node_id = self._resolve(node_id)
        if node_id not in self._expanded:
            raise ValueError(f'Node is not expanded: {node_id}')
        self._expanded.remove(node_id)

    def remove_alias(self, alias: str) -> None:
        if alias not in self._aliases:
            raise ValueError(f'Alias does not exist: {alias}')
        self._aliases.pop(alias)

    def discard_init(self, node_id: str) -> None:
        node_id = self._resolve(node_id)
        self._init.discard(node_id)

    def discard_target(self, node_id: str) -> None:
        node_id = self._resolve(node_id)
        self._target.discard(node_id)

    def discard_expanded(self, node_id: str) -> None:
        node_id = self._resolve(node_id)
        self._expanded.discard(node_id)

    def is_init(self, node_id: str) -> bool:
        node_id = self._resolve(node_id)
        return node_id in self._init

    def is_target(self, node_id: str) -> bool:
        node_id = self._resolve(node_id)
        return node_id in self._target

    def is_expanded(self, node_id: str) -> bool:
        node_id = self._resolve(node_id)
        return node_id in self._expanded

    def is_split(self, node_id: str) -> bool:
        node_id = self._resolve(node_id)
        return node_id in self._splits

    def is_ndbranch(self, node_id: str) -> bool:
        node_id = self._resolve(node_id)
        return node_id in self._ndbranches

    def is_leaf(self, node_id: str) -> bool:
        node_id = self._resolve(node_id)
        return node_id not in self._edges and node_id not in self._splits and node_id not in self._ndbranches

    def is_covered(self, node_id: str) -> bool:
        node_id = self._resolve(node_id)
        return node_id in self._covers

    def is_frontier(self, node_id: str) -> bool:
        node_id = self._resolve(node_id)
        return not any(
            [
                self.is_target(node_id),
                self.is_expanded(node_id),
                self.is_covered(node_id),
                self.is_split(node_id),
            ]
        )

    def is_stuck(self, node_id: str) -> bool:
        node_id = self._resolve(node_id)
        return self.is_expanded(node_id) and self.is_leaf(node_id)

    def node_attrs(self, node_id: str) -> list[str]:
        attrs = []
        if self.is_init(node_id):
            attrs.append('init')
        if self.is_target(node_id):
            attrs.append('target')
        if self.is_expanded(node_id):
            attrs.append('expanded')
        if self.is_stuck(node_id):
            attrs.append('stuck')
        if self.is_frontier(node_id):
            attrs.append('frontier')
        if self.is_leaf(node_id):
            attrs.append('leaf')
        if self.is_split(node_id):
            attrs.append('split')
        return attrs

    def prune(self, node_id: str) -> list[str]:
        nodes = self.reachable_nodes(node_id, traverse_covers=True)
        for node in nodes:
            self.remove_node(node.id)
        return [node.id for node in nodes]

    def shortest_path_between(self, source_node_id: str, target_node_id: str) -> tuple[Successor, ...] | None:
        paths = self.paths_between(source_node_id, target_node_id)
        return sorted(paths, key=(lambda path: len(path)))[0]

    def path_constraints(self, final_node_id: str) -> KInner:
        path = self.shortest_path_between(self.get_unique_init().id, final_node_id)
        if path is None:
            raise ValueError(f'No path found to specified node: {final_node_id}')
        curr_constraint: KInner = mlTop()
        for edge in reversed(path):
            if type(edge) is KCFG.Split:
                assert len(edge.targets) == 1
                csubst = edge.splits[edge.targets[0].id]
                curr_constraint = mlAnd([csubst.subst.ml_pred, csubst.constraint, curr_constraint])
            if type(edge) is KCFG.Cover:
                curr_constraint = mlAnd([edge.csubst.constraint, edge.csubst.subst.apply(curr_constraint)])
        return mlAnd(flatten_label('#And', curr_constraint))

    def paths_between(
        self, source_id: str, target_id: str, *, traverse_covers: bool = False
    ) -> list[tuple[Successor, ...]]:
        source_id = self._resolve(source_id)
        target_id = self._resolve(target_id)

        source_successors = list(self.successors(source_id))
        assert len(source_successors) <= 1
        if len(source_successors) == 0:
            return []

        paths: list[tuple[KCFG.Successor, ...]] = []
        worklist: list[list[KCFG.Successor]] = [[source_successors[0]]]

        def _in_path(_nid: str, _path: list[KCFG.Successor]) -> bool:
            for succ in _path:
                if _nid == succ.source.id:
                    return True
            if len(_path) > 0:
                if isinstance(_path[-1], KCFG.EdgeLike) and _path[-1].target.id == _nid:
                    return True
                elif isinstance(_path[-1], KCFG.MultiEdge) and _nid in _path[-1].target_ids:
                    return True
            return False

        while worklist:
            curr_path = worklist.pop()
            curr_successor = curr_path[-1]
            successors: list[KCFG.Successor] = []

            if isinstance(curr_successor, KCFG.EdgeLike):
                if curr_successor.target.id == target_id:
                    paths.append(tuple(curr_path))
                    continue
                else:
                    successors = list(self.successors(curr_successor.target.id))

            elif isinstance(curr_successor, KCFG.MultiEdge):
                if len(list(curr_successor.targets)) == 1:
                    target = list(curr_successor.targets)[0]
                    if target.id == target_id:
                        paths.append(tuple(curr_path))
                        continue
                    else:
                        successors = list(self.successors(target.id))
                if len(list(curr_successor.targets)) > 1:
                    curr_path = curr_path[0:-1]
                    successors = [curr_successor.with_single_target(target) for target in curr_successor.targets]

            for successor in successors:
                if isinstance(successor, KCFG.EdgeLike) and not _in_path(successor.target.id, curr_path):
                    worklist.append(curr_path + [successor])
                elif isinstance(successor, KCFG.MultiEdge):
                    if len(list(successor.targets)) == 1:
                        target = list(successor.targets)[0]
                        if not _in_path(target.id, curr_path):
                            worklist.append(curr_path + [successor])
                    elif len(list(successor.targets)) > 1:
                        worklist.append(curr_path + [successor])

        return paths

    def reachable_nodes(self, source_id: str, *, reverse: bool = False, traverse_covers: bool = False) -> set[Node]:
        visited: set[KCFG.Node] = set()
        worklist: list[KCFG.Node] = [self.node(source_id)]

        while worklist:
            node = worklist.pop()

            if node in visited:
                continue

            visited.add(node)

            if not reverse:
                worklist.extend(
<<<<<<< HEAD
                    tg for succ in self.successors(source_id=node.id, covers=traverse_covers) for tg in succ.targets
=======
                    target
                    for succ in self.successors(source_id=node.id, covers=traverse_covers)
                    for target in succ.targets
>>>>>>> c36c3f87
                )
            else:
                worklist.extend(succ.source for succ in self.predecessors(target_id=node.id, covers=traverse_covers))

        return visited<|MERGE_RESOLUTION|>--- conflicted
+++ resolved
@@ -28,25 +28,8 @@
     from ..kast.outer import KClaim, KDefinition
 
 
-<<<<<<< HEAD
-class KCFG(
-    Container[
-        Union[
-            'KCFG.Node',
-            'KCFG.Successor',
-            'KCFG.EdgeLike',
-            'KCFG.MultiEdge',
-            'KCFG.Edge',
-            'KCFG.Cover',
-            'KCFG.Split',
-            'KCFG.NDBranch',
-        ]
-    ]
-):
-=======
 class KCFG(Container[Union['KCFG.Node', 'KCFG.Successor']]):
     @final
->>>>>>> c36c3f87
     @dataclass(frozen=True, order=True)
     class Node:
         cterm: CTerm
@@ -71,13 +54,10 @@
         def targets(self) -> tuple[KCFG.Node, ...]:
             ...
 
-<<<<<<< HEAD
-=======
         @property
         def target_ids(self) -> list[str]:
             return sorted([target.id for target in self.targets])
 
->>>>>>> c36c3f87
     class EdgeLike(Successor):
         source: KCFG.Node
         target: KCFG.Node
@@ -86,10 +66,7 @@
         def targets(self) -> tuple[KCFG.Node, ...]:
             return (self.target,)
 
-<<<<<<< HEAD
-=======
     @final
->>>>>>> c36c3f87
     @dataclass(frozen=True)
     class Edge(EdgeLike):
         source: KCFG.Node
@@ -117,35 +94,9 @@
                 'csubst': self.csubst.to_dict(),
             }
 
-    @final
     @dataclass(frozen=True)
     class MultiEdge(Successor):
         source: KCFG.Node
-<<<<<<< HEAD
-        _targets: tuple[KCFG.Node, ...]
-
-        @property
-        def targets(self) -> tuple[KCFG.Node, ...]:
-            return self._targets
-
-        @property
-        def target_ids(self) -> list[str]:
-            return sorted([t.id for t in self.targets])
-=======
-        _targets: tuple[tuple[KCFG.Node, CSubst], ...]
-
-        def __init__(self, source: KCFG.Node, _targets: Iterable[tuple[KCFG.Node, CSubst]]) -> None:
-            object.__setattr__(self, 'source', source)
-            object.__setattr__(self, '_targets', tuple(_targets))
-
-        @property
-        def targets(self) -> tuple[KCFG.Node, ...]:
-            return tuple(target for target, _ in self._targets)
-
-        @property
-        def splits(self) -> dict[str, CSubst]:
-            return {target.id: csubst for target, csubst in self._targets}
->>>>>>> c36c3f87
 
         def __lt__(self, other: Any) -> bool:
             if not type(other) is type(self):
@@ -156,26 +107,46 @@
         def with_single_target(self, target: KCFG.Node) -> KCFG.MultiEdge:
             ...
 
+    @final
     @dataclass(frozen=True)
     class Split(MultiEdge):
         source: KCFG.Node
-        _targets: tuple[KCFG.Node, ...]
-        splits: dict[str, CSubst]
+        _targets: tuple[tuple[KCFG.Node, CSubst], ...]
+
+        def __init__(self, source: KCFG.Node, _targets: Iterable[tuple[KCFG.Node, CSubst]]) -> None:
+            object.__setattr__(self, 'source', source)
+            object.__setattr__(self, '_targets', tuple(_targets))
 
         def to_dict(self) -> dict[str, Any]:
             return {
                 'source': self.source.id,
-<<<<<<< HEAD
                 'targets': {target.id: self.splits[target.id].to_dict() for target in self.targets},
             }
 
+        @property
+        def targets(self) -> tuple[KCFG.Node, ...]:
+            return tuple(target for target, _ in self._targets)
+
+        @property
+        def splits(self) -> dict[str, CSubst]:
+            return {target.id: csubst for target, csubst in self._targets}
+
         def with_single_target(self, target: KCFG.Node) -> KCFG.Split:
-            return KCFG.Split(self.source, (target,), {target.id: self.splits[target.id]})
-
+            return KCFG.Split(self.source, ((target, self.splits[target.id]),))
+
+    @final
     @dataclass(frozen=True)
     class NDBranch(MultiEdge):
         source: KCFG.Node
         _targets: tuple[KCFG.Node, ...]
+
+        def __init__(self, source: KCFG.Node, _targets: Iterable[KCFG.Node]) -> None:
+            object.__setattr__(self, 'source', source)
+            object.__setattr__(self, '_targets', tuple(_targets))
+
+        @property
+        def targets(self) -> tuple[KCFG.Node, ...]:
+            return self._targets
 
         def to_dict(self) -> dict[str, Any]:
             return {
@@ -185,13 +156,6 @@
 
         def with_single_target(self, target: KCFG.Node) -> KCFG.NDBranch:
             return KCFG.NDBranch(self.source, (target,))
-=======
-                'targets': {target.id: csubst for target, csubst in self._targets},
-            }
-
-        def with_single_target(self, target: KCFG.Node) -> KCFG.Split:
-            return KCFG.Split(self.source, ((target, self.splits[target.id]),))
->>>>>>> c36c3f87
 
     _nodes: dict[str, Node]
     _edges: dict[str, dict[str, Edge]]
@@ -542,16 +506,11 @@
         return new_node.id
 
     def successors(
-<<<<<<< HEAD
         self, source_id: str, edges: bool = True, covers: bool = True, splits: bool = True, ndbranches: bool = True
-=======
-        self, source_id: str, edges: bool = True, covers: bool = True, splits: bool = True
->>>>>>> c36c3f87
     ) -> list[Successor]:
         out_edges: Iterable[KCFG.Successor] = self.edges(source_id=source_id) if edges else []
         out_covers: Iterable[KCFG.Successor] = self.covers(source_id=source_id) if covers else []
         out_splits: Iterable[KCFG.Successor] = self.splits(source_id=source_id) if splits else []
-<<<<<<< HEAD
         out_ndbranches: Iterable[KCFG.Successor] = self.ndbranches(source_id=source_id) if ndbranches else []
         return list(out_edges) + list(out_covers) + list(out_splits) + list(out_ndbranches)
 
@@ -563,17 +522,6 @@
         in_splits: Iterable[KCFG.Successor] = self.splits(target_id=target_id) if splits else []
         in_ndbranches: Iterable[KCFG.Successor] = self.ndbranches(target_id=target_id) if ndbranches else []
         return list(in_edges) + list(in_covers) + list(in_splits) + list(in_ndbranches)
-=======
-        return list(out_edges) + list(out_covers) + list(out_splits)
->>>>>>> c36c3f87
-
-    def predecessors(
-        self, target_id: str, edges: bool = True, covers: bool = True, splits: bool = True
-    ) -> list[Successor]:
-        in_edges: Iterable[KCFG.Successor] = self.edges(target_id=target_id) if edges else []
-        in_covers: Iterable[KCFG.Successor] = self.covers(target_id=target_id) if covers else []
-        in_splits: Iterable[KCFG.Successor] = self.splits(target_id=target_id) if splits else []
-        return list(in_edges) + list(in_covers) + list(in_splits)
 
     def _check_no_successors(self, source_id: str) -> None:
         if len(list(self.successors(source_id))) > 0:
@@ -705,33 +653,27 @@
             if (source_id is None or source_id == s.source.id) and (target_id is None or target_id in s.target_ids)
         ]
 
-<<<<<<< HEAD
+    def contains_split(self, split: Split) -> bool:
+        return split in self._splits
+
+    def create_split(self, source_id: str, splits: Iterable[tuple[str, CSubst]]) -> None:
+        self._check_no_successors(source_id)
+
+        splits = list(splits)
+
+        if len(splits) <= 1:
+            raise ValueError(f'Cannot create split node with less than 2 targets: {source_id} -> {splits}')
+
+        source_id = self._resolve(source_id)
+        split = KCFG.Split(self.node(source_id), tuple((self.node(nid), csubst) for nid, csubst in splits))
+        self._splits[source_id] = split
+
     def ndbranches(self, *, source_id: str | None = None, target_id: str | None = None) -> list[NDBranch]:
         return [
             b
             for b in self._ndbranches.values()
             if (source_id is None or source_id == b.source.id) and (target_id is None or target_id in b.target_ids)
         ]
-=======
-    def contains_split(self, split: Split) -> bool:
-        return split in self._splits
->>>>>>> c36c3f87
-
-    def create_split(self, source_id: str, splits: Iterable[tuple[str, CSubst]]) -> None:
-        self._check_no_successors(source_id)
-
-        splits = list(splits)
-
-        if len(splits) <= 1:
-            raise ValueError(f'Cannot create split node with less than 2 targets: {source_id} -> {splits}')
-
-        source_id = self._resolve(source_id)
-<<<<<<< HEAD
-        split = KCFG.Split(self.node(source_id), tuple(self.node(nid) for nid, _ in splits), dict(splits))
-=======
-        split = KCFG.Split(self.node(source_id), tuple((self.node(nid), csubst) for nid, csubst in splits))
->>>>>>> c36c3f87
-        self._splits[source_id] = split
 
     def create_ndbranch(self, source_id: str, ndbranches: Iterable[str]) -> None:
         self._check_no_successors(source_id)
@@ -958,13 +900,9 @@
 
             if not reverse:
                 worklist.extend(
-<<<<<<< HEAD
-                    tg for succ in self.successors(source_id=node.id, covers=traverse_covers) for tg in succ.targets
-=======
                     target
                     for succ in self.successors(source_id=node.id, covers=traverse_covers)
                     for target in succ.targets
->>>>>>> c36c3f87
                 )
             else:
                 worklist.extend(succ.source for succ in self.predecessors(target_id=node.id, covers=traverse_covers))
