--- conflicted
+++ resolved
@@ -5,11 +5,8 @@
 from abc import ABC, abstractmethod
 from collections.abc import Container
 from dataclasses import dataclass, field
-<<<<<<< HEAD
 from enum import Enum
-=======
 from functools import reduce
->>>>>>> 7c4f5313
 from threading import RLock
 from typing import TYPE_CHECKING, Final, List, Union, cast, final
 
@@ -919,17 +916,12 @@
 
     def split_on_constraints(self, source_id: NodeIdLike, constraints: Iterable[KInner]) -> list[int]:
         source = self.node(source_id)
-<<<<<<< HEAD
         branch_node_ids = [self.add_node(source.cterm.add_constraint(c)).id for c in constraints]
-        csubsts = [CSubst(constraints=flatten_label('#And', constraint)) for constraint in constraints]
-=======
-        branch_node_ids = [self.create_node(source.cterm.add_constraint(c)).id for c in constraints]
         csubsts = [not_none(source.cterm.match_with_constraint(self.node(id).cterm)) for id in branch_node_ids]
         csubsts = [
             reduce(CSubst.add_constraint, flatten_label('#And', constraint), csubst)
             for (csubst, constraint) in zip(csubsts, constraints, strict=True)
         ]
->>>>>>> 7c4f5313
         self.create_split(source.id, zip(branch_node_ids, csubsts, strict=True))
         return branch_node_ids
 
