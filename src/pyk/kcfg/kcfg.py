from __future__ import annotations

import json
from abc import ABC, abstractmethod
from collections.abc import Container
from dataclasses import dataclass, field
from threading import RLock
from typing import TYPE_CHECKING, List, Union, cast, final

from ..cterm import CSubst, CTerm, build_claim, build_rule
from ..kast import EMPTY_ATT
from ..kast.inner import KApply
from ..kast.manip import (
    bool_to_ml_pred,
    extract_lhs,
    extract_rhs,
    flatten_label,
    inline_cell_maps,
    remove_source_attributes,
    rename_generated_vars,
    sort_ac_collections,
)
from ..kast.outer import KFlatModule
from ..prelude.kbool import andBool
from ..utils import ensure_dir_path

if TYPE_CHECKING:
    from collections.abc import Iterable, Mapping
    from pathlib import Path
    from types import TracebackType
    from typing import Any

    from pyk.kore.rpc import LogEntry

    from ..kast import KAtt
    from ..kast.inner import KInner
    from ..kast.outer import KClaim, KDefinition, KImport, KRuleLike

NodeIdLike = int | str


class KCFG(Container[Union['KCFG.Node', 'KCFG.Successor']]):
    @final
    @dataclass(frozen=True, order=True)
    class Node:
        id: int
        cterm: CTerm

        def to_dict(self) -> dict[str, Any]:
            return {'id': self.id, 'cterm': self.cterm.to_dict()}

    class Successor(ABC):
        source: KCFG.Node

        def __lt__(self, other: Any) -> bool:
            if not isinstance(other, KCFG.Successor):
                return NotImplemented
            return self.source < other.source

        @property
        @abstractmethod
        def targets(self) -> tuple[KCFG.Node, ...]:
            ...

        @property
        def target_ids(self) -> list[int]:
            return sorted(target.id for target in self.targets)

    class EdgeLike(Successor):
        source: KCFG.Node
        target: KCFG.Node

        @property
        def targets(self) -> tuple[KCFG.Node, ...]:
            return (self.target,)

    @final
    @dataclass(frozen=True)
    class Edge(EdgeLike):
        source: KCFG.Node
        target: KCFG.Node
        depth: int
        rules: tuple[str, ...]

        def to_dict(self) -> dict[str, Any]:
            return {
                'source': self.source.id,
                'target': self.target.id,
                'depth': self.depth,
                'rules': list(self.rules),
            }

        def to_rule(self, label: str, claim: bool = False, priority: int | None = None) -> KRuleLike:
            def is_ceil_condition(kast: KInner) -> bool:
                return type(kast) is KApply and kast.label.name == '#Ceil'

            def _simplify_config(config: KInner) -> KInner:
                return sort_ac_collections(inline_cell_maps(config))

            sentence_id = f'{label}-{self.source.id}-TO-{self.target.id}'
            init_constraints = [c for c in self.source.cterm.constraints if not is_ceil_condition(c)]
            init_cterm = CTerm(_simplify_config(self.source.cterm.config), init_constraints)
            target_constraints = [c for c in self.target.cterm.constraints if not is_ceil_condition(c)]
            target_cterm = CTerm(_simplify_config(self.target.cterm.config), target_constraints)
            rule: KRuleLike
            if claim:
                rule, _ = build_claim(sentence_id, init_cterm, target_cterm)
            else:
                rule, _ = build_rule(sentence_id, init_cterm, target_cterm, priority=priority)
            return rule

    @final
    @dataclass(frozen=True)
    class Cover(EdgeLike):
        source: KCFG.Node
        target: KCFG.Node
        csubst: CSubst

        def to_dict(self) -> dict[str, Any]:
            return {
                'source': self.source.id,
                'target': self.target.id,
                'csubst': self.csubst.to_dict(),
            }

    @dataclass(frozen=True)
    class MultiEdge(Successor):
        source: KCFG.Node

        def __lt__(self, other: Any) -> bool:
            if not type(other) is type(self):
                return NotImplemented
            return (self.source, self.target_ids) < (other.source, other.target_ids)

        @abstractmethod
        def with_single_target(self, target: KCFG.Node) -> KCFG.MultiEdge:
            ...

    @final
    @dataclass(frozen=True)
    class Split(MultiEdge):
        source: KCFG.Node
        _targets: tuple[tuple[KCFG.Node, CSubst], ...]

        def __init__(self, source: KCFG.Node, _targets: Iterable[tuple[KCFG.Node, CSubst]]) -> None:
            object.__setattr__(self, 'source', source)
            object.__setattr__(self, '_targets', tuple(_targets))

        @property
        def targets(self) -> tuple[KCFG.Node, ...]:
            return tuple(target for target, _ in self._targets)

        @property
        def splits(self) -> dict[int, CSubst]:
            return {target.id: csubst for target, csubst in self._targets}

        def to_dict(self) -> dict[str, Any]:
            return {
                'source': self.source.id,
                'targets': [
                    {
                        'target': target.id,
                        'csubst': csubst.to_dict(),
                    }
                    for target, csubst in self._targets
                ],
            }

        def with_single_target(self, target: KCFG.Node) -> KCFG.Split:
            return KCFG.Split(self.source, ((target, self.splits[target.id]),))

        @property
        def covers(self) -> tuple[KCFG.Cover, ...]:
            return tuple(KCFG.Cover(target, self.source, csubst) for target, csubst in self._targets)

    @final
    @dataclass(frozen=True)
    class NDBranch(MultiEdge):
        source: KCFG.Node
        _targets: tuple[KCFG.Node, ...]
        rules: tuple[str, ...]

        def __init__(self, source: KCFG.Node, _targets: Iterable[KCFG.Node], rules: tuple[str, ...]) -> None:
            object.__setattr__(self, 'source', source)
            object.__setattr__(self, '_targets', tuple(_targets))
            object.__setattr__(self, 'rules', rules)

        @property
        def targets(self) -> tuple[KCFG.Node, ...]:
            return self._targets

        def to_dict(self) -> dict[str, Any]:
            return {
                'source': self.source.id,
                'targets': [target.id for target in self.targets],
            }

        def with_single_target(self, target: KCFG.Node) -> KCFG.NDBranch:
            return KCFG.NDBranch(self.source, (target,), ())

        @property
        def edges(self) -> tuple[KCFG.Edge, ...]:
            return tuple(KCFG.Edge(self.source, target, 1, ()) for target in self.targets)

    _node_id: int
    _nodes: dict[int, Node]

    _created_nodes: set[int]
    _deleted_nodes: set[int]

    _edges: dict[int, dict[int, Edge]]
    _covers: dict[int, dict[int, Cover]]
    _splits: dict[int, Split]
    _ndbranches: dict[int, NDBranch]
    _vacuous: set[int]
    _stuck: set[int]
    _aliases: dict[str, int]
    _lock: RLock
    cfg_dir: Path | None

    def __init__(self, cfg_dir: Path | None = None) -> None:
        self._node_id = 1
        self._nodes = {}
        self._created_nodes = set()
        self._deleted_nodes = set()
        self._edges = {}
        self._covers = {}
        self._splits = {}
        self._ndbranches = {}
        self._vacuous = set()
        self._stuck = set()
        self._aliases = {}
        self._lock = RLock()
        self.cfg_dir = cfg_dir
        if self.cfg_dir is not None:
            ensure_dir_path(self.cfg_dir)

    def __contains__(self, item: object) -> bool:
        if type(item) is KCFG.Node:
            return self.contains_node(item)
        if type(item) is KCFG.Edge:
            return self.contains_edge(item)
        if type(item) is KCFG.Cover:
            return self.contains_cover(item)
        if type(item) is KCFG.Split:
            return self.contains_split(item)
        if type(item) is KCFG.NDBranch:
            return self.contains_ndbranch(item)
        return False

    def __enter__(self) -> KCFG:
        self._lock.acquire()
        return self

    def __exit__(
        self,
        exc_type: type[BaseException] | None,
        exc_value: BaseException | None,
        traceback: TracebackType | None,
    ) -> bool:
        self._lock.release()
        if exc_type is None:
            return True
        return False

    @property
    def nodes(self) -> list[Node]:
        return list(self._nodes.values())

    @property
    def root(self) -> list[Node]:
        return [node for node in self.nodes if self.is_root(node.id)]

    @property
    def vacuous(self) -> list[Node]:
        return [node for node in self.nodes if node.id in self._vacuous]

    @property
    def stuck(self) -> list[Node]:
        return [node for node in self.nodes if node.id in self._stuck]

    @property
    def leaves(self) -> list[Node]:
        return [node for node in self.nodes if self.is_leaf(node.id)]

    @property
    def covered(self) -> list[Node]:
        return [node for node in self.nodes if self.is_covered(node.id)]

    @property
    def uncovered(self) -> list[Node]:
        return [node for node in self.nodes if not self.is_covered(node.id)]

    @staticmethod
    def from_claim(
        defn: KDefinition, claim: KClaim, cfg_dir: Path | None = None
    ) -> tuple[KCFG, NodeIdLike, NodeIdLike]:
        cfg = KCFG(cfg_dir=cfg_dir)
        claim_body = claim.body
        claim_body = defn.instantiate_cell_vars(claim_body)
        claim_body = rename_generated_vars(claim_body)

        claim_lhs = CTerm.from_kast(extract_lhs(claim_body)).add_constraint(bool_to_ml_pred(claim.requires))
        init_node = cfg.create_node(claim_lhs)

        claim_rhs = CTerm.from_kast(extract_rhs(claim_body)).add_constraint(
            bool_to_ml_pred(andBool([claim.requires, claim.ensures]))
        )
        target_node = cfg.create_node(claim_rhs)

        return cfg, init_node.id, target_node.id

    @staticmethod
    def path_length(_path: Iterable[KCFG.Successor]) -> int:
        _path = tuple(_path)
        if len(_path) == 0:
            return 0
        if type(_path[0]) is KCFG.Split or type(_path[0]) is KCFG.Cover:
            return KCFG.path_length(_path[1:])
        elif type(_path[0]) is KCFG.NDBranch:
            return 1 + KCFG.path_length(_path[1:])
        elif type(_path[0]) is KCFG.Edge:
            return _path[0].depth + KCFG.path_length(_path[1:])
        raise ValueError(f'Cannot handle Successor type: {type(_path[0])}')

    def extend(
        self,
<<<<<<< HEAD
        extend_result: ExtendResult,
=======
        extend_result: KCFGExtendResult,
>>>>>>> b4c8c96a
        node: KCFG.Node,
        logs: dict[int, tuple[LogEntry, ...]],
    ) -> None:
        match extend_result:
            case Vacuous():
                self.add_vacuous(node.id)

            case Stuck():
                self.add_stuck(node.id)

            case Abstract(cterm):
                new_node = self.create_node(cterm)
                self.create_cover(node.id, new_node.id)

            case Step(cterm, depth, next_node_logs, rule_labels, _):
                next_node = self.create_node(cterm)
                logs[next_node.id] = next_node_logs
                self.create_edge(node.id, next_node.id, depth, rules=rule_labels)

            case Branch(constraints, _):
                self.split_on_constraints(node.id, constraints)

            case NDBranch(cterms, next_node_logs, rule_labels):
                next_ids = [self.create_node(cterm).id for cterm in cterms]
                for i in next_ids:
                    logs[i] = next_node_logs
                self.create_ndbranch(node.id, next_ids, rules=rule_labels)

            case _:
                raise AssertionError()

    def to_dict(self) -> dict[str, Any]:
        nodes = [node.to_dict() for node in self.nodes]
        edges = [edge.to_dict() for edge in self.edges()]
        covers = [cover.to_dict() for cover in self.covers()]
        splits = [split.to_dict() for split in self.splits()]
        ndbranches = [ndbranch.to_dict() for ndbranch in self.ndbranches()]

        vacuous = sorted(self._vacuous)
        stuck = sorted(self._stuck)
        aliases = dict(sorted(self._aliases.items()))

        res = {
            'next': self._node_id,
            'nodes': nodes,
            'edges': edges,
            'covers': covers,
            'splits': splits,
            'ndbranches': ndbranches,
            'vacuous': vacuous,
            'stuck': stuck,
            'aliases': aliases,
        }
        return {k: v for k, v in res.items() if v}

    @staticmethod
    def from_dict(dct: Mapping[str, Any]) -> KCFG:
        cfg = KCFG()

        max_id = 0
        for node_dict in dct.get('nodes') or []:
            node_id = node_dict['id']
            max_id = max(max_id, node_id)
            cterm = CTerm.from_dict(node_dict['cterm'])
            node = KCFG.Node(node_id, cterm)
            cfg.add_node(node)

        cfg._node_id = dct.get('next', max_id + 1)

        for edge_dict in dct.get('edges') or []:
            source_id = edge_dict['source']
            target_id = edge_dict['target']
            depth = edge_dict['depth']
            rules = edge_dict['rules']
            cfg.create_edge(source_id, target_id, depth, rules=rules)

        for cover_dict in dct.get('covers') or []:
            source_id = cover_dict['source']
            target_id = cover_dict['target']
            csubst = CSubst.from_dict(cover_dict['csubst'])
            cfg.create_cover(source_id, target_id, csubst=csubst)

        for vacuous_id in dct.get('vacuous') or []:
            cfg.add_vacuous(vacuous_id)

        for stuck_id in dct.get('stuck') or []:
            cfg.add_stuck(stuck_id)

        for alias, node_id in dct.get('aliases', {}).items():
            cfg.add_alias(alias=alias, node_id=node_id)

        for split_dict in dct.get('splits') or []:
            source_id = split_dict['source']
            targets = [
                (target_dict['target'], CSubst.from_dict(target_dict['csubst']))
                for target_dict in split_dict['targets']
            ]
            cfg.create_split(source_id, targets)

        for ndbranch_dict in dct.get('ndbranches') or []:
            source_id = ndbranch_dict['source']
            target_ids = ndbranch_dict['targets']
            cfg.create_ndbranch(source_id, target_ids)

        return cfg

    def aliases(self, node_id: NodeIdLike) -> list[str]:
        node_id = self._resolve(node_id)
        return [alias for alias, value in self._aliases.items() if node_id == value]

    def to_json(self) -> str:
        return json.dumps(self.to_dict(), sort_keys=True)

    @staticmethod
    def from_json(s: str) -> KCFG:
        return KCFG.from_dict(json.loads(s))

    def to_rules(self, priority: int = 20) -> list[KRuleLike]:
        return [e.to_rule('BASIC-BLOCK', priority=priority) for e in self.edges()]

    def to_module(
        self,
        module_name: str | None = None,
        imports: Iterable[KImport] = (),
        priority: int = 20,
        att: KAtt = EMPTY_ATT,
    ) -> KFlatModule:
        module_name = 'KCFG' if module_name is None else module_name
        return KFlatModule(module_name, self.to_rules(priority=priority), imports=imports, att=att)

    def _resolve_or_none(self, id_like: NodeIdLike) -> int | None:
        if type(id_like) is int:
            if id_like in self._nodes:
                return id_like

            return None

        if type(id_like) is not str:
            raise TypeError(f'Expected int or str for id_like, got: {id_like}')

        if id_like.startswith('@'):
            if id_like[1:] in self._aliases:
                return self._aliases[id_like[1:]]
            raise ValueError(f'Unknown alias: {id_like}')

        return None

    def _resolve(self, id_like: NodeIdLike) -> int:
        match = self._resolve_or_none(id_like)
        if not match:
            raise ValueError(f'Unknown node: {id_like}')
        return match

    def node(self, node_id: NodeIdLike) -> Node:
        node_id = self._resolve(node_id)
        return self._nodes[node_id]

    def get_node(self, node_id: NodeIdLike) -> Node | None:
        resolved_id = self._resolve_or_none(node_id)
        if resolved_id is None:
            return None
        return self._nodes[resolved_id]

    def contains_node(self, node: Node) -> bool:
        return bool(self.get_node(node.id))

    def add_node(self, node: Node) -> None:
        if node.id in self._nodes:
            raise ValueError(f'Node with id already exists: {node.id}')
        self._nodes[node.id] = node
        self._created_nodes.add(node.id)

    def create_node(self, cterm: CTerm) -> Node:
        term = cterm.kast
        term = remove_source_attributes(term)
        cterm = CTerm.from_kast(term)
        node = KCFG.Node(self._node_id, cterm)
        self._node_id += 1
        self._nodes[node.id] = node
        self._created_nodes.add(node.id)
        return node

    def remove_node(self, node_id: NodeIdLike) -> None:
        node_id = self._resolve(node_id)

        node = self._nodes.pop(node_id)
        self._created_nodes.discard(node_id)
        self._deleted_nodes.add(node.id)

        self._edges.pop(node_id, None)
        for source_id in list(self._edges):
            self._edges[source_id].pop(node_id, None)
            if not self._edges[source_id]:
                self._edges.pop(source_id)

        self._covers.pop(node_id, None)
        for source_id in list(self._covers):
            self._covers[source_id].pop(node_id, None)
            if not self._covers[source_id]:
                self._covers.pop(source_id)

        self._vacuous.discard(node_id)
        self._stuck.discard(node_id)

        self._splits = {k: s for k, s in self._splits.items() if k != node_id and node_id not in s.target_ids}
        self._ndbranches = {k: b for k, b in self._ndbranches.items() if k != node_id and node_id not in b.target_ids}

        for alias in [alias for alias, id in self._aliases.items() if id == node_id]:
            self.remove_alias(alias)

    def replace_node(self, node_id: NodeIdLike, cterm: CTerm) -> None:
        term = cterm.kast
        term = remove_source_attributes(term)
        cterm = CTerm.from_kast(term)
        node_id = self._resolve(node_id)
        node = KCFG.Node(node_id, cterm)
        self._nodes[node_id] = node
        self._created_nodes.add(node.id)

    def successors(
        self,
        source_id: NodeIdLike,
        edges: bool = True,
        covers: bool = True,
        splits: bool = True,
        ndbranches: bool = True,
    ) -> list[Successor]:
        out_edges: Iterable[KCFG.Successor] = self.edges(source_id=source_id) if edges else []
        out_covers: Iterable[KCFG.Successor] = self.covers(source_id=source_id) if covers else []
        out_splits: Iterable[KCFG.Successor] = self.splits(source_id=source_id) if splits else []
        out_ndbranches: Iterable[KCFG.Successor] = self.ndbranches(source_id=source_id) if ndbranches else []
        return list(out_edges) + list(out_covers) + list(out_splits) + list(out_ndbranches)

    def predecessors(
        self,
        target_id: NodeIdLike,
        edges: bool = True,
        covers: bool = True,
        splits: bool = True,
        ndbranches: bool = True,
    ) -> list[Successor]:
        in_edges: Iterable[KCFG.Successor] = self.edges(target_id=target_id) if edges else []
        in_covers: Iterable[KCFG.Successor] = self.covers(target_id=target_id) if covers else []
        in_splits: Iterable[KCFG.Successor] = self.splits(target_id=target_id) if splits else []
        in_ndbranches: Iterable[KCFG.Successor] = self.ndbranches(target_id=target_id) if ndbranches else []
        return list(in_edges) + list(in_covers) + list(in_splits) + list(in_ndbranches)

    def _check_no_successors(self, source_id: NodeIdLike) -> None:
        if len(self.successors(source_id)) > 0:
            raise ValueError(f'Node already has successors: {source_id} -> {self.successors(source_id)}')

    def _check_no_zero_loops(self, source_id: NodeIdLike, target_ids: Iterable[NodeIdLike]) -> None:
        for target_id in target_ids:
            path = self.shortest_path_between(target_id, source_id)
            if path is not None and KCFG.path_length(path) == 0:
                raise ValueError(
                    f'Adding successor would create zero-length loop with backedge: {source_id} -> {target_id}'
                )

    def edge(self, source_id: NodeIdLike, target_id: NodeIdLike) -> Edge | None:
        source_id = self._resolve(source_id)
        target_id = self._resolve(target_id)
        return self._edges.get(source_id, {}).get(target_id)

    def edges(self, *, source_id: NodeIdLike | None = None, target_id: NodeIdLike | None = None) -> list[Edge]:
        source_id = self._resolve(source_id) if source_id is not None else None
        target_id = self._resolve(target_id) if target_id is not None else None

        res: Iterable[KCFG.Edge]
        if source_id:
            res = self._edges.get(source_id, {}).values()
        else:
            res = (edge for _, targets in self._edges.items() for _, edge in targets.items())

        return [edge for edge in res if not target_id or target_id == edge.target.id]

    def contains_edge(self, edge: Edge) -> bool:
        if other := self.edge(source_id=edge.source.id, target_id=edge.target.id):
            return edge == other
        return False

    def create_edge(self, source_id: NodeIdLike, target_id: NodeIdLike, depth: int, rules: Iterable[str] = ()) -> Edge:
        self._check_no_successors(source_id)
        self._check_no_zero_loops(source_id, [target_id])

        if depth <= 0:
            raise ValueError(f'Cannot build KCFG Edge with non-positive depth: {depth}')

        source = self.node(source_id)
        target = self.node(target_id)

        if source.id not in self._edges:
            self._edges[source.id] = {}

        edge = KCFG.Edge(source, target, depth, tuple(rules))
        self._edges[source.id][target.id] = edge
        return edge

    def remove_edge(self, source_id: NodeIdLike, target_id: NodeIdLike) -> None:
        source_id = self._resolve(source_id)
        target_id = self._resolve(target_id)
        edge = self.edge(source_id, target_id)

        if not edge:
            raise ValueError(f'Edge does not exist: {source_id} -> {target_id}')

        self._edges[source_id].pop(target_id)
        if not self._edges[source_id]:
            self._edges.pop(source_id)

    def cover(self, source_id: NodeIdLike, target_id: NodeIdLike) -> Cover | None:
        source_id = self._resolve(source_id)
        target_id = self._resolve(target_id)
        return self._covers.get(source_id, {}).get(target_id)

    def covers(self, *, source_id: NodeIdLike | None = None, target_id: NodeIdLike | None = None) -> list[Cover]:
        source_id = self._resolve(source_id) if source_id is not None else None
        target_id = self._resolve(target_id) if target_id is not None else None

        res: Iterable[KCFG.Cover]
        if source_id:
            res = self._covers.get(source_id, {}).values()
        else:
            res = (cover for _, targets in self._covers.items() for _, cover in targets.items())

        return [cover for cover in res if not target_id or target_id == cover.target.id]

    def contains_cover(self, cover: Cover) -> bool:
        if other := self.cover(source_id=cover.source.id, target_id=cover.target.id):
            return cover == other
        return False

    def create_cover(self, source_id: NodeIdLike, target_id: NodeIdLike, csubst: CSubst | None = None) -> Cover:
        self._check_no_successors(source_id)
        self._check_no_zero_loops(source_id, [target_id])

        source = self.node(source_id)
        target = self.node(target_id)

        if csubst is None:
            csubst = target.cterm.match_with_constraint(source.cterm)
            if csubst is None:
                raise ValueError(f'No matching between: {source.id} and {target.id}')

        if source.id not in self._covers:
            self._covers[source.id] = {}

        cover = KCFG.Cover(source, target, csubst=csubst)
        self._covers[source.id][target.id] = cover
        return cover

    def remove_cover(self, source_id: NodeIdLike, target_id: NodeIdLike) -> None:
        source_id = self._resolve(source_id)
        target_id = self._resolve(target_id)
        cover = self.cover(source_id, target_id)

        if not cover:
            raise ValueError(f'Cover does not exist: {source_id} -> {target_id}')

        self._covers[source_id].pop(target_id)
        if not self._covers[source_id]:
            self._covers.pop(source_id)

    def edge_likes(self, *, source_id: NodeIdLike | None = None, target_id: NodeIdLike | None = None) -> list[EdgeLike]:
        return cast('List[KCFG.EdgeLike]', self.edges(source_id=source_id, target_id=target_id)) + cast(
            'List[KCFG.EdgeLike]', self.covers(source_id=source_id, target_id=target_id)
        )

    def add_vacuous(self, node_id: NodeIdLike) -> None:
        self._vacuous.add(self._resolve(node_id))

    def remove_vacuous(self, node_id: NodeIdLike) -> None:
        node_id = self._resolve(node_id)
        if node_id not in self._vacuous:
            raise ValueError(f'Node is not vacuous: {node_id}')
        self._vacuous.remove(node_id)

    def discard_vacuous(self, node_id: NodeIdLike) -> None:
        node_id = self._resolve(node_id)
        self._vacuous.discard(node_id)

    def add_stuck(self, node_id: NodeIdLike) -> None:
        self._stuck.add(self._resolve(node_id))

    def remove_stuck(self, node_id: NodeIdLike) -> None:
        node_id = self._resolve(node_id)
        if node_id not in self._stuck:
            raise ValueError(f'Node is not stuck: {node_id}')
        self._stuck.remove(node_id)

    def discard_stuck(self, node_id: NodeIdLike) -> None:
        node_id = self._resolve(node_id)
        self._stuck.discard(node_id)

    def splits(self, *, source_id: NodeIdLike | None = None, target_id: NodeIdLike | None = None) -> list[Split]:
        source_id = self._resolve(source_id) if source_id is not None else None
        target_id = self._resolve(target_id) if target_id is not None else None
        return [
            s
            for s in self._splits.values()
            if (source_id is None or source_id == s.source.id) and (target_id is None or target_id in s.target_ids)
        ]

    def contains_split(self, split: Split) -> bool:
        return split in self._splits

    def create_split(self, source_id: NodeIdLike, splits: Iterable[tuple[NodeIdLike, CSubst]]) -> None:
        splits = list(splits)
        self._check_no_successors(source_id)
        self._check_no_zero_loops(source_id, [id for id, _ in splits])

        if len(splits) <= 1:
            raise ValueError(f'Cannot create split node with less than 2 targets: {source_id} -> {splits}')

        source_id = self._resolve(source_id)
        split = KCFG.Split(self.node(source_id), tuple((self.node(nid), csubst) for nid, csubst in splits))
        self._splits[source_id] = split

    def ndbranches(self, *, source_id: NodeIdLike | None = None, target_id: NodeIdLike | None = None) -> list[NDBranch]:
        source_id = self._resolve(source_id) if source_id is not None else None
        target_id = self._resolve(target_id) if target_id is not None else None
        return [
            b
            for b in self._ndbranches.values()
            if (source_id is None or source_id == b.source.id) and (target_id is None or target_id in b.target_ids)
        ]

    def contains_ndbranch(self, ndbranch: NDBranch) -> bool:
        return ndbranch in self._ndbranches

    def create_ndbranch(
        self, source_id: NodeIdLike, ndbranches: Iterable[NodeIdLike], rules: Iterable[str] = ()
    ) -> None:
        ndbranches = list(ndbranches)
        self._check_no_successors(source_id)
        self._check_no_zero_loops(source_id, ndbranches)

        if len(ndbranches) <= 1:
            raise ValueError(
                f'Cannot create non-deterministic branches node with less than 2 targets: {source_id} -> {ndbranches}'
            )

        source_id = self._resolve(source_id)
        ndbranch = KCFG.NDBranch(self.node(source_id), tuple(self.node(nid) for nid in ndbranches), tuple(rules))
        self._ndbranches[source_id] = ndbranch

    def split_on_constraints(self, source_id: NodeIdLike, constraints: Iterable[KInner]) -> list[int]:
        source = self.node(source_id)
        branch_node_ids = [self.create_node(source.cterm.add_constraint(c)).id for c in constraints]
        csubsts = [CSubst(constraints=flatten_label('#And', constraint)) for constraint in constraints]
        self.create_split(source.id, zip(branch_node_ids, csubsts, strict=True))
        return branch_node_ids

    def add_alias(self, alias: str, node_id: NodeIdLike) -> None:
        if '@' in alias:
            raise ValueError('Alias may not contain "@"')
        if alias in self._aliases:
            raise ValueError(f'Duplicate alias: {alias}')
        node_id = self._resolve(node_id)
        self._aliases[alias] = node_id

    def remove_alias(self, alias: str) -> None:
        if alias not in self._aliases:
            raise ValueError(f'Alias does not exist: {alias}')
        self._aliases.pop(alias)

    def is_root(self, node_id: NodeIdLike) -> bool:
        node_id = self._resolve(node_id)
        return len(self.predecessors(node_id)) == 0

    def is_vacuous(self, node_id: NodeIdLike) -> bool:
        node_id = self._resolve(node_id)
        return node_id in self._vacuous

    def is_stuck(self, node_id: NodeIdLike) -> bool:
        node_id = self._resolve(node_id)
        return node_id in self._stuck

    def is_split(self, node_id: NodeIdLike) -> bool:
        node_id = self._resolve(node_id)
        return node_id in self._splits

    def is_ndbranch(self, node_id: NodeIdLike) -> bool:
        node_id = self._resolve(node_id)
        return node_id in self._ndbranches

    def is_leaf(self, node_id: NodeIdLike) -> bool:
        return len(self.successors(node_id)) == 0

    def is_covered(self, node_id: NodeIdLike) -> bool:
        node_id = self._resolve(node_id)
        return node_id in self._covers

    def prune(self, node_id: NodeIdLike, keep_nodes: Iterable[NodeIdLike] = ()) -> list[int]:
        nodes = self.reachable_nodes(node_id)
        keep_nodes = [self._resolve(nid) for nid in keep_nodes]
        pruned_nodes: list[int] = []
        for node in nodes:
            if node.id not in keep_nodes:
                self.remove_node(node.id)
                pruned_nodes.append(node.id)
        return pruned_nodes

    def shortest_path_between(
        self, source_node_id: NodeIdLike, target_node_id: NodeIdLike
    ) -> tuple[Successor, ...] | None:
        paths = self.paths_between(source_node_id, target_node_id)
        if len(paths) == 0:
            return None
        return sorted(paths, key=(lambda path: KCFG.path_length(path)))[0]

    def shortest_distance_between(self, node_1_id: NodeIdLike, node_2_id: NodeIdLike) -> int | None:
        path_1 = self.shortest_path_between(node_1_id, node_2_id)
        path_2 = self.shortest_path_between(node_2_id, node_1_id)
        distance: int | None = None
        if path_1 is not None:
            distance = KCFG.path_length(path_1)
        if path_2 is not None:
            distance_2 = KCFG.path_length(path_2)
            if distance is None or distance_2 < distance:
                distance = distance_2
        return distance

    def zero_depth_between(self, node_1_id: NodeIdLike, node_2_id: NodeIdLike) -> bool:
        shortest_distance = self.shortest_distance_between(node_1_id, node_2_id)
        return shortest_distance is not None and shortest_distance == 0

    def paths_between(self, source_id: NodeIdLike, target_id: NodeIdLike) -> list[tuple[Successor, ...]]:
        source_id = self._resolve(source_id)
        target_id = self._resolve(target_id)

        if source_id == target_id:
            return [()]

        source_successors = list(self.successors(source_id))
        assert len(source_successors) <= 1
        if len(source_successors) == 0:
            return []

        paths: list[tuple[KCFG.Successor, ...]] = []
        worklist: list[list[KCFG.Successor]] = [[source_successors[0]]]

        def _in_path(_nid: int, _path: list[KCFG.Successor]) -> bool:
            for succ in _path:
                if _nid == succ.source.id:
                    return True
            if len(_path) > 0:
                if isinstance(_path[-1], KCFG.EdgeLike) and _path[-1].target.id == _nid:
                    return True
                elif isinstance(_path[-1], KCFG.MultiEdge) and _nid in _path[-1].target_ids:
                    return True
            return False

        while worklist:
            curr_path = worklist.pop()
            curr_successor = curr_path[-1]
            successors: list[KCFG.Successor] = []

            if isinstance(curr_successor, KCFG.EdgeLike):
                if curr_successor.target.id == target_id:
                    paths.append(tuple(curr_path))
                    continue
                else:
                    successors = list(self.successors(curr_successor.target.id))

            elif isinstance(curr_successor, KCFG.MultiEdge):
                if len(list(curr_successor.targets)) == 1:
                    target = list(curr_successor.targets)[0]
                    if target.id == target_id:
                        paths.append(tuple(curr_path))
                        continue
                    else:
                        successors = list(self.successors(target.id))
                if len(list(curr_successor.targets)) > 1:
                    curr_path = curr_path[0:-1]
                    successors = [curr_successor.with_single_target(target) for target in curr_successor.targets]

            for successor in successors:
                if isinstance(successor, KCFG.EdgeLike) and not _in_path(successor.target.id, curr_path):
                    worklist.append(curr_path + [successor])
                elif isinstance(successor, KCFG.MultiEdge):
                    if len(list(successor.targets)) == 1:
                        target = list(successor.targets)[0]
                        if not _in_path(target.id, curr_path):
                            worklist.append(curr_path + [successor])
                    elif len(list(successor.targets)) > 1:
                        worklist.append(curr_path + [successor])

        return paths

    def reachable_nodes(
        self,
        source_id: NodeIdLike,
        *,
        reverse: bool = False,
        edges: bool = True,
        covers: bool = True,
        splits: bool = True,
        ndbranches: bool = True,
    ) -> set[Node]:
        visited: set[KCFG.Node] = set()
        worklist: list[KCFG.Node] = [self.node(source_id)]

        while worklist:
            node = worklist.pop()

            if node in visited:
                continue

            visited.add(node)

            if not reverse:
                worklist.extend(
                    target
                    for succ in self.successors(
                        source_id=node.id, edges=edges, covers=covers, splits=splits, ndbranches=ndbranches
                    )
                    for target in succ.targets
                )
            else:
                worklist.extend(
                    succ.source
                    for succ in self.predecessors(
                        target_id=node.id, edges=edges, covers=covers, splits=splits, ndbranches=ndbranches
                    )
                )

        return visited

    def write_cfg_data(self) -> None:
        assert self.cfg_dir is not None
        cfg_json = self.cfg_dir / 'kcfg.json'
        ensure_dir_path(self.cfg_dir)
        nodes = [node.id for node in self.nodes]
        edges = [edge.to_dict() for edge in self.edges()]
        covers = [cover.to_dict() for cover in self.covers()]
        splits = [split.to_dict() for split in self.splits()]
        ndbranches = [ndbranch.to_dict() for ndbranch in self.ndbranches()]

        vacuous = sorted(self._vacuous)
        stuck = sorted(self._stuck)
        aliases = dict(sorted(self._aliases.items()))
        dct: dict[str, list[int] | int | dict[str, int] | list[dict[str, Any]]] = {}
        dct['next'] = self._node_id
        dct['nodes'] = nodes
        dct['edges'] = edges
        dct['covers'] = covers
        dct['splits'] = splits
        dct['ndbranches'] = ndbranches
        dct['vacuous'] = vacuous
        dct['stuck'] = stuck
        dct['aliases'] = aliases
        cfg_json.write_text(json.dumps(dct))

        for node_id in self._deleted_nodes:
            self._delete_node_data(node_id)
        for node_id in self._created_nodes:
            node = self.get_node(node_id)
            assert node is not None
            self._write_node_data(node)
        self._deleted_nodes.clear()
        self._created_nodes.clear()

    def _write_node_data(self, node: KCFG.Node) -> None:
        if self.cfg_dir is None:
            return
        nodes_dir = self.cfg_dir / 'nodes'
        ensure_dir_path(nodes_dir)
        node_json = nodes_dir / (str(node.id) + '.json')
        node_dict = node.to_dict()
        node_json.write_text(json.dumps(node_dict))

    def _delete_node_data(self, node_id: int) -> None:
        if self.cfg_dir is None:
            return
        nodes_dir = self.cfg_dir / 'nodes'
        ensure_dir_path(nodes_dir)
        node_json = nodes_dir / (str(node_id) + '.json')
        if not node_json.exists():
            return
        node_json.unlink()

    @staticmethod
    def read_cfg_data(cfg_dir: Path, id: str) -> KCFG:
        cfg = KCFG(cfg_dir)

        assert cfg_dir is not None

        cfg_json = cfg_dir / 'kcfg.json'
        nodes_dir = cfg_dir / 'nodes'
        dct = json.loads(cfg_json.read_text())

        cfg.cfg_dir = cfg_dir

        max_id = 0
        for node_id in dct.get('nodes') or []:
            max_id = max(max_id, node_id)
            node_json = nodes_dir / (str(node_id) + '.json')
            node_dict = json.loads(node_json.read_text())
            cterm = CTerm.from_dict(node_dict['cterm'])
            node = KCFG.Node(node_id, cterm)
            cfg.add_node(node)

        cfg._node_id = dct.get('next', max_id + 1)

        for edge_dict in dct.get('edges') or []:
            source_id = edge_dict['source']
            target_id = edge_dict['target']
            depth = edge_dict['depth']
            rules = edge_dict['rules']
            cfg.create_edge(source_id, target_id, depth, rules=rules)

        for cover_dict in dct.get('covers') or []:
            source_id = cover_dict['source']
            target_id = cover_dict['target']
            csubst = CSubst.from_dict(cover_dict['csubst'])
            cfg.create_cover(source_id, target_id, csubst=csubst)

        for vacuous_id in dct.get('vacuous') or []:
            cfg.add_vacuous(vacuous_id)

        for stuck_id in dct.get('stuck') or []:
            cfg.add_stuck(stuck_id)

        for alias, node_id in dct.get('aliases', {}).items():
            cfg.add_alias(alias=alias, node_id=node_id)

        for split_dict in dct.get('splits') or []:
            source_id = split_dict['source']
            targets = [
                (target_dict['target'], CSubst.from_dict(target_dict['csubst']))
                for target_dict in split_dict['targets']
            ]
            cfg.create_split(source_id, targets)

        for ndbranch_dict in dct.get('ndbranches') or []:
            source_id = ndbranch_dict['source']
            target_ids = ndbranch_dict['targets']
            cfg.create_ndbranch(source_id, target_ids)

        return cfg


<<<<<<< HEAD
class ExtendResult(ABC):
=======
class KCFGExtendResult(ABC):
>>>>>>> b4c8c96a
    ...


@final
@dataclass(frozen=True)
<<<<<<< HEAD
class Vacuous(ExtendResult):
=======
class Vacuous(KCFGExtendResult):
>>>>>>> b4c8c96a
    ...


@final
@dataclass(frozen=True)
<<<<<<< HEAD
class Stuck(ExtendResult):
=======
class Stuck(KCFGExtendResult):
>>>>>>> b4c8c96a
    ...


@final
@dataclass(frozen=True)
<<<<<<< HEAD
class Abstract(ExtendResult):
=======
class Abstract(KCFGExtendResult):
>>>>>>> b4c8c96a
    cterm: CTerm


@final
@dataclass(frozen=True)
<<<<<<< HEAD
class Step(ExtendResult):
=======
class Step(KCFGExtendResult):
>>>>>>> b4c8c96a
    cterm: CTerm
    depth: int
    logs: tuple[LogEntry, ...]
    rule_labels: list[str]
    cut: bool = field(default=False)


@final
@dataclass(frozen=True)
<<<<<<< HEAD
class Branch(ExtendResult):
=======
class Branch(KCFGExtendResult):
>>>>>>> b4c8c96a
    constraints: tuple[KInner, ...]
    heuristic: bool

    def __init__(self, constraints: Iterable[KInner], *, heuristic: bool = False):
        object.__setattr__(self, 'constraints', tuple(constraints))
        object.__setattr__(self, 'heuristic', heuristic)


@final
@dataclass(frozen=True)
<<<<<<< HEAD
class NDBranch(ExtendResult):
=======
class NDBranch(KCFGExtendResult):
>>>>>>> b4c8c96a
    cterms: tuple[CTerm, ...]
    logs: tuple[LogEntry, ...]
    rule_labels: tuple[str, ...]

    def __init__(self, cterms: Iterable[CTerm], logs: Iterable[LogEntry,], rule_labels: Iterable[str]):
        object.__setattr__(self, 'cterms', tuple(cterms))
        object.__setattr__(self, 'logs', tuple(logs))
        object.__setattr__(self, 'rule_labels', tuple(rule_labels))<|MERGE_RESOLUTION|>--- conflicted
+++ resolved
@@ -325,11 +325,7 @@
 
     def extend(
         self,
-<<<<<<< HEAD
-        extend_result: ExtendResult,
-=======
         extend_result: KCFGExtendResult,
->>>>>>> b4c8c96a
         node: KCFG.Node,
         logs: dict[int, tuple[LogEntry, ...]],
     ) -> None:
@@ -1073,51 +1069,31 @@
         return cfg
 
 
-<<<<<<< HEAD
-class ExtendResult(ABC):
-=======
 class KCFGExtendResult(ABC):
->>>>>>> b4c8c96a
     ...
 
 
 @final
 @dataclass(frozen=True)
-<<<<<<< HEAD
-class Vacuous(ExtendResult):
-=======
 class Vacuous(KCFGExtendResult):
->>>>>>> b4c8c96a
     ...
 
 
 @final
 @dataclass(frozen=True)
-<<<<<<< HEAD
-class Stuck(ExtendResult):
-=======
 class Stuck(KCFGExtendResult):
->>>>>>> b4c8c96a
     ...
 
 
 @final
 @dataclass(frozen=True)
-<<<<<<< HEAD
-class Abstract(ExtendResult):
-=======
 class Abstract(KCFGExtendResult):
->>>>>>> b4c8c96a
     cterm: CTerm
 
 
 @final
 @dataclass(frozen=True)
-<<<<<<< HEAD
-class Step(ExtendResult):
-=======
 class Step(KCFGExtendResult):
->>>>>>> b4c8c96a
     cterm: CTerm
     depth: int
     logs: tuple[LogEntry, ...]
@@ -1127,11 +1103,7 @@
 
 @final
 @dataclass(frozen=True)
-<<<<<<< HEAD
-class Branch(ExtendResult):
-=======
 class Branch(KCFGExtendResult):
->>>>>>> b4c8c96a
     constraints: tuple[KInner, ...]
     heuristic: bool
 
@@ -1142,11 +1114,7 @@
 
 @final
 @dataclass(frozen=True)
-<<<<<<< HEAD
-class NDBranch(ExtendResult):
-=======
 class NDBranch(KCFGExtendResult):
->>>>>>> b4c8c96a
     cterms: tuple[CTerm, ...]
     logs: tuple[LogEntry, ...]
     rule_labels: tuple[str, ...]
