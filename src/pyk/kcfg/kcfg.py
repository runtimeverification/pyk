from __future__ import annotations

import json
from abc import ABC, abstractmethod
from dataclasses import dataclass
from itertools import chain
from threading import RLock
from typing import TYPE_CHECKING, Container, List, Union, cast

from graphviz import Digraph

from ..cterm import CSubst, CTerm
from ..kast.inner import KInner
from ..kast.manip import (
    bool_to_ml_pred,
    extract_lhs,
    extract_rhs,
    flatten_label,
    ml_pred_to_bool,
    remove_source_attributes,
    rename_generated_vars,
)
<<<<<<< HEAD
from pyk.kast.outer import KClaim, KDefinition
from pyk.ktool.kprint import KPrint
from pyk.utils import add_indent, compare_short_hashes, shorten_hash
=======
from ..prelude.ml import is_top
from ..utils import add_indent, compare_short_hashes, shorten_hash

if TYPE_CHECKING:
    from types import TracebackType
    from typing import Any, Callable, Dict, Iterable, Mapping, Optional, Set, Tuple, Type

    from ..kast.outer import KClaim, KDefinition
    from ..ktool.kprint import KPrint
>>>>>>> bbac6329


class KCFG(Container[Union['KCFG.Node', 'KCFG.Edge', 'KCFG.Cover']]):
    @dataclass(frozen=True, order=True)
    class Node:
        cterm: CTerm

        @property
        def id(self) -> str:
            return self.cterm.hash

        def to_dict(self) -> Dict[str, Any]:
            return {'id': self.id, 'cterm': self.cterm.to_dict()}

<<<<<<< HEAD
    class Successor(ABC):
        source: 'KCFG.Node'

        def __lt__(self, other: Any) -> bool:
            if not isinstance(other, KCFG.Successor):
                return NotImplemented
            return self.source < other.source
=======
    class EdgeLike(ABC):
        source: KCFG.Node
        target: KCFG.Node
>>>>>>> bbac6329

        @abstractmethod
        def pretty(self, kprint: KPrint) -> Iterable[str]:
            ...

    class EdgeLike(Successor):
        source: 'KCFG.Node'
        target: 'KCFG.Node'

    @dataclass(frozen=True)
    class Edge(EdgeLike):
<<<<<<< HEAD
        source: 'KCFG.Node'
        target: 'KCFG.Node'
=======
        source: KCFG.Node
        target: KCFG.Node
        condition: KInner
>>>>>>> bbac6329
        depth: int

        def to_dict(self) -> Dict[str, Any]:
            return {
                'source': self.source.id,
                'target': self.target.id,
                'depth': self.depth,
            }

        def pretty(self, kprint: KPrint) -> Iterable[str]:
            if self.depth == 1:
                return ['(' + str(self.depth) + ' step)']
            else:
                return ['(' + str(self.depth) + ' steps)']

    @dataclass(frozen=True)
    class Cover(EdgeLike):
        source: KCFG.Node
        target: KCFG.Node
        csubst: CSubst

        def to_dict(self) -> Dict[str, Any]:
            return {
                'source': self.source.id,
                'target': self.target.id,
                'csubst': self.csubst.to_dict(),
            }

        def pretty(self, kprint: KPrint, minimize: bool = True) -> Iterable[str]:
            subst_strs = [f'{k} <- {kprint.pretty_print(v)}' for k, v in self.csubst.subst.items()]
            subst_str = ''
            if len(subst_strs) == 0:
                subst_str = '.Subst'
            if len(subst_strs) == 1:
                subst_str = subst_strs[0]
            if len(subst_strs) > 1 and minimize:
                subst_str = 'OMITTED SUBST'
            if len(subst_strs) > 1 and not minimize:
                subst_str = '{\n    ' + '\n    '.join(subst_strs) + '\n}'
            constraint_str = kprint.pretty_print(ml_pred_to_bool(self.csubst.constraint, unsafe=True))
            if len(constraint_str) > 78:
                constraint_str = 'OMITTED CONSTRAINT'
            return [
                f'constraint: {constraint_str}',
                f'subst: {subst_str}',
            ]

    @dataclass(frozen=True)
    class Split(Successor):
        source: 'KCFG.Node'
        targets: Tuple[Tuple['KCFG.Node', CSubst], ...]

        def __init__(
            self,
            source: 'KCFG.Node',
            targets: Iterable[Tuple['KCFG.Node', CSubst]],
        ):
            object.__setattr__(self, 'source', source)
            object.__setattr__(self, 'targets', tuple(targets))

        def __lt__(self, other: Any) -> bool:
            if not isinstance(other, KCFG.Split):
                return NotImplemented
            return (self.source, self.target_ids) < (other.source, other.target_ids)

        def to_dict(self) -> Dict[str, Any]:
            return {
                'source': self.source.id,
                'targets': {target.id: csubst.to_dict() for target, csubst in self.targets},
            }

        @property
        def target_ids(self) -> List[str]:
            return sorted(t.id for t, _ in self.targets)

        def pretty(self, kprint: KPrint) -> List[str]:
            return ['Split node: {len(self.targets)}']

    _nodes: Dict[str, Node]
    _edges: Dict[str, Dict[str, Edge]]
    _covers: Dict[str, Dict[str, Cover]]
    _splits: Dict[str, Split]
    _init: Set[str]
    _target: Set[str]
    _expanded: Set[str]
    _aliases: Dict[str, str]
    _lock: RLock

    def __init__(self) -> None:  # TODO should be unnecessary
        self._nodes = {}
        self._edges = {}
        self._covers = {}
        self._splits = {}
        self._init = set()
        self._target = set()
        self._expanded = set()
        self._aliases = {}
        self._lock = RLock()

    def __contains__(self, item: object) -> bool:
        if type(item) is KCFG.Node:
            return self.contains_node(item)
        if type(item) is KCFG.Edge:
            return self.contains_edge(item)
        if type(item) is KCFG.Cover:
            return self.contains_cover(item)
        return False

    def __enter__(self) -> KCFG:
        self._lock.acquire()
        return self

    def __exit__(
        self,
        exc_type: Optional[Type[BaseException]],
        exc_value: Optional[BaseException],
        traceback: Optional[TracebackType],
    ) -> bool:
        self._lock.release()
        if exc_type is None:
            return True
        return False

    @property
    def nodes(self) -> List[Node]:
        return list(self._nodes.values())

    @property
    def init(self) -> List[Node]:
        return [node for node in self.nodes if self.is_init(node.id)]

    @property
    def target(self) -> List[Node]:
        return [node for node in self.nodes if self.is_target(node.id)]

    @property
    def expanded(self) -> List[Node]:
        return [node for node in self.nodes if self.is_expanded(node.id)]

    @property
    def leaves(self) -> List[Node]:
        return [node for node in self.nodes if self.is_leaf(node.id)]

    @property
    def covered(self) -> List[Node]:
        return [node for node in self.nodes if self.is_covered(node.id)]

    @property
    def uncovered(self) -> List[Node]:
        return [node for node in self.nodes if not self.is_covered(node.id)]

    @property
    def frontier(self) -> List[Node]:
        return [node for node in self.nodes if self.is_frontier(node.id)]

    @property
    def stuck(self) -> List[Node]:
        return [node for node in self.nodes if self.is_stuck(node.id)]

    @staticmethod
    def from_claim(defn: KDefinition, claim: KClaim) -> KCFG:
        cfg = KCFG()
        claim_body = claim.body
        claim_body = defn.instantiate_cell_vars(claim_body)
        claim_body = rename_generated_vars(claim_body)

        claim_lhs = CTerm(extract_lhs(claim_body)).add_constraint(bool_to_ml_pred(claim.requires))
        init_state = cfg.create_node(claim_lhs)
        cfg.add_init(init_state.id)

        claim_rhs = CTerm(extract_rhs(claim_body)).add_constraint(bool_to_ml_pred(claim.ensures))
        target_state = cfg.create_node(claim_rhs)
        cfg.add_target(target_state.id)

        return cfg

    def to_dict(self) -> Dict[str, Any]:
        nodes = [node.to_dict() for node in self.nodes]
        edges = [edge.to_dict() for edge in self.edges()]
        covers = [cover.to_dict() for cover in self.covers()]
        splits = dict(sorted((k, s.to_dict()) for k, s in self._splits.items()))

        init = sorted(self._init)
        target = sorted(self._target)
        expanded = sorted(self._expanded)
        aliases = dict(sorted(self._aliases.items()))

        res = {
            'nodes': nodes,
            'edges': edges,
            'covers': covers,
            'splits': splits,
            'init': init,
            'target': target,
            'expanded': expanded,
            'aliases': aliases,
        }
        return {k: v for k, v in res.items() if v}

    @staticmethod
    def from_dict(dct: Mapping[str, Any]) -> KCFG:
        cfg = KCFG()

        nodes: Dict[str, str] = {}

        def resolve(node_id: str) -> str:
            if node_id not in nodes:
                raise ValueError(f'Undeclared node: {node_id}')
            return nodes[node_id]

        for node_dict in dct.get('nodes') or []:
            cterm = CTerm.from_dict(node_dict['cterm'])
            node = cfg.create_node(cterm)

            node_key = node_dict['id']
            if node_key in nodes:
                raise ValueError(f'Multiple declarations of node: {node_key}')
            nodes[node_key] = node.id

        for edge_dict in dct.get('edges') or []:
            source_id = resolve(edge_dict['source'])
            target_id = resolve(edge_dict['target'])
            depth = edge_dict['depth']
            cfg.create_edge(source_id, target_id, depth)

        for cover_dict in dct.get('covers') or []:
            source_id = resolve(cover_dict['source'])
            target_id = resolve(cover_dict['target'])
            csubst = CSubst.from_dict(cover_dict['csubst'])
            cfg.create_cover(source_id, target_id, csubst=csubst)

        for init_id in dct.get('init') or []:
            cfg.add_init(resolve(init_id))

        for target_id in dct.get('target') or []:
            cfg.add_target(resolve(target_id))

        for expanded_id in dct.get('expanded') or []:
            cfg.add_expanded(resolve(expanded_id))

        for alias, id in dct.get('aliases', {}).items():
            cfg.add_alias(alias=alias, node_id=resolve(id))

        for split_dict in dct.get('splits', {}).values():
            source_id = resolve(split_dict['source'])
            targets = [
                (resolve(target_id), CSubst.from_dict(csubst)) for target_id, csubst in split_dict['targets'].items()
            ]
            cfg.create_split(source_id, targets)

        return cfg

    def aliases(self, node_id: str) -> List[str]:
        node_id = self._resolve(node_id)
        return [alias for alias, value in self._aliases.items() if node_id == value]

    def to_json(self) -> str:
        return json.dumps(self.to_dict(), sort_keys=True)

    @staticmethod
    def from_json(s: str) -> KCFG:
        return KCFG.from_dict(json.loads(s))

    def node_short_info(
        self, node: Node, node_printer: Optional[Callable[[CTerm], Iterable[str]]] = None, omit_node_hash: bool = False
    ) -> List[str]:
        attrs = self.node_attrs(node.id) + ['@' + alias for alias in sorted(self.aliases(node.id))]
        attr_string = ' (' + ', '.join(attrs) + ')' if attrs else ''
        if omit_node_hash:
            node_hash = 'OMITTED HASH'
        else:
            node_hash = shorten_hash(node.id)
        node_header = node_hash + attr_string
        node_strs = [node_header]
        if node_printer:
            node_strs.extend(f' {nl}' for nl in node_printer(node.cterm))
        return node_strs

    def pretty_segments(
        self,
        kprint: KPrint,
        minimize: bool = True,
        node_printer: Optional[Callable[[CTerm], Iterable[str]]] = None,
        omit_node_hash: bool = False,
    ) -> Iterable[Tuple[str, Iterable[str]]]:
        """Return a pretty version of the KCFG in segments.

        Each segment is a tuple of an identifier and a list of lines to be printed for that segment (Tuple[str, Iterable[str]).
        The identifier tells you whether that segment is for a given node, edge, or just pretty spacing ('unknown').
        This is useful for applications which want to pretty print in chunks, so that they can know which printed region corresponds to each node/edge.
        """

        processed_nodes: List[KCFG.Node] = []
        ret_lines: List[Tuple[str, List[str]]] = []

        def _bold(text: str) -> str:
            return '\033[1m' + text + '\033[0m'

        def _green(text: str) -> str:
            return '\033[32m' + text + '\033[0m'

        def _print_node(node: KCFG.Node) -> List[str]:
            short_info = self.node_short_info(node, node_printer=node_printer, omit_node_hash=omit_node_hash)
            if self.is_frontier(node.id):
                short_info[0] = _bold(short_info[0])
            return short_info

        def _print_split_edge(csubst: CSubst) -> List[str]:
            ret_split_lines: List[str] = []
            substs = csubst.subst.items()
            constraints = csubst.constraints
            if len(constraints) == 1:
                ret_split_lines.append(f'constraint: {kprint.pretty_print(constraints[0])}')
            elif len(constraints) > 1:
                ret_split_lines.append('constraints:')
                ret_split_lines.extend(f'    {kprint.pretty_print(c)}' for c in constraints)
            if len(substs) == 1:
                vname, term = list(substs)[0]
                ret_split_lines.append(f'subst: {vname} <- {kprint.pretty_print(term)}')
            elif len(substs) > 1:
                ret_split_lines.append('substs:')
                ret_split_lines.extend(f'    {vname} <- {kprint.pretty_print(term)}' for vname, term in substs)
            return ret_split_lines

        def _print_subgraph(indent: str, curr_node: KCFG.Node, prior_on_trace: List[KCFG.Node]) -> None:
            processed = curr_node in processed_nodes
            processed_nodes.append(curr_node)
            successors = list(self.successors(curr_node.id))

            curr_node_strs = _print_node(curr_node)

            ret_node_lines = []
            suffix = []
            elbow = '├─'
            node_indent = '│   '
            if self.is_init(curr_node.id):
                elbow = '┌─'
            elif processed or self.is_target(curr_node.id) or not successors:
                elbow = '└─'
                node_indent = '    '
                if curr_node in prior_on_trace:
                    suffix = ['(looped back)', '']
                elif processed and not self.is_target(curr_node.id):
                    suffix = ['(continues as previously)', '']
                elif self.is_stuck(curr_node.id):
                    suffix = ['(stuck)', '']
                else:
                    suffix = ['']
            ret_node_lines.append(indent + elbow + ' ' + curr_node_strs[0])
            ret_node_lines.extend(add_indent(indent + node_indent, curr_node_strs[1:]))
            ret_node_lines.extend(add_indent(indent + '   ', suffix))
            ret_lines.append((f'node_{curr_node.id}', ret_node_lines))

            if processed or self.is_target(curr_node.id):
                return

            if not successors:
                return
            successor = successors[0]

            if type(successor) is KCFG.Split:
                ret_lines.append(('unknown', [f'{indent}┃']))

                for target, csubst in successor.targets[:-1]:
                    ret_edge_lines = _print_split_edge(csubst)
                    ret_edge_lines = [indent + '┣━━┓ ' + ret_edge_lines[0]] + add_indent(
                        indent + '┃  ┃ ', ret_edge_lines[1:]
                    )
                    ret_edge_lines.append(indent + '┃  │')
                    ret_lines.append(('edge_{curr_node.id}_{target.id}', ret_edge_lines))
                    _print_subgraph(indent + '┃  ', target, prior_on_trace + [curr_node])
                target, csubst = successor.targets[-1]
                ret_edge_lines = _print_split_edge(csubst)
                ret_edge_lines = [indent + '┗━━┓ ' + ret_edge_lines[0]] + add_indent(
                    indent + '   ┃ ', ret_edge_lines[1:]
                )
                ret_edge_lines.append(indent + '   │')
                ret_lines.append(('edge_{curr_node.id}_{target.id}', ret_edge_lines))
                _print_subgraph(indent + '   ', target, prior_on_trace + [curr_node])

            elif isinstance(successor, KCFG.EdgeLike):
                ret_lines.append(('unknown', [f'{indent}│']))

                if type(successor) is KCFG.Edge:
                    ret_edge_lines = []
                    ret_edge_lines.extend(add_indent(indent + '│  ', successor.pretty(kprint)))
                    ret_lines.append((f'edge_{successor.source.id}_{successor.target.id}', ret_edge_lines))

                elif type(successor) is KCFG.Cover:
                    ret_edge_lines = []
                    ret_edge_lines.extend(add_indent(indent + '┊  ', successor.pretty(kprint, minimize=minimize)))
                    ret_lines.append((f'cover_{successor.source.id}_{successor.target.id}', ret_edge_lines))

                _print_subgraph(indent, successor.target, prior_on_trace + [curr_node])

        def _sorted_init_nodes() -> Tuple[List[KCFG.Node], List[KCFG.Node]]:
            sorted_init_nodes = sorted(node for node in self.nodes if node not in processed_nodes)
            init_expanded_nodes = []
            init_unexpanded_nodes = []
            target_nodes = []
            remaining_nodes = []
            for node in sorted_init_nodes:
                if self.is_init(node.id):
                    if self.is_expanded(node.id):
                        init_expanded_nodes.append(node)
                    else:
                        init_unexpanded_nodes.append(node)
                elif self.is_target(node.id):
                    target_nodes.append(node)
                else:
                    remaining_nodes.append(node)
            return (init_expanded_nodes + init_unexpanded_nodes + target_nodes, remaining_nodes)

        init, _ = _sorted_init_nodes()
        while init:
            ret_lines.append(('unknown', ['']))
            _print_subgraph('', init[0], [init[0]])
            init, _ = _sorted_init_nodes()
        if self.frontier or self.stuck:
            ret_lines.append(('unknown', ['', 'Target Nodes:']))
            for target in self.target:
                ret_node_lines = [''] + _print_node(target)
                ret_lines.append((f'node_{target.id}', ret_node_lines))
        _, remaining = _sorted_init_nodes()
        if remaining:
            ret_lines.append(('unknown', ['', 'Remaining Nodes:']))
            for node in remaining:
                ret_node_lines = [''] + _print_node(node)
                ret_lines.append((f'node_{node.id}', ret_node_lines))

        _ret_lines = []
        used_ids = []
        for id, seg_lines in ret_lines:
            suffix = ''
            counter = 0
            while f'{id}{suffix}' in used_ids:
                suffix = f'_{counter}'
                counter += 1
            new_id = f'{id}{suffix}'
            used_ids.append(new_id)
            _ret_lines.append((f'{new_id}', [l.rstrip() for l in seg_lines]))
        return _ret_lines

    def pretty(
        self,
        kprint: KPrint,
        minimize: bool = True,
        node_printer: Optional[Callable[[CTerm], Iterable[str]]] = None,
        omit_node_hash: bool = False,
    ) -> Iterable[str]:
        return (
            line
            for _, seg_lines in self.pretty_segments(
                kprint, minimize=minimize, node_printer=node_printer, omit_node_hash=omit_node_hash
            )
            for line in seg_lines
        )

    def to_dot(self, kprint: KPrint) -> str:
        def _short_label(label: str) -> str:
            return '\n'.join(
                [
                    label_line if len(label_line) < 100 else (label_line[0:100] + ' ...')
                    for label_line in label.split('\n')
                ]
            )

        graph = Digraph()

        for node in self.nodes:
            label = '\n'.join(self.node_short_info(node))
            class_attrs = ' '.join(self.node_attrs(node.id))
            attrs = {'class': class_attrs} if class_attrs else {}
            graph.node(name=node.id, label=label, **attrs)

        for edge in self.edges():
            depth = edge.depth
            label = f'{depth} steps'
            graph.edge(tail_name=edge.source.id, head_name=edge.target.id, label=f'  {label}        ')

        for cover in self.covers():
            label = ', '.join(f'{k} |-> {kprint.pretty_print(v)}' for k, v in cover.csubst.subst.minimize().items())
            label = _short_label(label)
            attrs = {'class': 'abstraction', 'style': 'dashed'}
            graph.edge(tail_name=cover.source.id, head_name=cover.target.id, label=f'  {label}        ', **attrs)

        for target in self._target:
            for node in self.frontier:
                attrs = {'class': 'target', 'style': 'solid'}
                graph.edge(tail_name=node.id, head_name=target, label='  ???', **attrs)
            for node in self.stuck:
                attrs = {'class': 'target', 'style': 'solid'}
                graph.edge(tail_name=node.id, head_name=target, label='  false', **attrs)

        return graph.source

    def _resolve_hash(self, id_like: str) -> List[str]:
        return [node_id for node_id in self._nodes if compare_short_hashes(id_like, node_id)]

    def get_unique_init(self) -> Node:
        if len(self.init) > 1:
            raise ValueError(f'Multiple init nodes found: {[shorten_hash(n.id) for n in self.init]}')
        return self.init[0]

    def get_unique_target(self) -> Node:
        if len(self.target) > 1:
            raise ValueError(f'Multiple target nodes found: {[shorten_hash(n.id) for n in self.target]}')
        return self.target[0]

    def get_first_frontier(self) -> Node:
        if len(self.frontier) == 0:
            raise ValueError('No frontiers remaining!')
        return self.frontier[0]

    def _resolve_or_none(self, id_like: str) -> Optional[str]:
        if id_like == '#init':
            return self.get_unique_init().id
        if id_like == '#target':
            return self.get_unique_target().id
        if id_like == '#frontier':
            return self.get_first_frontier().id

        if id_like.startswith('@'):
            if id_like[1:] in self._aliases:
                return self._aliases[id_like[1:]]
            raise ValueError(f'Unknown alias: {id_like}')
        matches = self._resolve_hash(id_like)
        if not matches:
            return None
        if len(matches) > 1:
            raise ValueError(f'Multiple nodes for pattern: {id_like} (matches e.g. {matches[0]} and {matches[1]})')
        return matches[0]

    def _resolve(self, id_like: str) -> str:
        match = self._resolve_or_none(id_like)
        if not match:
            raise ValueError(f'Unknown node: {id_like}')
        return match

    def node(self, node_id: str) -> Node:
        node_id = self._resolve(node_id)
        return self._nodes[node_id]

    def get_node(self, id: str) -> Optional[Node]:
        return self._nodes.get(id)

    def get_node_by_cterm(self, cterm: CTerm) -> Optional[Node]:
        node = KCFG.Node(cterm)
        return self.get_node(node.id)

    def contains_node(self, node: Node) -> bool:
        return bool(self.get_node(node.id))

    def create_node(self, cterm: CTerm) -> Node:
        term = cterm.kast
        term = remove_source_attributes(term)
        cterm = CTerm(term)
        node = KCFG.Node(cterm)

        if node.id in self._nodes:
            raise ValueError(f'Node already exists: {node.id}')

        self._nodes[node.id] = node
        return node

    def get_or_create_node(self, cterm: CTerm) -> Node:
        return self.get_node_by_cterm(cterm) or self.create_node(cterm)

    def remove_node(self, node_id: str) -> None:
        node_id = self._resolve(node_id)

        for edge_in in [edge.source for edge in self.edges(target_id=node_id)]:
            self.discard_expanded(edge_in.id)

        self._nodes.pop(node_id)

        self._edges.pop(node_id, None)
        for source_id in list(self._edges):
            self._edges[source_id].pop(node_id, None)
            if not self._edges[source_id]:
                self._edges.pop(source_id)

        self._covers.pop(node_id, None)
        for source_id in list(self._covers):
            self._covers[source_id].pop(node_id, None)
            if not self._covers[source_id]:
                self._covers.pop(source_id)

        self._init.discard(node_id)
        self._target.discard(node_id)
        self._expanded.discard(node_id)

        self._splits = {k: s for k, s in self._splits.items() if k != node_id and node_id not in s.target_ids}

        for alias in [alias for alias, id in self._aliases.items() if id == node_id]:
            self.remove_alias(alias)

    def replace_node(self, node_id: str, new_cterm: CTerm) -> str:
        # Remove old node, record data
        node = self.node(node_id)
        in_edges = self.edges(target_id=node.id)
        out_edges = self.edges(source_id=node.id)
        in_covers = self.covers(target_id=node.id)
        out_covers = self.covers(source_id=node.id)
        init = self.is_init(node.id)
        target = self.is_target(node.id)
        expanded = self.is_expanded(node.id)
        in_expanded = {edge.source.id: self.is_expanded(edge.source.id) for edge in in_edges}
        self.remove_node(node.id)

        # Add the new, update data
        new_node = self.get_or_create_node(new_cterm)
        for in_edge in in_edges:
            self.create_edge(in_edge.source.id, new_node.id, in_edge.depth)
        for out_edge in out_edges:
            self.create_edge(new_node.id, out_edge.target.id, out_edge.depth)
        for in_cover in in_covers:
            self.create_cover(in_cover.source.id, new_node.id, csubst=in_cover.csubst)
        for out_cover in out_covers:
            self.create_cover(new_node.id, out_cover.target.id, csubst=out_cover.csubst)
        if init:
            self.add_init(new_node.id)
        if target:
            self.add_target(new_node.id)
        if expanded:
            self.add_expanded(new_node.id)
        for nid in in_expanded:
            if in_expanded[nid]:
                self.add_expanded(nid)

        return new_node.id

    def successors(self, source_id: str) -> List[Successor]:
        out_edges: Iterable[KCFG.Successor] = self.edges(source_id=source_id)
        out_covers: Iterable[KCFG.Successor] = self.covers(source_id=source_id)
        out_splits: Iterable[KCFG.Successor] = self.splits(source_id=source_id)
        return list(out_edges) + list(out_covers) + list(out_splits)

    def _check_no_successors(self, source_id: str) -> None:
        if len(list(self.successors(source_id))) > 0:
            raise ValueError(f'Node already has successors: {source_id} -> {self.successors(source_id)}')

    def edge(self, source_id: str, target_id: str) -> Optional[Edge]:
        source_id = self._resolve(source_id)
        target_id = self._resolve(target_id)
        return self._edges.get(source_id, {}).get(target_id)

    def edges(self, *, source_id: Optional[str] = None, target_id: Optional[str] = None) -> List[Edge]:
        source_id = self._resolve(source_id) if source_id is not None else None
        target_id = self._resolve(target_id) if target_id is not None else None

        res: Iterable[KCFG.Edge]
        if source_id:
            res = self._edges.get(source_id, {}).values()
        else:
            res = (edge for _, targets in self._edges.items() for _, edge in targets.items())

        return [edge for edge in res if not target_id or target_id == edge.target.id]

    def contains_edge(self, edge: Edge) -> bool:
        if other := self.edge(source_id=edge.source.id, target_id=edge.target.id):
            return edge == other
        return False

    def create_edge(self, source_id: str, target_id: str, depth: int) -> Edge:
        self._check_no_successors(source_id)

        if depth <= 0:
            raise ValueError(f'Cannot build KCFG Edge with non-positive depth: {depth}')

        source = self.node(source_id)
        target = self.node(target_id)

        if source.id not in self._edges:
            self._edges[source.id] = {}

        edge = KCFG.Edge(source, target, depth)
        self._edges[source.id][target.id] = edge
        return edge

    def remove_edge(self, source_id: str, target_id: str) -> None:
        source_id = self._resolve(source_id)
        target_id = self._resolve(target_id)
        edge = self.edge(source_id, target_id)

        if not edge:
            raise ValueError(f'Edge does not exist: {source_id} -> {target_id}')

        self._edges[source_id].pop(target_id)
        if not self._edges[source_id]:
            self._edges.pop(source_id)

    def cover(self, source_id: str, target_id: str) -> Optional[Cover]:
        source_id = self._resolve(source_id)
        target_id = self._resolve(target_id)
        return self._covers.get(source_id, {}).get(target_id)

    def covers(self, *, source_id: Optional[str] = None, target_id: Optional[str] = None) -> List[Cover]:
        source_id = self._resolve(source_id) if source_id is not None else None
        target_id = self._resolve(target_id) if target_id is not None else None

        res: Iterable[KCFG.Cover]
        if source_id:
            res = self._covers.get(source_id, {}).values()
        else:
            res = (cover for _, targets in self._covers.items() for _, cover in targets.items())

        return [cover for cover in res if not target_id or target_id == cover.target.id]

    def contains_cover(self, cover: Cover) -> bool:
        if other := self.cover(source_id=cover.source.id, target_id=cover.target.id):
            return cover == other
        return False

    def create_cover(self, source_id: str, target_id: str, csubst: Optional[CSubst] = None) -> Cover:
        self._check_no_successors(source_id)

        source = self.node(source_id)
        target = self.node(target_id)

        if csubst is None:
            csubst = target.cterm.match_with_constraint(source.cterm)
            if csubst is None:
                raise ValueError(f'No matching between: {source.id} and {target.id}')

        if source.id not in self._covers:
            self._covers[source.id] = {}

        cover = KCFG.Cover(source, target, csubst=csubst)
        self._covers[source.id][target.id] = cover
        return cover

    def remove_cover(self, source_id: str, target_id: str) -> None:
        source_id = self._resolve(source_id)
        target_id = self._resolve(target_id)
        cover = self.cover(source_id, target_id)

        if not cover:
            raise ValueError(f'Cover does not exist: {source_id} -> {target_id}')

        self._covers[source_id].pop(target_id)
        if not self._covers[source_id]:
            self._covers.pop(source_id)

    def edge_likes(self, *, source_id: Optional[str] = None, target_id: Optional[str] = None) -> List[EdgeLike]:
        return cast('List[KCFG.EdgeLike]', self.edges(source_id=source_id, target_id=target_id)) + cast(
            'List[KCFG.EdgeLike]', self.covers(source_id=source_id, target_id=target_id)
        )

    def add_init(self, node_id: str) -> None:
        node_id = self._resolve(node_id)
        self._init.add(node_id)

    def add_target(self, node_id: str) -> None:
        node_id = self._resolve(node_id)
        self._target.add(node_id)

    def add_expanded(self, node_id: str) -> None:
        node_id = self._resolve(node_id)
        self._expanded.add(node_id)

    def splits(self, *, source_id: Optional[str] = None, target_id: Optional[str] = None) -> List[Split]:
        return [
            s
            for s in self._splits.values()
            if (source_id is None or source_id == s.source.id) and (target_id is None or target_id in s.target_ids)
        ]

    def create_split(self, source_id: str, splits: Iterable[Tuple[str, CSubst]]) -> None:
        self._check_no_successors(source_id)

        splits = list(splits)

        if len(splits) <= 1:
            raise ValueError(f'Cannot create split node with less than 2 targets: {source_id} -> {splits}')

        source_id = self._resolve(source_id)
        split = KCFG.Split(self.node(source_id), ((self.node(nid), csubst) for nid, csubst in splits))
        self._splits[source_id] = split

    def split_on_constraints(self, source_id: str, constraints: Iterable[KInner]) -> List[str]:
        source = self.node(source_id)
        branch_node_ids = [self.get_or_create_node(source.cterm.add_constraint(c)).id for c in constraints]
        csubsts = [CSubst(constraints=flatten_label('#And', constraint)) for constraint in constraints]
        self.create_split(source.id, zip(branch_node_ids, csubsts))
        return branch_node_ids

    def add_alias(self, alias: str, node_id: str) -> None:
        if '@' in alias:
            raise ValueError('Alias may not contain "@"')
        if alias in self._aliases:
            raise ValueError(f'Duplicate alias: {alias}')
        node_id = self._resolve(node_id)
        self._aliases[alias] = node_id

    def remove_init(self, node_id: str) -> None:
        node_id = self._resolve(node_id)
        if node_id not in self._init:
            raise ValueError(f'Node is not init: {node_id}')
        self._init.remove(node_id)

    def remove_target(self, node_id: str) -> None:
        node_id = self._resolve(node_id)
        if node_id not in self._target:
            raise ValueError(f'Node is not target: {node_id}')
        self._target.remove(node_id)

    def remove_expanded(self, node_id: str) -> None:
        node_id = self._resolve(node_id)
        if node_id not in self._expanded:
            raise ValueError(f'Node is not expanded: {node_id}')
        self._expanded.remove(node_id)

    def remove_alias(self, alias: str) -> None:
        if alias not in self._aliases:
            raise ValueError(f'Alias does not exist: {alias}')
        self._aliases.pop(alias)

    def discard_init(self, node_id: str) -> None:
        node_id = self._resolve(node_id)
        self._init.discard(node_id)

    def discard_target(self, node_id: str) -> None:
        node_id = self._resolve(node_id)
        self._target.discard(node_id)

    def discard_expanded(self, node_id: str) -> None:
        node_id = self._resolve(node_id)
        self._expanded.discard(node_id)

    def is_init(self, node_id: str) -> bool:
        node_id = self._resolve(node_id)
        return node_id in self._init

    def is_target(self, node_id: str) -> bool:
        node_id = self._resolve(node_id)
        return node_id in self._target

    def is_expanded(self, node_id: str) -> bool:
        node_id = self._resolve(node_id)
        return node_id in self._expanded

    def is_split(self, node_id: str) -> bool:
        node_id = self._resolve(node_id)
        return node_id in self._splits

    def is_leaf(self, node_id: str) -> bool:
        node_id = self._resolve(node_id)
        return node_id not in self._edges and node_id not in self._splits

    def is_covered(self, node_id: str) -> bool:
        node_id = self._resolve(node_id)
        return node_id in self._covers

    def is_frontier(self, node_id: str) -> bool:
        node_id = self._resolve(node_id)
        return not any(
            [
                self.is_target(node_id),
                self.is_expanded(node_id),
                self.is_covered(node_id),
                self.is_split(node_id),
            ]
        )

    def is_stuck(self, node_id: str) -> bool:
        node_id = self._resolve(node_id)
        return self.is_expanded(node_id) and self.is_leaf(node_id)

    def node_attrs(self, node_id: str) -> List[str]:
        attrs = []
        if self.is_init(node_id):
            attrs.append('init')
        if self.is_target(node_id):
            attrs.append('target')
        if self.is_expanded(node_id):
            attrs.append('expanded')
        if self.is_stuck(node_id):
            attrs.append('stuck')
        if self.is_frontier(node_id):
            attrs.append('frontier')
        if self.is_leaf(node_id):
            attrs.append('leaf')
        if self.is_split(node_id):
            attrs.append('split')
        return attrs

    def prune(self, node_id: str) -> None:
        nodes = self.reachable_nodes(node_id)
        for node in nodes:
            self.remove_node(node.id)

    def paths_between(
        self, source_id: str, target_id: str, *, traverse_covers: bool = False
    ) -> List[Tuple[Successor, ...]]:
        source_id = self._resolve(source_id)
        target_id = self._resolve(target_id)

        source_successors = list(self.successors(source_id))
        assert len(source_successors) <= 1
        if len(source_successors) == 0:
            return []

        paths: List[Tuple[KCFG.Successor, ...]] = []
        worklist: List[List[KCFG.Successor]] = [[source_successors[0]]]

        def _in_path(_nid: str, _path: List[KCFG.Successor]) -> bool:
            for succ in _path:
                if _nid == succ.source.id:
                    return True
            if len(_path) > 0:
                if isinstance(_path[-1], KCFG.EdgeLike) and _path[-1].target.id == _nid:
                    return True
                elif type(_path[-1]) is KCFG.Split and _nid in _path[-1].target_ids:
                    return True
            return False

        while worklist:
            curr_path = worklist.pop()
            curr_successor = curr_path[-1]
            successors: List[KCFG.Successor] = []

            if isinstance(curr_successor, KCFG.EdgeLike):
                if curr_successor.target.id == target_id:
                    paths.append(tuple(curr_path))
                    continue
                else:
                    successors = list(self.successors(curr_successor.target.id))

            elif type(curr_successor) is KCFG.Split:
                if len(list(curr_successor.targets)) == 1:
                    target, _ = list(curr_successor.targets)[0]
                    if target.id == target_id:
                        paths.append(tuple(curr_path))
                        continue
                    else:
                        successors = list(self.successors(target.id))
                if len(list(curr_successor.targets)) > 1:
                    curr_path = curr_path[0:-1]
                    successors = [
                        KCFG.Split(curr_successor.source, [(target, csubst)])
                        for target, csubst in curr_successor.targets
                    ]

            for successor in successors:
                if isinstance(successor, KCFG.EdgeLike) and not _in_path(successor.target.id, curr_path):
                    worklist.append(curr_path + [successor])
                elif type(successor) is KCFG.Split:
                    if len(list(successor.targets)) == 1:
                        target, _ = list(successor.targets)[0]
                        if not _in_path(target.id, curr_path):
                            worklist.append(curr_path + [successor])
                    elif len(list(successor.targets)) > 1:
                        worklist.append(curr_path + [successor])

        return paths

    def reachable_nodes(self, source_id: str, *, reverse: bool = False, traverse_covers: bool = False) -> Set[Node]:
        visited: Set[KCFG.Node] = set()
        worklist: List[KCFG.Node] = [self.node(source_id)]

        while worklist:
            node = worklist.pop()

            if node in visited:
                continue

            visited.add(node)

            edges: Iterable[KCFG.EdgeLike]
            if not reverse:
                edges = chain(self.edges(source_id=node.id), self.covers(source_id=node.id) if traverse_covers else [])
                worklist.extend(edge.target for edge in edges)
                for split in self.splits(source_id=node.id):
                    worklist.extend(node for node, _ in split.targets)
            else:
                edges = chain(self.edges(target_id=node.id), self.covers(target_id=node.id) if traverse_covers else [])
                worklist.extend(edge.source for edge in edges)
                for split in self.splits(target_id=node.id):
                    worklist.append(split.source)

        return visited<|MERGE_RESOLUTION|>--- conflicted
+++ resolved
@@ -10,7 +10,6 @@
 from graphviz import Digraph
 
 from ..cterm import CSubst, CTerm
-from ..kast.inner import KInner
 from ..kast.manip import (
     bool_to_ml_pred,
     extract_lhs,
@@ -20,21 +19,15 @@
     remove_source_attributes,
     rename_generated_vars,
 )
-<<<<<<< HEAD
-from pyk.kast.outer import KClaim, KDefinition
-from pyk.ktool.kprint import KPrint
-from pyk.utils import add_indent, compare_short_hashes, shorten_hash
-=======
-from ..prelude.ml import is_top
 from ..utils import add_indent, compare_short_hashes, shorten_hash
 
 if TYPE_CHECKING:
     from types import TracebackType
     from typing import Any, Callable, Dict, Iterable, Mapping, Optional, Set, Tuple, Type
 
+    from ..kast.inner import KInner
     from ..kast.outer import KClaim, KDefinition
     from ..ktool.kprint import KPrint
->>>>>>> bbac6329
 
 
 class KCFG(Container[Union['KCFG.Node', 'KCFG.Edge', 'KCFG.Cover']]):
@@ -49,38 +42,26 @@
         def to_dict(self) -> Dict[str, Any]:
             return {'id': self.id, 'cterm': self.cterm.to_dict()}
 
-<<<<<<< HEAD
     class Successor(ABC):
-        source: 'KCFG.Node'
+        source: KCFG.Node
 
         def __lt__(self, other: Any) -> bool:
             if not isinstance(other, KCFG.Successor):
                 return NotImplemented
             return self.source < other.source
-=======
-    class EdgeLike(ABC):
-        source: KCFG.Node
-        target: KCFG.Node
->>>>>>> bbac6329
 
         @abstractmethod
         def pretty(self, kprint: KPrint) -> Iterable[str]:
             ...
 
     class EdgeLike(Successor):
-        source: 'KCFG.Node'
-        target: 'KCFG.Node'
+        source: KCFG.Node
+        target: KCFG.Node
 
     @dataclass(frozen=True)
     class Edge(EdgeLike):
-<<<<<<< HEAD
-        source: 'KCFG.Node'
-        target: 'KCFG.Node'
-=======
         source: KCFG.Node
         target: KCFG.Node
-        condition: KInner
->>>>>>> bbac6329
         depth: int
 
         def to_dict(self) -> Dict[str, Any]:
@@ -130,13 +111,13 @@
 
     @dataclass(frozen=True)
     class Split(Successor):
-        source: 'KCFG.Node'
-        targets: Tuple[Tuple['KCFG.Node', CSubst], ...]
+        source: KCFG.Node
+        targets: Tuple[Tuple[KCFG.Node, CSubst], ...]
 
         def __init__(
             self,
-            source: 'KCFG.Node',
-            targets: Iterable[Tuple['KCFG.Node', CSubst]],
+            source: KCFG.Node,
+            targets: Iterable[Tuple[KCFG.Node, CSubst]],
         ):
             object.__setattr__(self, 'source', source)
             object.__setattr__(self, 'targets', tuple(targets))
