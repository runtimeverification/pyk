from __future__ import annotations

import logging
from typing import TYPE_CHECKING

from ..kcfg.show import KCFGShow, NodePrinter
from ..utils import ensure_dir_path

if TYPE_CHECKING:
    from collections.abc import Iterable
    from pathlib import Path
    from typing import Final

    from graphviz import Digraph

    from ..kcfg import KCFG
    from ..kcfg.kcfg import NodeIdLike
    from ..ktool.kprint import KPrint
    from .reachability import APRProof

_LOGGER: Final = logging.getLogger(__name__)


class APRProofNodePrinter(NodePrinter):
    proof: APRProof

    def __init__(self, proof: APRProof, kprint: KPrint, full_printer: bool = False, minimize: bool = False):
        super().__init__(kprint, full_printer=full_printer, minimize=minimize)
        self.proof = proof

    def node_attrs(self, kcfg: KCFG, node: KCFG.Node) -> list[str]:
        attrs = super().node_attrs(kcfg, node)
        if self.proof.is_init(node.id):
            attrs.append('init')
        if self.proof.is_target(node.id):
            attrs.append('target')
        if self.proof.is_pending(node.id):
            attrs.append('pending')
        if self.proof.is_terminal(node.id):
            attrs.append('terminal')
            if 'stuck' in attrs:
                attrs.remove('stuck')
<<<<<<< HEAD
        if node.id in self.proof.checked_for_subsumption:
            attrs.append('checked')
        return attrs


class APRBMCProofNodePrinter(APRProofNodePrinter):
    proof: APRBMCProof

    def __init__(self, proof: APRBMCProof, kprint: KPrint, full_printer: bool = False, minimize: bool = False):
        super().__init__(proof, kprint, full_printer=full_printer, minimize=minimize)

    def node_attrs(self, kcfg: KCFG, node: KCFG.Node) -> list[str]:
        attrs = super().node_attrs(kcfg, node)
=======
>>>>>>> 9a5ad268
        if self.proof.is_bounded(node.id):
            attrs.append('bounded')
            if 'stuck' in attrs:
                attrs.remove('stuck')
        return attrs


class APRProofShow:
    kcfg_show: KCFGShow

    def __init__(self, kprint: KPrint, node_printer: NodePrinter | None = None):
        self.kcfg_show = KCFGShow(kprint, node_printer=node_printer)

    def pretty_segments(self, proof: APRProof, minimize: bool = True) -> Iterable[tuple[str, Iterable[str]]]:
        ret_lines = list(self.kcfg_show.pretty_segments(proof.kcfg, minimize=minimize))
        if len(proof.pending) > 0:
            target_node_lines = ['', 'Target Node:']
            target_node_lines += self.kcfg_show.node_printer.print_node(proof.kcfg, proof.kcfg.node(proof.target))
            ret_lines.append((f'node_{proof.target}', target_node_lines))
        return KCFGShow.make_unique_segments(ret_lines)

    def pretty(self, proof: APRProof, minimize: bool = True) -> Iterable[str]:
        return (line for _, seg_lines in self.pretty_segments(proof, minimize=minimize) for line in seg_lines)

    def show(
        self,
        proof: APRProof,
        nodes: Iterable[NodeIdLike] = (),
        node_deltas: Iterable[tuple[NodeIdLike, NodeIdLike]] = (),
        to_module: bool = False,
        minimize: bool = True,
        sort_collections: bool = False,
        omit_cells: Iterable[str] = (),
    ) -> list[str]:
        res_lines = self.kcfg_show.show(
            proof.kcfg,
            nodes=nodes,
            node_deltas=node_deltas,
            to_module=to_module,
            minimize=minimize,
            sort_collections=sort_collections,
            omit_cells=omit_cells,
            module_name=f'SUMMARY-{proof.id.upper().replace("_", "-")}',
        )
        return res_lines

    def dot(self, proof: APRProof) -> Digraph:
        graph = self.kcfg_show.dot(proof.kcfg)
        attrs = {'class': 'target', 'style': 'solid'}
        for node in proof.pending:
            graph.edge(tail_name=node.id, head_name=proof.target, label=' ???', **attrs)
        for node in proof.kcfg.stuck:
            graph.edge(tail_name=node.id, head_name=proof.target, label=' false', **attrs)
        return graph

    def dump(self, proof: APRProof, dump_dir: Path, dot: bool = False) -> None:
        ensure_dir_path(dump_dir)

        proof_file = dump_dir / f'{proof.id}.json'
        proof_file.write_text(proof.json)
        _LOGGER.info(f'Wrote CFG file {proof.id}: {proof_file}')

        if dot:
            proof_dot = self.dot(proof)
            dot_file = dump_dir / f'{proof.id}.dot'
            dot_file.write_text(proof_dot.source)
            _LOGGER.info(f'Wrote DOT file {proof.id}: {dot_file}')

        self.kcfg_show.dump(f'{proof.id}_cfg', proof.kcfg, dump_dir, dot=False)<|MERGE_RESOLUTION|>--- conflicted
+++ resolved
@@ -40,22 +40,8 @@
             attrs.append('terminal')
             if 'stuck' in attrs:
                 attrs.remove('stuck')
-<<<<<<< HEAD
         if node.id in self.proof.checked_for_subsumption:
             attrs.append('checked')
-        return attrs
-
-
-class APRBMCProofNodePrinter(APRProofNodePrinter):
-    proof: APRBMCProof
-
-    def __init__(self, proof: APRBMCProof, kprint: KPrint, full_printer: bool = False, minimize: bool = False):
-        super().__init__(proof, kprint, full_printer=full_printer, minimize=minimize)
-
-    def node_attrs(self, kcfg: KCFG, node: KCFG.Node) -> list[str]:
-        attrs = super().node_attrs(kcfg, node)
-=======
->>>>>>> 9a5ad268
         if self.proof.is_bounded(node.id):
             attrs.append('bounded')
             if 'stuck' in attrs:
