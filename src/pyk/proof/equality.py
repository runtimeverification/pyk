--- conflicted
+++ resolved
@@ -165,8 +165,8 @@
     def summary(self) -> Iterable[str]:
         return [
             f'EqualityProof: {self.id}',
-<<<<<<< HEAD
             f'    status: {self.status}',
+            f'    admitted: {self.admitted}',
         ]
 
 
@@ -250,10 +250,6 @@
         return [
             f'RefutationProof: {self.id}',
             f'    status: {self.status}',
-=======
-            f'  status: {self.status}',
-            f'    admitted: {self.admitted}',
->>>>>>> 78d83891
         ]
 
     def pretty(self, kprint: KPrint) -> Iterable[str]:
