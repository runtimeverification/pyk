--- conflicted
+++ resolved
@@ -67,8 +67,6 @@
     def equality(self) -> KInner:
         return mlEquals(self.lhs_body, self.rhs_body, arg_sort=self.sort, sort=GENERATED_TOP_CELL)
 
-<<<<<<< HEAD
-=======
     @property
     def constraint(self) -> KInner:
         return mlAnd(self.constraints)
@@ -76,7 +74,6 @@
     def add_constraint(self, new_constraint: KInner) -> None:
         self.constraints = (*self.constraints, new_constraint)
 
->>>>>>> 174ce21c
     def set_satisfiable(self, satisfiable: bool) -> None:
         self.satisfiable = satisfiable
 
@@ -289,7 +286,8 @@
             )
             if result is not None:
                 self.proof.set_csubst(result)
-<<<<<<< HEAD
+
+        _LOGGER.info(f'EqualityProof finished {self.proof.id}: {self.proof.status}')
         self.proof.write_proof()
 
 
@@ -333,8 +331,4 @@
                 _LOGGER.warning('cterm_implies returned None, the implication is unsatisfiable')
             else:
                 self.proof.set_csubst(result)
-=======
-
-        _LOGGER.info(f'EqualityProof finished {self.proof.id}: {self.proof.status}')
->>>>>>> 174ce21c
         self.proof.write_proof()