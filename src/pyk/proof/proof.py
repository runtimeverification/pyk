from __future__ import annotations

import json
import logging
from abc import ABC, abstractmethod
from enum import Enum
from itertools import chain
from typing import TYPE_CHECKING

from ..utils import hash_file, hash_str

if TYPE_CHECKING:
    from collections.abc import Iterable, Mapping
    from pathlib import Path
    from typing import Any, Final, TypeVar

    T = TypeVar('T', bound='Proof')

_LOGGER: Final = logging.getLogger(__name__)


class ProofStatus(Enum):
    PASSED = 'passed'
    FAILED = 'failed'
    PENDING = 'pending'


class Proof(ABC):
<<<<<<< HEAD
    _PROOF_TYPES: Final = {'APRProof', 'APRBMCProof', 'EqualityProof', 'RefutationProof'}
=======
    _PROOF_TYPES: Final = {'APRProof', 'APRBMCProof', 'EqualityProof'}
>>>>>>> 54946116

    id: str
    proof_dir: Path | None
    subproof_ids: list[str]
    _subproofs: dict[str, Proof]
    _last_modified: int | None

    def __init__(self, id: str, proof_dir: Path | None = None, subproof_ids: list[str] | None = None) -> None:
        self.id = id
        self.proof_dir = proof_dir
        self.subproof_ids = subproof_ids if subproof_ids is not None else []
        self._subproofs = {}
        if self.proof_dir is None and len(self.subproof_ids) > 0:
            raise ValueError(f'Cannot read subproofs {self.subproof_ids} of proof {self.id} with no proof_dir')
        if len(self.subproof_ids) > 0:
            assert self.proof_dir
            for proof_id in self.subproof_ids:
                self.fetch_subproof(proof_id, force_reread=True)

    def write_proof(self) -> None:
        if not self.proof_dir:
            return
        proof_path = self.proof_dir / f'{hash_str(self.id)}.json'
<<<<<<< HEAD
        if not self.is_uptodate():
=======
        if not self.up_to_date():
>>>>>>> 54946116
            proof_json = json.dumps(self.dict)
            proof_path.write_text(proof_json)
            self._last_modified = proof_path.stat().st_mtime_ns
            _LOGGER.info(f'Updated proof file {self.id}: {proof_path}')

    @staticmethod
    def proof_exists(id: str, proof_dir: Path) -> bool:
        proof_path = proof_dir / f'{hash_str(id)}.json'
        return proof_path.exists() and proof_path.is_file()

    @property
<<<<<<< HEAD
    def checksum(self) -> str:
        return hash_str(json.dumps(self.dict))

    def is_uptodate(self, check_method: str = 'checksum') -> bool:
        """
        Check that the proof's representation on disk is up-to-date.

=======
    def digest(self) -> str:
        return hash_str(json.dumps(self.dict))

    def up_to_date(self, check_method: str = 'checksum') -> bool:
        """
        Check that the proof's representation on disk is up-to-date.
>>>>>>> 54946116
        By default, compares the file timestamp to self._last_modified. Use check_method = 'checksum' to compare hashes instead.
        """
        if self.proof_dir is None:
            raise ValueError(f'Cannot check if proof {self.id} with no proof_dir is up-to-date')
        proof_path = self.proof_dir / f'{hash_str(id)}.json'
        if proof_path.exists() and proof_path.is_file():
            match check_method:
                case 'checksum':
<<<<<<< HEAD
                    return self.checksum == hash_file(proof_path)
=======
                    return self.digest == hash_file(proof_path)
>>>>>>> 54946116
                case _:  # timestamp
                    return self._last_modified == proof_path.stat().st_mtime_ns
        else:
            return False

<<<<<<< HEAD
    def add_subproof(self, subproof_id: str) -> None:
        if self.proof_dir is None:
            raise ValueError(f'Cannot add subproof to the proof {self.id} with no proof_dir')
        assert self.proof_dir
        if not Proof.proof_exists(subproof_id, self.proof_dir):
            raise ValueError(
                f"Cannot find subproof {subproof_id} in parent proof's {self.id} proof_dir {self.proof_dir}"
            )
        self.subproof_ids.append(subproof_id)
        self.fetch_subproof(subproof_id, force_reread=True)

    def fetch_subproof(
        self, proof_id: str, force_reread: bool = False, uptodate_check_method: str = 'timestamp'
    ) -> Proof:
        """Get a subproof, re-reading from disk if it's not up-to-date"""

        if self.proof_dir is not None and (
            force_reread or not self._subproofs[proof_id].is_uptodate(check_method=uptodate_check_method)
        ):
            updated_subproof = Proof.read_proof(proof_id, self.proof_dir)
            self._subproofs[proof_id] = updated_subproof
            return updated_subproof
        else:
            return self._subproofs[proof_id]

    @property
    def subproofs(self) -> Iterable[Proof]:
        """Return the subproofs, re-reading from disk the ones that changed"""
        for proof_id in self.subproof_ids:
            yield self.fetch_subproof(proof_id)

    @property
    def subproofs_status(self) -> ProofStatus:
        any_subproof_failed = any([p.status == ProofStatus.FAILED for p in self.subproofs])
        any_subproof_pending = any([p.status == ProofStatus.PENDING for p in self.subproofs])
        if any_subproof_failed:
            return ProofStatus.FAILED
        elif any_subproof_pending:
            return ProofStatus.PENDING
        else:
            return ProofStatus.PASSED

=======
>>>>>>> 54946116
    @property
    @abstractmethod
    def status(self) -> ProofStatus:
        ...

    @property
    @abstractmethod
    def dict(self) -> dict[str, Any]:
        ...

    @classmethod
    @abstractmethod
    def from_dict(cls: type[Proof], dct: Mapping[str, Any]) -> Proof:
        ...

    @classmethod
    def read_proof(cls: type[Proof], id: str, proof_dir: Path) -> Proof:
        # these local imports allow us to call .to_dict() based on the proof type we read from JSON
<<<<<<< HEAD
        from .equality import EqualityProof, RefutationProof  # noqa
=======
        from .equality import EqualityProof  # noqa
>>>>>>> 54946116
        from .reachability import APRBMCProof, APRProof  # noqa

        proof_path = proof_dir / f'{hash_str(id)}.json'
        if Proof.proof_exists(id, proof_dir):
            proof_dict = json.loads(proof_path.read_text())
            proof_type = proof_dict['type']
            _LOGGER.info(f'Reading {proof_type} from file {id}: {proof_path}')
            if proof_type in Proof._PROOF_TYPES:
                return locals()[proof_type].from_dict(proof_dict, proof_dir)

        raise ValueError(f'Could not load Proof from file {id}: {proof_path}')

    @property
    def summary(self) -> Iterable[str]:
        subproofs_summaries = [subproof.summary for subproof in self.subproofs]
        return chain([f'Proof: {self.id}', f'    status: {self.status}'], *subproofs_summaries)<|MERGE_RESOLUTION|>--- conflicted
+++ resolved
@@ -26,11 +26,7 @@
 
 
 class Proof(ABC):
-<<<<<<< HEAD
     _PROOF_TYPES: Final = {'APRProof', 'APRBMCProof', 'EqualityProof', 'RefutationProof'}
-=======
-    _PROOF_TYPES: Final = {'APRProof', 'APRBMCProof', 'EqualityProof'}
->>>>>>> 54946116
 
     id: str
     proof_dir: Path | None
@@ -54,11 +50,7 @@
         if not self.proof_dir:
             return
         proof_path = self.proof_dir / f'{hash_str(self.id)}.json'
-<<<<<<< HEAD
-        if not self.is_uptodate():
-=======
         if not self.up_to_date():
->>>>>>> 54946116
             proof_json = json.dumps(self.dict)
             proof_path.write_text(proof_json)
             self._last_modified = proof_path.stat().st_mtime_ns
@@ -70,22 +62,12 @@
         return proof_path.exists() and proof_path.is_file()
 
     @property
-<<<<<<< HEAD
-    def checksum(self) -> str:
-        return hash_str(json.dumps(self.dict))
-
-    def is_uptodate(self, check_method: str = 'checksum') -> bool:
-        """
-        Check that the proof's representation on disk is up-to-date.
-
-=======
     def digest(self) -> str:
         return hash_str(json.dumps(self.dict))
 
     def up_to_date(self, check_method: str = 'checksum') -> bool:
         """
         Check that the proof's representation on disk is up-to-date.
->>>>>>> 54946116
         By default, compares the file timestamp to self._last_modified. Use check_method = 'checksum' to compare hashes instead.
         """
         if self.proof_dir is None:
@@ -94,17 +76,12 @@
         if proof_path.exists() and proof_path.is_file():
             match check_method:
                 case 'checksum':
-<<<<<<< HEAD
-                    return self.checksum == hash_file(proof_path)
-=======
                     return self.digest == hash_file(proof_path)
->>>>>>> 54946116
                 case _:  # timestamp
                     return self._last_modified == proof_path.stat().st_mtime_ns
         else:
             return False
 
-<<<<<<< HEAD
     def add_subproof(self, subproof_id: str) -> None:
         if self.proof_dir is None:
             raise ValueError(f'Cannot add subproof to the proof {self.id} with no proof_dir')
@@ -122,7 +99,7 @@
         """Get a subproof, re-reading from disk if it's not up-to-date"""
 
         if self.proof_dir is not None and (
-            force_reread or not self._subproofs[proof_id].is_uptodate(check_method=uptodate_check_method)
+            force_reread or not self._subproofs[proof_id].up_to_date(check_method=uptodate_check_method)
         ):
             updated_subproof = Proof.read_proof(proof_id, self.proof_dir)
             self._subproofs[proof_id] = updated_subproof
@@ -147,8 +124,6 @@
         else:
             return ProofStatus.PASSED
 
-=======
->>>>>>> 54946116
     @property
     @abstractmethod
     def status(self) -> ProofStatus:
@@ -167,11 +142,7 @@
     @classmethod
     def read_proof(cls: type[Proof], id: str, proof_dir: Path) -> Proof:
         # these local imports allow us to call .to_dict() based on the proof type we read from JSON
-<<<<<<< HEAD
         from .equality import EqualityProof, RefutationProof  # noqa
-=======
-        from .equality import EqualityProof  # noqa
->>>>>>> 54946116
         from .reachability import APRBMCProof, APRProof  # noqa
 
         proof_path = proof_dir / f'{hash_str(id)}.json'
