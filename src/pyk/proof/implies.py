--- conflicted
+++ resolved
@@ -406,25 +406,14 @@
 
         # to prove the equality, we check the implication of the form `constraints #Implies LHS #Equals RHS`, i.e.
         # "LHS equals RHS under these constraints"
-<<<<<<< HEAD
-        simplified_antecedent, _ = self.kcfg_explore.kast_simplify(self.proof.antecedent)
-        simplified_consequent, _ = self.kcfg_explore.kast_simplify(self.proof.consequent)
-        _LOGGER.info(f'Simplified antecedent: {self.kcfg_explore.kprint.pretty_print(simplified_antecedent)}')
-        _LOGGER.info(f'Simplified consequent: {self.kcfg_explore.kprint.pretty_print(simplified_consequent)}')
+        simplified_antecedent, _ = self.kcfg_explore.cterm_symbolic.kast_simplify(self.proof.antecedent)
+        simplified_consequent, _ = self.kcfg_explore.cterm_symbolic.kast_simplify(self.proof.consequent)
+        _LOGGER.info(f'Simplified antecedent: {self.kcfg_explore.pretty_print(simplified_antecedent)}')
+        _LOGGER.info(f'Simplified consequent: {self.kcfg_explore.pretty_print(simplified_consequent)}')
 
         csubst: CSubst | None = None
 
         if is_bottom(simplified_antecedent):
-=======
-        antecedent_simplified_kast, _ = self.kcfg_explore.cterm_symbolic.kast_simplify(self.proof.antecedent)
-        consequent_simplified_kast, _ = self.kcfg_explore.cterm_symbolic.kast_simplify(self.proof.consequent)
-        self.proof.simplified_antecedent = antecedent_simplified_kast
-        self.proof.simplified_consequent = consequent_simplified_kast
-        _LOGGER.info(f'Simplified antecedent: {self.kcfg_explore.pretty_print(antecedent_simplified_kast)}')
-        _LOGGER.info(f'Simplified consequent: {self.kcfg_explore.pretty_print(consequent_simplified_kast)}')
-
-        if is_bottom(antecedent_simplified_kast):
->>>>>>> b3f5d82e
             _LOGGER.warning(f'Antecedent of implication (proof constraints) simplifies to #Bottom {self.proof.id}')
             csubst = CSubst(Subst({}), ())
 
@@ -434,17 +423,10 @@
 
         else:
             # TODO: we should not be forced to include the dummy configuration in the antecedent and consequent
-<<<<<<< HEAD
-            dummy_config = self.kcfg_explore.kprint.definition.empty_config(sort=GENERATED_TOP_CELL)
-            result = self.kcfg_explore.cterm_implies(
+            dummy_config = self.kcfg_explore.cterm_symbolic._definition.empty_config(sort=GENERATED_TOP_CELL)
+            _result = self.kcfg_explore.cterm_symbolic.implies(
                 antecedent=CTerm(config=dummy_config, constraints=[simplified_antecedent]),
                 consequent=CTerm(config=dummy_config, constraints=[simplified_consequent]),
-=======
-            dummy_config = self.kcfg_explore.cterm_symbolic._definition.empty_config(sort=GENERATED_TOP_CELL)
-            _result = self.kcfg_explore.cterm_symbolic.implies(
-                antecedent=CTerm(config=dummy_config, constraints=[self.proof.simplified_antecedent]),
-                consequent=CTerm(config=dummy_config, constraints=[self.proof.simplified_consequent]),
->>>>>>> b3f5d82e
                 bind_universally=self.proof.bind_universally,
             )
             result = _result.csubst
