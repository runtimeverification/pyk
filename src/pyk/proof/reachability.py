--- conflicted
+++ resolved
@@ -213,24 +213,6 @@
         return dct
 
     @property
-<<<<<<< HEAD
-    def summary(self) -> Iterable[str]:
-        subproofs_summaries = chain(subproof.summary for subproof in self.subproofs)
-        yield from [
-            f'APRProof: {self.id}',
-            f'    status: {self.status}',
-            f'    admitted: {self.admitted}',
-            f'    nodes: {len(self.kcfg.nodes)}',
-            f'    pending: {len(self.pending)}',
-            f'    failing: {len(self.failing)}',
-            f'    stuck: {len(self.kcfg.stuck)}',
-            f'    terminal: {len(self.kcfg.terminal)}',
-            f'    refuted: {len(self.node_refutations)}',
-            f'Subproofs: {len(self.subproof_ids)}',
-        ]
-        for summary in subproofs_summaries:
-            yield from summary
-=======
     def summary(self) -> CompositeSummary:
         subproofs_summaries = [subproof.summary for subproof in self.subproofs]
         return CompositeSummary(
@@ -250,7 +232,6 @@
                 *subproofs_summaries,
             ]
         )
->>>>>>> dd38446e
 
     def get_refutation_id(self, node_id: int) -> str:
         return f'{self.id}.node-infeasible-{node_id}'
@@ -367,24 +348,6 @@
         self._bounded_nodes.append(self.kcfg._resolve(nid))
 
     @property
-<<<<<<< HEAD
-    def summary(self) -> Iterable[str]:
-        subproofs_summaries = chain(subproof.summary for subproof in self.subproofs)
-        yield from [
-            f'APRBMCProof(depth={self.bmc_depth}): {self.id}',
-            f'    status: {self.status}',
-            f'    nodes: {len(self.kcfg.nodes)}',
-            f'    pending: {len(self.pending)}',
-            f'    failing: {len(self.failing)}',
-            f'    stuck: {len(self.kcfg.stuck)}',
-            f'    terminal: {len(self.kcfg.terminal)}',
-            f'    refuted: {len(self.node_refutations.keys())}',
-            f'    bounded: {len(self.bounded)}',
-            f'Subproofs: {len(self.subproof_ids)}',
-        ]
-        for summary in subproofs_summaries:
-            yield from summary
-=======
     def summary(self) -> CompositeSummary:
         subproofs_summaries = [subproof.summary for subproof in self.subproofs]
         return CompositeSummary(
@@ -405,7 +368,6 @@
                 *subproofs_summaries,
             ]
         )
->>>>>>> dd38446e
 
 
 class APRProver(Prover):
@@ -464,8 +426,6 @@
             return True
         return False
 
-<<<<<<< HEAD
-=======
     def _check_abstract(self, node: KCFG.Node) -> bool:
         if self._abstract_node is None:
             return False
@@ -516,7 +476,6 @@
             module_name=module_name,
         )
 
->>>>>>> dd38446e
     def advance_proof(
         self,
         max_iterations: int | None = None,
@@ -536,23 +495,8 @@
             iterations += 1
             curr_node = self.proof.pending[0]
 
-<<<<<<< HEAD
-            if implication_every_block or self.kcfg_explore.kcfg_semantics.is_terminal(curr_node.cterm):
-                if self._check_subsume(curr_node):
-                    continue
-
-            module_name = (
-                self.circularities_module_name if self.nonzero_depth(curr_node) else self.dependencies_module_name
-            )
-
-            self.kcfg_explore.extend(
-                self.proof.kcfg,
-                curr_node,
-                self.proof.logs,
-=======
             self.advance_pending_node(
                 node=curr_node,
->>>>>>> dd38446e
                 execute_depth=execute_depth,
                 cut_point_rules=cut_point_rules,
                 terminal_rules=terminal_rules,
@@ -769,35 +713,6 @@
         )
 
 
-<<<<<<< HEAD
-            for f in self.proof.pending:
-                if f.id not in self._checked_nodes:
-                    _LOGGER.info(f'Checking bmc depth for node {self.proof.id}: {f.id}')
-                    self._checked_nodes.append(f.id)
-                    _prior_loops = [
-                        succ.source.id
-                        for succ in self.proof.shortest_path_to(f.id)
-                        if self.kcfg_explore.kcfg_semantics.same_loop(succ.source.cterm, f.cterm)
-                    ]
-                    prior_loops: list[NodeIdLike] = []
-                    for _pl in _prior_loops:
-                        if not (
-                            self.proof.kcfg.zero_depth_between(_pl, f.id)
-                            or any(self.proof.kcfg.zero_depth_between(_pl, pl) for pl in prior_loops)
-                        ):
-                            prior_loops.append(_pl)
-                    _LOGGER.info(f'Prior loop heads for node {self.proof.id}: {(f.id, prior_loops)}')
-                    if len(prior_loops) > self.proof.bmc_depth:
-                        self.proof.add_bounded(f.id)
-
-            super().advance_proof(
-                max_iterations=1,
-                execute_depth=execute_depth,
-                cut_point_rules=cut_point_rules,
-                terminal_rules=terminal_rules,
-                implication_every_block=implication_every_block,
-            )
-=======
 @dataclass(frozen=True)
 class APRBMCSummary(ProofSummary):
     id: str
@@ -811,7 +726,6 @@
     refuted: int
     bounded: int
     subproofs: int
->>>>>>> dd38446e
 
     @property
     def lines(self) -> list[str]:
