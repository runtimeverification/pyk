--- conflicted
+++ resolved
@@ -803,13 +803,8 @@
         )
 
     @staticmethod
-<<<<<<< HEAD
-    def from_proof(proof: APRProof, kcfg_explore: KCFGExplore) -> APRFailureInfo:
+    def from_proof(proof: APRProof, kcfg_explore: KCFGExplore, counterexample_info: bool = False) -> APRFailureInfo:
         target = proof.kcfg_exploration.kcfg.node(proof.target)
-=======
-    def from_proof(proof: APRProof, kcfg_explore: KCFGExplore, counterexample_info: bool = False) -> APRFailureInfo:
-        target = proof.kcfg.node(proof.target)
->>>>>>> c4157e3b
         pending_nodes = {node.id for node in proof.pending}
         failing_nodes = {node.id for node in proof.failing}
         path_conditions = {}
