--- conflicted
+++ resolved
@@ -37,26 +37,18 @@
     """
 
     kcfg: KCFG
-<<<<<<< HEAD
     node_refutations: dict[str, str]
-    logs: dict[str, tuple[LogEntry, ...]]
-
+    logs: dict[int, tuple[LogEntry, ...]]
     def __init__(
         self,
         id: str,
         kcfg: KCFG,
-        logs: dict[str, tuple[LogEntry, ...]],
+        logs: dict[int, tuple[LogEntry, ...]],
         proof_dir: Path | None = None,
         node_refutations: dict[str, str] | None = None,
         subproof_ids: list[str] | None = None,
     ):
         super().__init__(id, proof_dir=proof_dir, subproof_ids=subproof_ids)
-=======
-    logs: dict[int, tuple[LogEntry, ...]]
-
-    def __init__(self, id: str, kcfg: KCFG, logs: dict[int, tuple[LogEntry, ...]], proof_dir: Path | None = None):
-        super().__init__(id, proof_dir=proof_dir)
->>>>>>> 174ce21c
         self.kcfg = kcfg
         self.logs = logs
 
