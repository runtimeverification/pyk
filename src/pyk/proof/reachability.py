from __future__ import annotations

import json
import logging
from dataclasses import dataclass
from itertools import chain
from typing import TYPE_CHECKING

from pyk.kore.rpc import LogEntry

from ..cterm import CTerm
from ..kast.inner import KRewrite, KSort
from ..kast.manip import flatten_label, ml_pred_to_bool
from ..kast.outer import KClaim
from ..kcfg import KCFG
from ..prelude.kbool import BOOL, TRUE
from ..prelude.ml import mlAnd, mlEquals, mlTop
from ..utils import FrozenDict, hash_str, shorten_hashes, single
from .equality import Prover, RefutationProof
from .proof import Proof, ProofStatus

if TYPE_CHECKING:
    from collections.abc import Callable, Iterable, Mapping
    from pathlib import Path
    from typing import Any, Final, TypeVar

    from ..kast.inner import KInner
    from ..kast.outer import KDefinition
    from ..kcfg import KCFGExplore
    from ..kcfg.kcfg import NodeIdLike
    from ..ktool.kprint import KPrint

    T = TypeVar('T', bound='Proof')

_LOGGER: Final = logging.getLogger(__name__)


class APRProof(Proof):
    """APRProof and APRProver implement all-path reachability logic,
    as introduced by A. Stefanescu and others in their paper 'All-Path Reachability Logic':
    https://doi.org/10.23638/LMCS-15(2:5)2019
    Note that reachability logic formula `phi =>A psi` has *not* the same meaning
    as CTL/CTL*'s `phi -> AF psi`, since reachability logic ignores infinite traces.
    """

    kcfg: KCFG
    node_refutations: dict[NodeIdLike, RefutationProof]  # TODO _node_refutatations
    init: NodeIdLike
    target: NodeIdLike
    _terminal_nodes: list[NodeIdLike]
    logs: dict[int, tuple[LogEntry, ...]]
    circularity: bool

    def __init__(
        self,
        id: str,
        kcfg: KCFG,
<<<<<<< HEAD
        logs: dict[int, tuple[LogEntry, ...]],
        has_target: bool = True,
        proof_dir: Path | None = None,
    ):
        super().__init__(id, has_target, proof_dir=proof_dir)
=======
        init: NodeIdLike,
        target: NodeIdLike,
        logs: dict[int, tuple[LogEntry, ...]],
        proof_dir: Path | None = None,
        node_refutations: dict[int, str] | None = None,
        terminal_nodes: Iterable[NodeIdLike] | None = None,
        subproof_ids: Iterable[str] = (),
        circularity: bool = False,
        admitted: bool = False,
    ):
        super().__init__(id, proof_dir=proof_dir, subproof_ids=subproof_ids, admitted=admitted)
>>>>>>> d1492aec
        self.kcfg = kcfg
        self.init = init
        self.target = target
        self.logs = logs
        self.circularity = circularity
        self._terminal_nodes = list(terminal_nodes) if terminal_nodes is not None else []
        self.node_refutations = {}

        if node_refutations is not None:
            refutations_not_in_subprroofs = set(node_refutations.values()).difference(
                set(subproof_ids if subproof_ids else [])
            )
            if refutations_not_in_subprroofs:
                raise ValueError(
                    f'All node refutations must be included in subproofs, violators are {refutations_not_in_subprroofs}'
                )
            for node_id, proof_id in node_refutations.items():
                subproof = self._subproofs[proof_id]
                assert type(subproof) is RefutationProof
                self.node_refutations[node_id] = subproof

    @property
    def terminal(self) -> list[KCFG.Node]:
        return [self.kcfg.node(nid) for nid in self._terminal_nodes]

    @property
    def pending(self) -> list[KCFG.Node]:
        return [nd for nd in self.kcfg.leaves if self.is_pending(nd.id)]

    @property
    def failing(self) -> list[KCFG.Node]:
        return [nd for nd in self.kcfg.leaves if self.is_failing(nd.id)]

    def is_refuted(self, node_id: NodeIdLike) -> bool:
        return self.kcfg._resolve(node_id) in self.node_refutations.keys()

    def is_terminal(self, node_id: NodeIdLike) -> bool:
        return self.kcfg._resolve(node_id) in (self.kcfg._resolve(nid) for nid in self._terminal_nodes)

    def is_pending(self, node_id: NodeIdLike) -> bool:
        return self.kcfg.is_leaf(node_id) and not (
            self.is_terminal(node_id)
            or self.kcfg.is_stuck(node_id)
            or self.is_target(node_id)
            or self.is_refuted(node_id)
        )

    def is_init(self, node_id: NodeIdLike) -> bool:
        return self.kcfg._resolve(node_id) == self.kcfg._resolve(self.init)

    def is_target(self, node_id: NodeIdLike) -> bool:
        return self.kcfg._resolve(node_id) == self.kcfg._resolve(self.target)

    def is_failing(self, node_id: NodeIdLike) -> bool:
        return self.kcfg.is_leaf(node_id) and not (
            self.is_pending(node_id) or self.is_target(node_id) or self.is_refuted(node_id)
        )

    def shortest_path_to(self, node_id: NodeIdLike) -> tuple[KCFG.Successor, ...]:
        spb = self.kcfg.shortest_path_between(self.init, node_id)
        assert spb is not None
        return spb

    @staticmethod
    def read_proof(id: str, proof_dir: Path) -> APRProof:
        proof_path = proof_dir / f'{hash_str(id)}.json'
        if APRProof.proof_exists(id, proof_dir):
            proof_dict = json.loads(proof_path.read_text())
            _LOGGER.info(f'Reading APRProof from file {id}: {proof_path}')
            return APRProof.from_dict(proof_dict, proof_dir=proof_dir)
        raise ValueError(f'Could not load APRProof from file {id}: {proof_path}')

    @property
    def status(self) -> ProofStatus:
<<<<<<< HEAD
        if self.has_target:
            if len(self.kcfg.stuck) > 0:
                return ProofStatus.FAILED
            elif len(self.kcfg.frontier) > 0:
                return ProofStatus.PENDING
            else:
                return ProofStatus.PASSED
=======
        if self.admitted:
            return ProofStatus.PASSED
        if len(self.failing) > 0 or self.subproofs_status == ProofStatus.FAILED:
            return ProofStatus.FAILED
        elif len(self.pending) > 0 or self.subproofs_status == ProofStatus.PENDING:
            return ProofStatus.PENDING
>>>>>>> d1492aec
        else:
            if len(self.kcfg.frontier) > 0:
                return ProofStatus.PENDING
            else:
                return ProofStatus.COMPLETED

    @classmethod
    def from_dict(cls: type[APRProof], dct: Mapping[str, Any], proof_dir: Path | None = None) -> APRProof:
        cfg = KCFG.from_dict(dct['cfg'])
        init_node = dct['init']
        terminal_nodes = dct['terminal_nodes']
        target_node = dct['target']
        id = dct['id']
<<<<<<< HEAD
        has_target = dct['has_target']
=======
        circularity = dct.get('circularity', False)
        admitted = dct.get('admitted', False)
        subproof_ids = dct['subproof_ids'] if 'subproof_ids' in dct else []
        node_refutations: dict[int, str] = {}
        if 'node_refutation' in dct:
            node_refutations = {cfg._resolve(node_id): proof_id for (node_id, proof_id) in dct['node_refutations']}
>>>>>>> d1492aec
        if 'logs' in dct:
            logs = {k: tuple(LogEntry.from_dict(l) for l in ls) for k, ls in dct['logs'].items()}
        else:
            logs = {}

<<<<<<< HEAD
        return APRProof(id, cfg, logs, has_target, proof_dir=proof_dir)
=======
        return APRProof(
            id,
            cfg,
            init_node,
            target_node,
            logs=logs,
            terminal_nodes=terminal_nodes,
            circularity=circularity,
            admitted=admitted,
            proof_dir=proof_dir,
            subproof_ids=subproof_ids,
            node_refutations=node_refutations,
        )

    @staticmethod
    def from_claim(
        defn: KDefinition, claim: KClaim, logs: dict[int, tuple[LogEntry, ...]], *args: Any, **kwargs: Any
    ) -> APRProof:
        cfg, init_node, target_node = KCFG.from_claim(defn, claim)
        return APRProof(claim.label, cfg, init=init_node, target=target_node, logs=logs, **kwargs)

    def as_claim(self, kprint: KPrint) -> KClaim:
        fr: CTerm = self.kcfg.node(self.init).cterm
        to: CTerm = self.kcfg.node(self.target).cterm
        fr_config_sorted = kprint.definition.sort_vars(fr.config, sort=KSort('GeneratedTopCell'))
        to_config_sorted = kprint.definition.sort_vars(to.config, sort=KSort('GeneratedTopCell'))
        kc = KClaim(
            body=KRewrite(fr_config_sorted, to_config_sorted),
            requires=ml_pred_to_bool(mlAnd(fr.constraints)),
            ensures=ml_pred_to_bool(mlAnd(to.constraints)),
        )
        return kc

    def path_constraints(self, final_node_id: NodeIdLike) -> KInner:
        path = self.shortest_path_to(final_node_id)
        curr_constraint: KInner = mlTop()
        for edge in reversed(path):
            if type(edge) is KCFG.Split:
                assert len(edge.targets) == 1
                csubst = edge.splits[edge.targets[0].id]
                curr_constraint = mlAnd([csubst.subst.ml_pred, csubst.constraint, curr_constraint])
            if type(edge) is KCFG.Cover:
                curr_constraint = mlAnd([edge.csubst.constraint, edge.csubst.subst.apply(curr_constraint)])
        return mlAnd(flatten_label('#And', curr_constraint))
>>>>>>> d1492aec

    @property
    def dict(self) -> dict[str, Any]:
        dct = super().dict
        dct['type'] = 'APRProof'
        dct['cfg'] = self.kcfg.to_dict()
        dct['init'] = self.init
        dct['target'] = self.target
        dct['terminal_nodes'] = self._terminal_nodes
        dct['node_refutations'] = {node_id: proof.id for (node_id, proof) in self.node_refutations.items()}
        dct['circularity'] = self.circularity
        logs = {k: [l.to_dict() for l in ls] for k, ls in self.logs.items()}
<<<<<<< HEAD
        return {
            'type': 'APRProof',
            'id': self.id,
            'has_target': self.has_target,
            'cfg': self.kcfg.to_dict(),
            'logs': logs,
        }
=======
        dct['logs'] = logs
        return dct

    def add_terminal(self, nid: NodeIdLike) -> None:
        self._terminal_nodes.append(self.kcfg._resolve(nid))  # TODO remove

    def remove_terminal(self, nid: NodeIdLike) -> None:
        self._terminal_nodes.remove(self.kcfg._resolve(nid))  # TODO remove
>>>>>>> d1492aec

    @property
    def summary(self) -> Iterable[str]:
        subproofs_summaries = chain(subproof.summary for subproof in self.subproofs)
        yield from [
            f'APRProof: {self.id}',
            f'    status: {self.status}',
            f'    admitted: {self.admitted}',
            f'    nodes: {len(self.kcfg.nodes)}',
            f'    pending: {len(self.pending)}',
            f'    failing: {len(self.failing)}',
            f'    stuck: {len(self.kcfg.stuck)}',
<<<<<<< HEAD
            f'    has_target: {self.has_target}',
=======
            f'    terminal: {len(self.terminal)}',
            f'    refuted: {len(self.node_refutations)}',
            f'Subproofs: {len(self.subproof_ids)}',
>>>>>>> d1492aec
        ]
        for summary in subproofs_summaries:
            yield from summary

    def get_refutation_id(self, node_id: int) -> str:
        return f'{self.id}.node-infeasible-{node_id}'


class APRBMCProof(APRProof):
    """APRBMCProof and APRBMCProver perform bounded model-checking of an all-path reachability logic claim."""

    bmc_depth: int
    _bounded_nodes: list[NodeIdLike]

    def __init__(
        self,
        id: str,
        kcfg: KCFG,
        init: NodeIdLike,
        target: NodeIdLike,
        logs: dict[int, tuple[LogEntry, ...]],
        bmc_depth: int,
<<<<<<< HEAD
        has_target: bool = True,
        bounded_states: Iterable[int] | None = None,
=======
        bounded_nodes: Iterable[int] | None = None,
>>>>>>> d1492aec
        proof_dir: Path | None = None,
        subproof_ids: Iterable[str] = (),
        node_refutations: dict[int, str] | None = None,
        circularity: bool = False,
        admitted: bool = False,
    ):
<<<<<<< HEAD
        super().__init__(id, kcfg, logs, has_target, proof_dir=proof_dir)
=======
        super().__init__(
            id,
            kcfg,
            init,
            target,
            logs,
            proof_dir=proof_dir,
            subproof_ids=subproof_ids,
            node_refutations=node_refutations,
            circularity=circularity,
            admitted=admitted,
        )
>>>>>>> d1492aec
        self.bmc_depth = bmc_depth
        self._bounded_nodes = list(bounded_nodes) if bounded_nodes is not None else []

    @property
<<<<<<< HEAD
    def status(self) -> ProofStatus:
        if self.has_target:
            if any(nd.id not in self._bounded_states for nd in self.kcfg.stuck):
                return ProofStatus.FAILED
            elif len(self.kcfg.frontier) > 0:
                return ProofStatus.PENDING
            else:
                return ProofStatus.PASSED
        else:
            if len(self.kcfg.frontier) > 0:
                return ProofStatus.PENDING
            else:
                return ProofStatus.COMPLETED
=======
    def bounded(self) -> list[KCFG.Node]:
        return [nd for nd in self.kcfg.leaves if self.is_bounded(nd.id)]

    def is_bounded(self, node_id: NodeIdLike) -> bool:
        return self.kcfg._resolve(node_id) in (self.kcfg._resolve(nid) for nid in self._bounded_nodes)

    def is_failing(self, node_id: NodeIdLike) -> bool:
        return self.kcfg.is_leaf(node_id) and not (
            self.is_pending(node_id) or self.is_target(node_id) or self.is_bounded(node_id)
        )

    def is_pending(self, node_id: NodeIdLike) -> bool:
        return self.kcfg.is_leaf(node_id) and not (
            self.is_terminal(node_id)
            or self.kcfg.is_stuck(node_id)
            or self.is_bounded(node_id)
            or self.is_target(node_id)
        )
>>>>>>> d1492aec

    @classmethod
    def from_dict(cls: type[APRBMCProof], dct: Mapping[str, Any], proof_dir: Path | None = None) -> APRBMCProof:
        cfg = KCFG.from_dict(dct['cfg'])
<<<<<<< HEAD
        id = dct['id']
        has_target = dct['has_target']
        bounded_states = dct['bounded_states']
=======
        init = dct['init']
        target = dct['target']
        bounded_nodes = dct['bounded_nodes']

        admitted = dct.get('admitted', False)
        circularity = dct.get('circularity', False)
>>>>>>> d1492aec
        bmc_depth = dct['bmc_depth']
        subproof_ids = dct['subproof_ids'] if 'subproof_ids' in dct else []
        node_refutations: dict[int, str] = {}
        if 'node_refutation' in dct:
            node_refutations = {cfg._resolve(node_id): proof_id for (node_id, proof_id) in dct['node_refutations']}
        id = dct['id']
        if 'logs' in dct:
            logs = {k: tuple(LogEntry.from_dict(l) for l in ls) for k, ls in dct['logs'].items()}
        else:
            logs = {}
<<<<<<< HEAD
        return APRBMCProof(id, cfg, logs, has_target, bmc_depth, bounded_states=bounded_states, proof_dir=proof_dir)
=======

        return APRBMCProof(
            id,
            cfg,
            init,
            target,
            logs,
            bmc_depth,
            bounded_nodes=bounded_nodes,
            proof_dir=proof_dir,
            circularity=circularity,
            subproof_ids=subproof_ids,
            node_refutations=node_refutations,
            admitted=admitted,
        )
>>>>>>> d1492aec

    @property
    def dict(self) -> dict[str, Any]:
        dct = super().dict
        dct['type'] = 'APRBMCProof'
        dct['bmc_depth'] = self.bmc_depth
        dct['bounded_nodes'] = self._bounded_nodes
        logs = {k: [l.to_dict() for l in ls] for k, ls in self.logs.items()}
<<<<<<< HEAD
        return {
            'type': 'APRBMCProof',
            'id': self.id,
            'has_target': self.has_target,
            'cfg': self.kcfg.to_dict(),
            'logs': logs,
            'bmc_depth': self.bmc_depth,
            'bounded_states': self._bounded_states,
        }

    def bound_state(self, nid: int) -> None:
        self._bounded_states.append(nid)
=======
        dct['logs'] = logs
        dct['circularity'] = self.circularity
        return dct

    @staticmethod
    def from_claim_with_bmc_depth(defn: KDefinition, claim: KClaim, bmc_depth: int) -> APRBMCProof:
        cfg, init_node, target_node = KCFG.from_claim(defn, claim)
        return APRBMCProof(claim.label, cfg, init_node, target_node, {}, bmc_depth)

    def add_bounded(self, nid: NodeIdLike) -> None:
        self._bounded_nodes.append(self.kcfg._resolve(nid))
>>>>>>> d1492aec

    @property
    def summary(self) -> Iterable[str]:
        subproofs_summaries = chain(subproof.summary for subproof in self.subproofs)
        yield from [
            f'APRBMCProof(depth={self.bmc_depth}): {self.id}',
            f'    status: {self.status}',
            f'    has_target: {self.has_target}',
            f'    nodes: {len(self.kcfg.nodes)}',
<<<<<<< HEAD
            f'    frontier: {len(self.kcfg.frontier)}',
            f'    stuck: {len([nd for nd in self.kcfg.stuck if nd.id not in self._bounded_states])}',
            f'    bounded_states: {len(self._bounded_states)}',
=======
            f'    pending: {len(self.pending)}',
            f'    failing: {len(self.failing)}',
            f'    stuck: {len(self.kcfg.stuck)}',
            f'    terminal: {len(self.terminal)}',
            f'    refuted: {len(self.node_refutations.keys())}',
            f'    bounded: {len(self.bounded)}',
            f'Subproofs: {len(self.subproof_ids)}',
>>>>>>> d1492aec
        ]
        for summary in subproofs_summaries:
            yield from summary


class APRProver(Prover):
    proof: APRProof
    _is_terminal: Callable[[CTerm], bool] | None
    _extract_branches: Callable[[CTerm], Iterable[KInner]] | None
    _abstract_node: Callable[[CTerm], CTerm] | None

    main_module_name: str
    dependencies_module_name: str
    circularities_module_name: str

    def __init__(
        self,
        proof: APRProof,
        kcfg_explore: KCFGExplore,
        is_terminal: Callable[[CTerm], bool] | None = None,
        extract_branches: Callable[[CTerm], Iterable[KInner]] | None = None,
        abstract_node: Callable[[CTerm], CTerm] | None = None,
    ) -> None:
        super().__init__(kcfg_explore)
        self.proof = proof
        self.kcfg_explore = kcfg_explore
        self._is_terminal = is_terminal
        self._extract_branches = extract_branches
        self._abstract_node = abstract_node
        self.main_module_name = self.kcfg_explore.kprint.definition.main_module_name

        subproofs: list[Proof] = (
            [Proof.read_proof(i, proof_dir=proof.proof_dir) for i in proof.subproof_ids]
            if proof.proof_dir is not None
            else []
        )

        apr_subproofs: list[APRProof] = [pf for pf in subproofs if isinstance(pf, APRProof)]

        dependencies_as_claims: list[KClaim] = [d.as_claim(self.kcfg_explore.kprint) for d in apr_subproofs]

        self.dependencies_module_name = self.main_module_name + '-DEPENDS-MODULE'
        self.kcfg_explore.add_dependencies_module(
            self.main_module_name,
            self.dependencies_module_name,
            dependencies_as_claims,
            priority=1,
        )
        self.circularities_module_name = self.main_module_name + '-CIRCULARITIES-MODULE'
        self.kcfg_explore.add_dependencies_module(
            self.main_module_name,
            self.circularities_module_name,
            dependencies_as_claims + ([proof.as_claim(self.kcfg_explore.kprint)] if proof.circularity else []),
            priority=1,
        )

    def _check_terminal(self, curr_node: KCFG.Node) -> bool:
        if self._is_terminal is not None:
            _LOGGER.info(f'Checking terminal {self.proof.id}: {shorten_hashes(curr_node.id)}')
            if self._is_terminal(curr_node.cterm):
                _LOGGER.info(f'Terminal node {self.proof.id}: {shorten_hashes(curr_node.id)}.')
                self.proof.add_terminal(curr_node.id)
                return True
        return False

    def nonzero_depth(self, node: KCFG.Node) -> bool:
        return not self.proof.kcfg.zero_depth_between(self.proof.init, node.id)

    def _check_subsume(self, node: KCFG.Node) -> bool:
        target_node = self.proof.kcfg.node(self.proof.target)
        _LOGGER.info(
            f'Checking subsumption into target state {self.proof.id}: {shorten_hashes((node.id, target_node.id))}'
        )
        csubst = self.kcfg_explore.cterm_implies(node.cterm, target_node.cterm)
        if csubst is not None:
            self.proof.kcfg.create_cover(node.id, target_node.id, csubst=csubst)
            _LOGGER.info(f'Subsumed into target node {self.proof.id}: {shorten_hashes((node.id, target_node.id))}')
            return True
        return False

    def _check_abstract(self, node: KCFG.Node) -> bool:
        if self._abstract_node is None:
            return False

        new_cterm = self._abstract_node(node.cterm)
        if new_cterm == node.cterm:
            return False

        new_node = self.proof.kcfg.create_node(new_cterm)
        self.proof.kcfg.create_cover(node.id, new_node.id)
        return True

    def advance_proof(
        self,
        max_iterations: int | None = None,
        execute_depth: int | None = None,
        cut_point_rules: Iterable[str] = (),
        terminal_rules: Iterable[str] = (),
        implication_every_block: bool = True,
    ) -> KCFG:
        iterations = 0

        while self.proof.pending:
            self.proof.write_proof()

            if max_iterations is not None and max_iterations <= iterations:
                _LOGGER.warning(f'Reached iteration bound {self.proof.id}: {max_iterations}')
                break
            iterations += 1
            curr_node = self.proof.pending[0]

<<<<<<< HEAD
            if self.proof.has_target and kcfg_explore.target_subsume(self.proof.kcfg, curr_node):
=======
            if self._check_subsume(curr_node):
>>>>>>> d1492aec
                continue

            if self._check_terminal(curr_node):
                continue

            if self._check_abstract(curr_node):
                continue

            if self._extract_branches is not None and len(self.proof.kcfg.splits(target_id=curr_node.id)) == 0:
                branches = list(self._extract_branches(curr_node.cterm))
                if len(branches) > 0:
                    self.proof.kcfg.split_on_constraints(curr_node.id, branches)
                    _LOGGER.info(
                        f'Found {len(branches)} branches using heuristic for node {self.proof.id}: {shorten_hashes(curr_node.id)}: {[self.kcfg_explore.kprint.pretty_print(bc) for bc in branches]}'
                    )
                    continue

            module_name = (
                self.circularities_module_name if self.nonzero_depth(curr_node) else self.dependencies_module_name
            )
            self.kcfg_explore.extend(
                self.proof.kcfg,
                curr_node,
                self.proof.logs,
                execute_depth=execute_depth,
                cut_point_rules=cut_point_rules,
                terminal_rules=terminal_rules,
                module_name=module_name,
            )

        self.proof.write_proof()
        return self.proof.kcfg

    def refute_node(self, node: KCFG.Node) -> RefutationProof | None:
        _LOGGER.info(f'Attempting to refute node {node.id}')
        refutation = self.construct_node_refutation(node)
        if refutation is None:
            _LOGGER.error(f'Failed to refute node {node.id}')
            return None
        refutation.write_proof()

        self.proof.node_refutations[node.id] = refutation

        self.proof.write_proof()

        return refutation

    def unrefute_node(self, node: KCFG.Node) -> None:
        self.proof.remove_subproof(self.proof.get_refutation_id(node.id))
        del self.proof.node_refutations[node.id]
        _LOGGER.info(f'Disabled refutation of node {node.id}.')

    def construct_node_refutation(self, node: KCFG.Node) -> RefutationProof | None:  # TODO put into prover class
        path = single(self.proof.kcfg.paths_between(source_id=self.proof.init, target_id=node.id))
        branches_on_path = list(filter(lambda x: type(x) is KCFG.Split or type(x) is KCFG.NDBranch, reversed(path)))
        if len(branches_on_path) == 0:
            _LOGGER.error(f'Cannot refute node {node.id} in linear KCFG')
            return None
        closest_branch = branches_on_path[0]
        if type(closest_branch) is KCFG.NDBranch:
            _LOGGER.error(f'Cannot refute node {node.id} following a non-deterministic branch: not yet implemented')
            return None

        assert type(closest_branch) is KCFG.Split
        refuted_branch_root = closest_branch.targets[0]
        csubst = closest_branch.splits[refuted_branch_root.id]
        if len(csubst.subst) > 0:
            _LOGGER.error(
                f'Cannot refute node {node.id}: unexpected non-empty substitution {csubst.subst} in Split from {closest_branch.source.id}'
            )
            return None
        if len(csubst.constraints) > 1:
            _LOGGER.error(
                f'Cannot refute node {node.id}: unexpected non-singleton constraints {csubst.constraints} in Split from {closest_branch.source.id}'
            )
            return None

        # extract the path condition prior to the Split that leads to the node-to-refute
        pre_split_constraints = [
            mlEquals(TRUE, ml_pred_to_bool(c), arg_sort=BOOL) for c in closest_branch.source.cterm.constraints
        ]

        # extract the constriant added by the Split that leads to the node-to-refute
        last_constraint = mlEquals(TRUE, ml_pred_to_bool(csubst.constraints[0]), arg_sort=BOOL)

        refutation_id = self.proof.get_refutation_id(node.id)
        _LOGGER.info(f'Adding refutation proof {refutation_id} as subproof of {self.proof.id}')
        refutation = RefutationProof(
            id=refutation_id,
            sort=BOOL,
            pre_constraints=pre_split_constraints,
            last_constraint=last_constraint,
            proof_dir=self.proof.proof_dir,
        )

        self.proof.add_subproof(refutation)
        return refutation

    def failure_info(self) -> APRFailureInfo:
        return APRFailureInfo.from_proof(self.proof, self.kcfg_explore)


@dataclass(frozen=True)
class APRFailureInfo:
    failing_nodes: FrozenDict[int, tuple[str, str]]
    pending_nodes: frozenset[int]

    def __init__(self, failing_nodes: Mapping[int, tuple[str, str]], pending_nodes: Iterable[int]):
        object.__setattr__(self, 'failing_nodes', FrozenDict(failing_nodes))
        object.__setattr__(self, 'pending_nodes', frozenset(pending_nodes))

    @staticmethod
    def from_proof(proof: APRProof, kcfg_explore: KCFGExplore) -> APRFailureInfo:
        target = proof.kcfg.node(proof.target)
        pending_nodes = {node.id for node in proof.pending}
        failing_nodes = {}
        for node in proof.failing:
            simplified_node, _ = kcfg_explore.cterm_simplify(node.cterm)
            simplified_target, _ = kcfg_explore.cterm_simplify(target.cterm)
            node_cterm = CTerm.from_kast(simplified_node)
            target_cterm = CTerm.from_kast(simplified_target)
            _, reason = kcfg_explore.implication_failure_reason(node_cterm, target_cterm)
            path_condition = kcfg_explore.kprint.pretty_print(proof.path_constraints(node.id))
            failing_nodes[node.id] = (reason, path_condition)
        return APRFailureInfo(failing_nodes=failing_nodes, pending_nodes=pending_nodes)

    def print(self) -> list[str]:
        res_lines: list[str] = []

        num_pending = len(self.pending_nodes)
        num_failing = len(self.failing_nodes)
        res_lines.append(
            f'{num_pending + num_failing} Failure nodes. ({num_pending} pending and {num_failing} failing)'
        )

        if num_pending > 0:
            res_lines.append('')
            res_lines.append(f'Pending nodes: {sorted(self.pending_nodes)}')

        if num_failing > 0:
            res_lines.append('')
            res_lines.append('Failing nodes:')
            print(self.failing_nodes)
            for node_id, info in self.failing_nodes.items():
                print(info)
                (reason, path_condition) = info
                res_lines.append('')
                res_lines.append(f'  Node id: {str(node_id)}')

                res_lines.append('  Failure reason:')
                res_lines += [f'    {line}' for line in reason.split('\n')]

                res_lines.append('  Path condition:')
                res_lines += [f'    {path_condition}']

            res_lines.append('')
            res_lines.append('Join the Runtime Verification Discord server for support: https://discord.gg/CurfmXNtbN')
        return res_lines


class APRBMCProver(APRProver):
    proof: APRBMCProof
    _same_loop: Callable[[CTerm, CTerm], bool]
    _checked_nodes: list[int]

    def __init__(
        self,
        proof: APRBMCProof,
        kcfg_explore: KCFGExplore,
        same_loop: Callable[[CTerm, CTerm], bool],
        is_terminal: Callable[[CTerm], bool] | None = None,
        extract_branches: Callable[[CTerm], Iterable[KInner]] | None = None,
        abstract_node: Callable[[CTerm], CTerm] | None = None,
    ) -> None:
        super().__init__(
            proof,
            kcfg_explore=kcfg_explore,
            is_terminal=is_terminal,
            extract_branches=extract_branches,
            abstract_node=abstract_node,
        )
        self._same_loop = same_loop
        self._checked_nodes = []

    def advance_proof(
        self,
        max_iterations: int | None = None,
        execute_depth: int | None = None,
        cut_point_rules: Iterable[str] = (),
        terminal_rules: Iterable[str] = (),
        implication_every_block: bool = True,
    ) -> KCFG:
        iterations = 0

        while self.proof.pending:
            self.proof.write_proof()

            if max_iterations is not None and max_iterations <= iterations:
                _LOGGER.warning(f'Reached iteration bound {self.proof.id}: {max_iterations}')
                break
            iterations += 1

            for f in self.proof.pending:
                if f.id not in self._checked_nodes:
                    _LOGGER.info(f'Checking bmc depth for node {self.proof.id}: {f.id}')
                    self._checked_nodes.append(f.id)
                    _prior_loops = [
                        succ.source.id
                        for succ in self.proof.shortest_path_to(f.id)
                        if self._same_loop(succ.source.cterm, f.cterm)
                    ]
                    prior_loops: list[NodeIdLike] = []
                    for _pl in _prior_loops:
                        if not (
                            self.proof.kcfg.zero_depth_between(_pl, f.id)
                            or any(self.proof.kcfg.zero_depth_between(_pl, pl) for pl in prior_loops)
                        ):
                            prior_loops.append(_pl)
                    _LOGGER.info(f'Prior loop heads for node {self.proof.id}: {(f.id, prior_loops)}')
                    if len(prior_loops) > self.proof.bmc_depth:
                        self.proof.add_bounded(f.id)

            super().advance_proof(
                max_iterations=1,
                execute_depth=execute_depth,
                cut_point_rules=cut_point_rules,
                terminal_rules=terminal_rules,
                implication_every_block=implication_every_block,
            )

        self.proof.write_proof()
        return self.proof.kcfg<|MERGE_RESOLUTION|>--- conflicted
+++ resolved
@@ -55,13 +55,6 @@
         self,
         id: str,
         kcfg: KCFG,
-<<<<<<< HEAD
-        logs: dict[int, tuple[LogEntry, ...]],
-        has_target: bool = True,
-        proof_dir: Path | None = None,
-    ):
-        super().__init__(id, has_target, proof_dir=proof_dir)
-=======
         init: NodeIdLike,
         target: NodeIdLike,
         logs: dict[int, tuple[LogEntry, ...]],
@@ -73,7 +66,6 @@
         admitted: bool = False,
     ):
         super().__init__(id, proof_dir=proof_dir, subproof_ids=subproof_ids, admitted=admitted)
->>>>>>> d1492aec
         self.kcfg = kcfg
         self.init = init
         self.target = target
@@ -148,27 +140,14 @@
 
     @property
     def status(self) -> ProofStatus:
-<<<<<<< HEAD
-        if self.has_target:
-            if len(self.kcfg.stuck) > 0:
-                return ProofStatus.FAILED
-            elif len(self.kcfg.frontier) > 0:
-                return ProofStatus.PENDING
-            else:
-                return ProofStatus.PASSED
-=======
         if self.admitted:
             return ProofStatus.PASSED
         if len(self.failing) > 0 or self.subproofs_status == ProofStatus.FAILED:
             return ProofStatus.FAILED
         elif len(self.pending) > 0 or self.subproofs_status == ProofStatus.PENDING:
             return ProofStatus.PENDING
->>>>>>> d1492aec
         else:
-            if len(self.kcfg.frontier) > 0:
-                return ProofStatus.PENDING
-            else:
-                return ProofStatus.COMPLETED
+            return ProofStatus.PASSED
 
     @classmethod
     def from_dict(cls: type[APRProof], dct: Mapping[str, Any], proof_dir: Path | None = None) -> APRProof:
@@ -177,24 +156,17 @@
         terminal_nodes = dct['terminal_nodes']
         target_node = dct['target']
         id = dct['id']
-<<<<<<< HEAD
-        has_target = dct['has_target']
-=======
         circularity = dct.get('circularity', False)
         admitted = dct.get('admitted', False)
         subproof_ids = dct['subproof_ids'] if 'subproof_ids' in dct else []
         node_refutations: dict[int, str] = {}
         if 'node_refutation' in dct:
             node_refutations = {cfg._resolve(node_id): proof_id for (node_id, proof_id) in dct['node_refutations']}
->>>>>>> d1492aec
         if 'logs' in dct:
             logs = {k: tuple(LogEntry.from_dict(l) for l in ls) for k, ls in dct['logs'].items()}
         else:
             logs = {}
 
-<<<<<<< HEAD
-        return APRProof(id, cfg, logs, has_target, proof_dir=proof_dir)
-=======
         return APRProof(
             id,
             cfg,
@@ -216,9 +188,10 @@
         cfg, init_node, target_node = KCFG.from_claim(defn, claim)
         return APRProof(claim.label, cfg, init=init_node, target=target_node, logs=logs, **kwargs)
 
-    def as_claim(self, kprint: KPrint) -> KClaim:
-        fr: CTerm = self.kcfg.node(self.init).cterm
-        to: CTerm = self.kcfg.node(self.target).cterm
+    @classmethod
+    def as_claim(cls, kprint: KPrint) -> KClaim | None:
+        fr: CTerm = cls.kcfg.node(cls.init).cterm
+        to: CTerm = cls.kcfg.node(cls.target).cterm
         fr_config_sorted = kprint.definition.sort_vars(fr.config, sort=KSort('GeneratedTopCell'))
         to_config_sorted = kprint.definition.sort_vars(to.config, sort=KSort('GeneratedTopCell'))
         kc = KClaim(
@@ -239,7 +212,6 @@
             if type(edge) is KCFG.Cover:
                 curr_constraint = mlAnd([edge.csubst.constraint, edge.csubst.subst.apply(curr_constraint)])
         return mlAnd(flatten_label('#And', curr_constraint))
->>>>>>> d1492aec
 
     @property
     def dict(self) -> dict[str, Any]:
@@ -252,15 +224,6 @@
         dct['node_refutations'] = {node_id: proof.id for (node_id, proof) in self.node_refutations.items()}
         dct['circularity'] = self.circularity
         logs = {k: [l.to_dict() for l in ls] for k, ls in self.logs.items()}
-<<<<<<< HEAD
-        return {
-            'type': 'APRProof',
-            'id': self.id,
-            'has_target': self.has_target,
-            'cfg': self.kcfg.to_dict(),
-            'logs': logs,
-        }
-=======
         dct['logs'] = logs
         return dct
 
@@ -269,7 +232,6 @@
 
     def remove_terminal(self, nid: NodeIdLike) -> None:
         self._terminal_nodes.remove(self.kcfg._resolve(nid))  # TODO remove
->>>>>>> d1492aec
 
     @property
     def summary(self) -> Iterable[str]:
@@ -282,13 +244,9 @@
             f'    pending: {len(self.pending)}',
             f'    failing: {len(self.failing)}',
             f'    stuck: {len(self.kcfg.stuck)}',
-<<<<<<< HEAD
-            f'    has_target: {self.has_target}',
-=======
             f'    terminal: {len(self.terminal)}',
             f'    refuted: {len(self.node_refutations)}',
             f'Subproofs: {len(self.subproof_ids)}',
->>>>>>> d1492aec
         ]
         for summary in subproofs_summaries:
             yield from summary
@@ -311,21 +269,13 @@
         target: NodeIdLike,
         logs: dict[int, tuple[LogEntry, ...]],
         bmc_depth: int,
-<<<<<<< HEAD
-        has_target: bool = True,
-        bounded_states: Iterable[int] | None = None,
-=======
         bounded_nodes: Iterable[int] | None = None,
->>>>>>> d1492aec
         proof_dir: Path | None = None,
         subproof_ids: Iterable[str] = (),
         node_refutations: dict[int, str] | None = None,
         circularity: bool = False,
         admitted: bool = False,
     ):
-<<<<<<< HEAD
-        super().__init__(id, kcfg, logs, has_target, proof_dir=proof_dir)
-=======
         super().__init__(
             id,
             kcfg,
@@ -338,26 +288,10 @@
             circularity=circularity,
             admitted=admitted,
         )
->>>>>>> d1492aec
         self.bmc_depth = bmc_depth
         self._bounded_nodes = list(bounded_nodes) if bounded_nodes is not None else []
 
     @property
-<<<<<<< HEAD
-    def status(self) -> ProofStatus:
-        if self.has_target:
-            if any(nd.id not in self._bounded_states for nd in self.kcfg.stuck):
-                return ProofStatus.FAILED
-            elif len(self.kcfg.frontier) > 0:
-                return ProofStatus.PENDING
-            else:
-                return ProofStatus.PASSED
-        else:
-            if len(self.kcfg.frontier) > 0:
-                return ProofStatus.PENDING
-            else:
-                return ProofStatus.COMPLETED
-=======
     def bounded(self) -> list[KCFG.Node]:
         return [nd for nd in self.kcfg.leaves if self.is_bounded(nd.id)]
 
@@ -376,23 +310,16 @@
             or self.is_bounded(node_id)
             or self.is_target(node_id)
         )
->>>>>>> d1492aec
 
     @classmethod
     def from_dict(cls: type[APRBMCProof], dct: Mapping[str, Any], proof_dir: Path | None = None) -> APRBMCProof:
         cfg = KCFG.from_dict(dct['cfg'])
-<<<<<<< HEAD
-        id = dct['id']
-        has_target = dct['has_target']
-        bounded_states = dct['bounded_states']
-=======
         init = dct['init']
         target = dct['target']
         bounded_nodes = dct['bounded_nodes']
 
         admitted = dct.get('admitted', False)
         circularity = dct.get('circularity', False)
->>>>>>> d1492aec
         bmc_depth = dct['bmc_depth']
         subproof_ids = dct['subproof_ids'] if 'subproof_ids' in dct else []
         node_refutations: dict[int, str] = {}
@@ -403,9 +330,6 @@
             logs = {k: tuple(LogEntry.from_dict(l) for l in ls) for k, ls in dct['logs'].items()}
         else:
             logs = {}
-<<<<<<< HEAD
-        return APRBMCProof(id, cfg, logs, has_target, bmc_depth, bounded_states=bounded_states, proof_dir=proof_dir)
-=======
 
         return APRBMCProof(
             id,
@@ -421,7 +345,6 @@
             node_refutations=node_refutations,
             admitted=admitted,
         )
->>>>>>> d1492aec
 
     @property
     def dict(self) -> dict[str, Any]:
@@ -430,20 +353,6 @@
         dct['bmc_depth'] = self.bmc_depth
         dct['bounded_nodes'] = self._bounded_nodes
         logs = {k: [l.to_dict() for l in ls] for k, ls in self.logs.items()}
-<<<<<<< HEAD
-        return {
-            'type': 'APRBMCProof',
-            'id': self.id,
-            'has_target': self.has_target,
-            'cfg': self.kcfg.to_dict(),
-            'logs': logs,
-            'bmc_depth': self.bmc_depth,
-            'bounded_states': self._bounded_states,
-        }
-
-    def bound_state(self, nid: int) -> None:
-        self._bounded_states.append(nid)
-=======
         dct['logs'] = logs
         dct['circularity'] = self.circularity
         return dct
@@ -455,7 +364,6 @@
 
     def add_bounded(self, nid: NodeIdLike) -> None:
         self._bounded_nodes.append(self.kcfg._resolve(nid))
->>>>>>> d1492aec
 
     @property
     def summary(self) -> Iterable[str]:
@@ -463,13 +371,7 @@
         yield from [
             f'APRBMCProof(depth={self.bmc_depth}): {self.id}',
             f'    status: {self.status}',
-            f'    has_target: {self.has_target}',
             f'    nodes: {len(self.kcfg.nodes)}',
-<<<<<<< HEAD
-            f'    frontier: {len(self.kcfg.frontier)}',
-            f'    stuck: {len([nd for nd in self.kcfg.stuck if nd.id not in self._bounded_states])}',
-            f'    bounded_states: {len(self._bounded_states)}',
-=======
             f'    pending: {len(self.pending)}',
             f'    failing: {len(self.failing)}',
             f'    stuck: {len(self.kcfg.stuck)}',
@@ -477,7 +379,6 @@
             f'    refuted: {len(self.node_refutations.keys())}',
             f'    bounded: {len(self.bounded)}',
             f'Subproofs: {len(self.subproof_ids)}',
->>>>>>> d1492aec
         ]
         for summary in subproofs_summaries:
             yield from summary
@@ -515,9 +416,9 @@
             else []
         )
 
-        apr_subproofs: list[APRProof] = [pf for pf in subproofs if isinstance(pf, APRProof)]
-
-        dependencies_as_claims: list[KClaim] = [d.as_claim(self.kcfg_explore.kprint) for d in apr_subproofs]
+        dependencies_as_claims: list[KClaim] = [
+            d for d in [d.as_claim(self.kcfg_explore.kprint) for d in subproofs] if d is not None
+        ]
 
         self.dependencies_module_name = self.main_module_name + '-DEPENDS-MODULE'
         self.kcfg_explore.add_dependencies_module(
@@ -530,7 +431,8 @@
         self.kcfg_explore.add_dependencies_module(
             self.main_module_name,
             self.circularities_module_name,
-            dependencies_as_claims + ([proof.as_claim(self.kcfg_explore.kprint)] if proof.circularity else []),
+            dependencies_as_claims
+            + [c for c in ([proof.as_claim(self.kcfg_explore.kprint)] if proof.circularity else []) if c is not None],
             priority=1,
         )
 
@@ -589,11 +491,7 @@
             iterations += 1
             curr_node = self.proof.pending[0]
 
-<<<<<<< HEAD
-            if self.proof.has_target and kcfg_explore.target_subsume(self.proof.kcfg, curr_node):
-=======
             if self._check_subsume(curr_node):
->>>>>>> d1492aec
                 continue
 
             if self._check_terminal(curr_node):
