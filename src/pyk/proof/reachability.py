--- conflicted
+++ resolved
@@ -711,41 +711,6 @@
             _LOGGER.info(f'Subsumed into target node {self.proof.id}: {shorten_hashes((node.id, self.proof.target))}')
         return csubst
 
-<<<<<<< HEAD
-    def advance_pending_node(
-        self,
-        node: KCFG.Node,
-        execute_depth: int | None = None,
-        cut_point_rules: Iterable[str] = (),
-        terminal_rules: Iterable[str] = (),
-    ) -> None:
-        if self.proof.bmc_depth is not None and node.id not in self._checked_for_bounded:
-            _LOGGER.info(f'Checking bmc depth for node {self.proof.id}: {node.id}')
-            self._checked_for_bounded.add(node.id)
-
-            self.proof.prior_loops_cache[node.id] = (
-                [] if node.id not in self.proof.prior_loops_cache else self.proof.prior_loops_cache[node.id]
-            )
-
-            _prior_loops = [
-                succ.source.id
-                for succ in self.proof.shortest_path_to(node.id)
-                if succ.source.id not in self.proof.prior_loops_cache[node.id]
-                and self.kcfg_explore.kcfg_semantics.same_loop(succ.source.cterm, node.cterm)
-            ]
-            prior_loops: list[NodeIdLike] = []
-            for _pl in _prior_loops:
-                if _pl not in self.proof.prior_loops_cache[node.id] and not (
-                    self.proof.kcfg.zero_depth_between(_pl, node.id)
-                    or any(self.proof.kcfg.zero_depth_between(_pl, pl) for pl in prior_loops)
-                ):
-                    prior_loops.append(_pl)
-
-            self.proof.prior_loops_cache[node.id].extend(prior_loops)
-            prior_loops = self.proof.prior_loops_cache[node.id]
-
-            _LOGGER.info(f'Prior loop heads for node {self.proof.id}: {(node.id, prior_loops)}')
-=======
     def step_proof(self) -> Iterable[StepResult]:
         if not self.proof.pending:
             return []
@@ -754,6 +719,11 @@
         if self.proof.bmc_depth is not None and curr_node.id not in self._checked_for_bounded:
             _LOGGER.info(f'Checking bmc depth for node {self.proof.id}: {curr_node.id}')
             self._checked_for_bounded.add(curr_node.id)
+
+            self.proof.prior_loops_cache[curr_node.id] = (
+                [] if curr_node.id not in self.proof.prior_loops_cache else self.proof.prior_loops_cache[node.id]
+            )
+
             _prior_loops = [
                 succ.source.id
                 for succ in self.proof.shortest_path_to(curr_node.id)
@@ -761,13 +731,17 @@
             ]
             prior_loops: list[NodeIdLike] = []
             for _pl in _prior_loops:
-                if not (
+                if _pl not in self.proof.prior_loops_cache[curr_node.id] and not (
                     self.proof.kcfg.zero_depth_between(_pl, curr_node.id)
                     or any(self.proof.kcfg.zero_depth_between(_pl, pl) for pl in prior_loops)
                 ):
                     prior_loops.append(_pl)
             _LOGGER.info(f'Prior loop heads for node {self.proof.id}: {(curr_node.id, prior_loops)}')
->>>>>>> 784f3930
+
+            self.proof.prior_loops_cache[curr_node.id].extend(prior_loops)
+            prior_loops = self.proof.prior_loops_cache[curr_node.id]
+
+            _LOGGER.info(f'Prior loop heads for node {self.proof.id}: {(node.id, prior_loops)}')
             if len(prior_loops) > self.proof.bmc_depth:
                 _LOGGER.warning(f'Bounded node {self.proof.id}: {curr_node.id} at bmc depth {self.proof.bmc_depth}')
                 return [APRProofBoundedResult(curr_node.id)]
