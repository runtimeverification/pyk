--- conflicted
+++ resolved
@@ -112,12 +112,8 @@
         self.logs = logs
         self.circularity = circularity
         self.node_refutations = {}
-<<<<<<< HEAD
         self.prior_loops_cache = prior_loops_cache if prior_loops_cache is not None else {}
-        self.kcfg.cfg_dir = self.proof_subdir / 'kcfg' if self.proof_subdir else None
-=======
         self.kcfg._kcfg_store = KCFGStore(self.proof_subdir / 'kcfg') if self.proof_subdir else None
->>>>>>> 03a8ca03
         self._exec_time = _exec_time
         self.error_info = error_info
 
