--- conflicted
+++ resolved
@@ -48,11 +48,8 @@
     target: int
     logs: dict[int, tuple[LogEntry, ...]]
     circularity: bool
-<<<<<<< HEAD
     generate_subproof_name: Callable[[APRProof, int], str] | None
-=======
     failure_info: APRFailureInfo | None
->>>>>>> 31ca5378
 
     def __init__(
         self,
