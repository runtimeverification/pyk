--- conflicted
+++ resolved
@@ -56,19 +56,14 @@
         logs: dict[int, tuple[LogEntry, ...]],
         terminal_nodes: Iterable[NodeIdLike] | None = None,
         proof_dir: Path | None = None,
-<<<<<<< HEAD
-        dependencies: Iterable[APRProof] = (),
+        subproof_ids: Iterable[str] = (),
         circularity: bool = False,
-=======
-        subproof_ids: Iterable[str] = (),
->>>>>>> e0cb4676
     ):
         super().__init__(id, proof_dir=proof_dir, subproof_ids=subproof_ids)
         self.kcfg = kcfg
         self.init = init
         self.target = target
         self.logs = logs
-        self.dependencies = list(dependencies)
         self.circularity = circularity
         self._terminal_nodes = list(terminal_nodes) if terminal_nodes is not None else []
 
@@ -131,41 +126,23 @@
         terminal_nodes = dct['terminal_nodes']
         target_node = dct['target']
         id = dct['id']
-<<<<<<< HEAD
-        if len(dct['dependencies']) > 0:
-            if proof_dir is None:
-                raise ValueError('The serialized proof has dependencies but no proof_dir was specified')
-            dependencies = [APRProof.read_proof(id, proof_dir=proof_dir) for id in dct['dependencies']]
-        else:
-            dependencies = []
         circularity = dct.get('circularity', False)
-=======
         subproof_ids = dct['subproof_ids'] if 'subproof_ids' in dct else []
->>>>>>> e0cb4676
         if 'logs' in dct:
             logs = {k: tuple(LogEntry.from_dict(l) for l in ls) for k, ls in dct['logs'].items()}
         else:
             logs = {}
-<<<<<<< HEAD
-
-=======
->>>>>>> e0cb4676
+
         return APRProof(
             id,
             cfg,
             init_node,
             target_node,
-<<<<<<< HEAD
             logs=logs,
-            proof_dir=proof_dir,
-            dependencies=dependencies,
+            terminal_nodes=terminal_nodes,
             circularity=circularity,
-=======
-            logs,
-            terminal_nodes=terminal_nodes,
             proof_dir=proof_dir,
             subproof_ids=subproof_ids,
->>>>>>> e0cb4676
         )
 
     @staticmethod
@@ -197,23 +174,10 @@
         dct['init'] = self.init
         dct['target'] = self.target
         dct['terminal_nodes'] = self._terminal_nodes
+        dct['circularity'] = self.circularity
         logs = {k: [l.to_dict() for l in ls] for k, ls in self.logs.items()}
-<<<<<<< HEAD
-        return {
-            'type': 'APRProof',
-            'id': self.id,
-            'cfg': self.kcfg.to_dict(),
-            'init': self.init,
-            'target': self.target,
-            'terminal_nodes': self._terminal_nodes,
-            'dependencies': [c.id for c in self.dependencies],
-            'circularity': self.circularity,
-            'logs': logs,
-        }
-=======
         dct['logs'] = logs
         return dct
->>>>>>> e0cb4676
 
     def add_terminal(self, nid: NodeIdLike) -> None:
         self._terminal_nodes.append(self.kcfg._resolve(nid))
@@ -251,18 +215,12 @@
         bmc_depth: int,
         bounded_nodes: Iterable[int] | None = None,
         proof_dir: Path | None = None,
-<<<<<<< HEAD
-        dependencies: Iterable[APRProof] = (),
+        subproof_ids: Iterable[str] = (),
         circularity: bool = False,
     ):
         super().__init__(
-            id, kcfg, init, target, logs, proof_dir=proof_dir, dependencies=dependencies, circularity=circularity
-        )
-=======
-        subproof_ids: Iterable[str] = (),
-    ):
-        super().__init__(id, kcfg, init, target, logs, proof_dir=proof_dir, subproof_ids=subproof_ids)
->>>>>>> e0cb4676
+            id, kcfg, init, target, logs, proof_dir=proof_dir, subproof_ids=subproof_ids, circularity=circularity
+        )
         self.bmc_depth = bmc_depth
         self._bounded_nodes = list(bounded_nodes) if bounded_nodes is not None else []
 
@@ -316,10 +274,7 @@
             logs = {k: tuple(LogEntry.from_dict(l) for l in ls) for k, ls in dct['logs'].items()}
         else:
             logs = {}
-<<<<<<< HEAD
-
-=======
->>>>>>> e0cb4676
+
         return APRBMCProof(
             id,
             cfg,
@@ -329,12 +284,8 @@
             bmc_depth,
             bounded_nodes=bounded_nodes,
             proof_dir=proof_dir,
-<<<<<<< HEAD
-            dependencies=dependencies,
             circularity=circularity,
-=======
             subproof_ids=subproof_ids,
->>>>>>> e0cb4676
         )
 
     @staticmethod
@@ -413,7 +364,19 @@
             )
             return kc
 
-        dependencies_as_claims: list[KClaim] = [build_claim(d) for d in proof.dependencies]
+        subproofs: list[Proof] = [
+            Proof.read_proof(i, proof_dir=proof.proof_dir)
+            for i in proof.subproof_ids
+        ]
+
+        apr_subproofs: list[APRProof] = [
+            pf for pf in subproofs if type(pf) is APRProof
+        ]
+
+        dependencies_as_claims: list[KClaim] = [
+            build_claim(d) for d in apr_subproofs
+        ]
+
         self.some_dependencies_module_name = self.main_module_name + '-DEPENDS-MODULE'
         self.kcfg_explore.add_dependencies_module(
             self.main_module_name,
