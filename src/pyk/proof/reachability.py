from __future__ import annotations

import json
import logging
from typing import TYPE_CHECKING

from ..kast.inner import var_occurrences
from ..kcfg import KCFG
from ..utils import hash_str, shorten_hashes
from .proof import Proof, ProofStatus

if TYPE_CHECKING:
    from collections.abc import Callable, Iterable, Mapping
    from pathlib import Path
    from typing import Any, Final, TypeVar

    from ..cterm import CTerm
    from ..kast.inner import KInner, KVariable
    from ..kcfg import KCFGExplore

    T = TypeVar('T', bound='Proof')

_LOGGER: Final = logging.getLogger(__name__)


class APRProof(Proof):
    """APRProof and APRProver implement all-path reachability logic,
    as introduced by A. Stefanescu and others in their paper 'All-Path Reachability Logic':
    https://doi.org/10.23638/LMCS-15(2:5)2019
    Note that reachability logic formula `phi =>A psi` has *not* the same meaning
    as CTL/CTL*'s `phi -> AF psi`, since reachability logic ignores infinite traces.
    """

    kcfg: KCFG

    def __init__(self, id: str, kcfg: KCFG, proof_dir: Path | None = None):
        super().__init__(id, proof_dir=proof_dir)
        self.kcfg = kcfg

    @staticmethod
    def read_proof(id: str, proof_dir: Path) -> APRProof:
        proof_path = proof_dir / f'{hash_str(id)}.json'
        if APRProof.proof_exists(id, proof_dir):
            proof_dict = json.loads(proof_path.read_text())
            _LOGGER.info(f'Reading APRProof from file {id}: {proof_path}')
            return APRProof.from_dict(proof_dict, proof_dir=proof_dir)
        raise ValueError(f'Could not load APRProof from file {id}: {proof_path}')

    @property
    def status(self) -> ProofStatus:
        if len(self.kcfg.stuck) > 0:
            return ProofStatus.FAILED
        elif len(self.kcfg.frontier) > 0:
            return ProofStatus.PENDING
        else:
            return ProofStatus.PASSED

    @classmethod
    def from_dict(cls: type[APRProof], dct: Mapping[str, Any], proof_dir: Path | None = None) -> APRProof:
        cfg = KCFG.from_dict(dct['cfg'])
        id = dct['id']
        return APRProof(id, cfg, proof_dir=proof_dir)

    @property
    def dict(self) -> dict[str, Any]:
        return {'type': 'APRProof', 'id': self.id, 'cfg': self.kcfg.to_dict()}

    @property
    def summary(self) -> Iterable[str]:
        return [
            f'APRProof: {self.id}',
            f'    status: {self.status}',
            f'    nodes: {len(self.kcfg.nodes)}',
            f'    frontier: {len(self.kcfg.frontier)}',
            f'    stuck: {len(self.kcfg.stuck)}',
        ]


class APRBMCProof(APRProof):
    """APRBMCProof and APRBMCProver perform bounded model-checking of an all-path reachability logic claim."""

    bmc_depth: int
    _bounded_states: list[str]

    def __init__(
        self,
        id: str,
        kcfg: KCFG,
        bmc_depth: int,
        bounded_states: Iterable[str] | None = None,
        proof_dir: Path | None = None,
    ):
        super().__init__(id, kcfg, proof_dir=proof_dir)
        self.bmc_depth = bmc_depth
        self._bounded_states = list(bounded_states) if bounded_states is not None else []

    @staticmethod
    def read_proof(id: str, proof_dir: Path) -> APRBMCProof:
        proof_path = proof_dir / f'{hash_str(id)}.json'
        if APRBMCProof.proof_exists(id, proof_dir):
            proof_dict = json.loads(proof_path.read_text())
            _LOGGER.info(f'Reading APRBMCProof from file {id}: {proof_path}')
            return APRBMCProof.from_dict(proof_dict, proof_dir=proof_dir)
        raise ValueError(f'Could not load APRBMCProof from file {id}: {proof_path}')

    @property
    def status(self) -> ProofStatus:
        if any(nd.id not in self._bounded_states for nd in self.kcfg.stuck):
            return ProofStatus.FAILED
        elif len(self.kcfg.frontier) > 0:
            return ProofStatus.PENDING
        else:
            return ProofStatus.PASSED

    @classmethod
    def from_dict(cls: type[APRBMCProof], dct: Mapping[str, Any], proof_dir: Path | None = None) -> APRBMCProof:
        cfg = KCFG.from_dict(dct['cfg'])
        id = dct['id']
        bounded_states = dct['bounded_states']
        bmc_depth = dct['bmc_depth']
        return APRBMCProof(id, cfg, bmc_depth, bounded_states=bounded_states, proof_dir=proof_dir)

    @property
    def dict(self) -> dict[str, Any]:
        return {
            'type': 'APRBMCProof',
            'id': self.id,
            'cfg': self.kcfg.to_dict(),
            'bmc_depth': self.bmc_depth,
            'bounded_states': self._bounded_states,
        }

    def bound_state(self, nid: str) -> None:
        self._bounded_states.append(nid)

    @property
    def summary(self) -> Iterable[str]:
        return [
            f'APRBMCProof(depth={self.bmc_depth}): {self.id}',
            f'    status: {self.status}',
            f'    nodes: {len(self.kcfg.nodes)}',
            f'    frontier: {len(self.kcfg.frontier)}',
            f'    stuck: {len([nd for nd in self.kcfg.stuck if nd.id not in self._bounded_states])}',
            f'    bmc-depth-bounded: {len(self._bounded_states)}',
        ]


class APRProver:
    proof: APRProof
    _is_terminal: Callable[[CTerm], bool] | None
    _extract_branches: Callable[[CTerm], Iterable[KInner]] | None

    def __init__(
        self,
        proof: APRProof,
        is_terminal: Callable[[CTerm], bool] | None = None,
        extract_branches: Callable[[CTerm], Iterable[KInner]] | None = None,
    ) -> None:
        self.proof = proof
        self._is_terminal = is_terminal
        self._extract_branches = extract_branches

    def _check_terminal(self, curr_node: KCFG.Node) -> bool:
        if self._is_terminal is not None:
            _LOGGER.info(f'Checking terminal {self.proof.id}: {shorten_hashes(curr_node.id)}')
            if self._is_terminal(curr_node.cterm):
                _LOGGER.info(f'Terminal node {self.proof.id}: {shorten_hashes(curr_node.id)}.')
                self.proof.kcfg.add_expanded(curr_node.id)
                return True
        return False

    def advance_proof(
        self,
        kcfg_explore: KCFGExplore,
        max_iterations: int | None = None,
        execute_depth: int | None = None,
        cut_point_rules: Iterable[str] = (),
        terminal_rules: Iterable[str] = (),
        implication_every_block: bool = True,
    ) -> KCFG:
        iterations = 0

        while self.proof.kcfg.frontier:
            self.proof.write_proof()

            if max_iterations is not None and max_iterations <= iterations:
                _LOGGER.warning(f'Reached iteration bound {self.proof.id}: {max_iterations}')
                break
            iterations += 1
            curr_node = self.proof.kcfg.frontier[0]

            if kcfg_explore.target_subsume(self.proof.kcfg, curr_node):
                continue

            if self._check_terminal(curr_node):
                continue

            if self._extract_branches is not None and len(self.proof.kcfg.splits(target_id=curr_node.id)) == 0:
                branches = list(self._extract_branches(curr_node.cterm))
                if len(branches) > 0:
                    self.proof.kcfg.split_on_constraints(curr_node.id, branches)
                    _LOGGER.info(
                        f'Found {len(branches)} branches using heuristic for node {self.proof.id}: {shorten_hashes(curr_node.id)}: {[kcfg_explore.kprint.pretty_print(bc) for bc in branches]}'
                    )
                    continue

            kcfg_explore.extend(
                self.proof.kcfg,
                curr_node,
                execute_depth=execute_depth,
                cut_point_rules=cut_point_rules,
                terminal_rules=terminal_rules,
            )

        self.proof.write_proof()
        return self.proof.kcfg


<<<<<<< HEAD
            # Nonsense case.
            if len(next_cterms) == 1:
                raise ValueError(f'Found a single successor cterm {self.proof.id}: {(depth, cterm, next_cterms)}')

            if depth > 0:
                next_node = self.proof.kcfg.get_or_create_node(cterm)
                self.proof.kcfg.create_edge(curr_node.id, next_node.id, depth)
                _LOGGER.info(
                    f'Found basic block at depth {depth} for {self.proof.id}: {shorten_hashes((curr_node.id, next_node.id))}.'
                )
                curr_node = next_node

            if len(next_cterms) == 0:
                _LOGGER.info(f'Found stuck node {self.proof.id}: {shorten_hashes(curr_node.id)}')

            else:
                branches = list(extract_branches(cterm)) if extract_branches is not None else []
                if len(branches) != len(next_cterms) and AGProver.is_nd_branch(next_cterms):
                    next_ids = [self.proof.kcfg.get_or_create_node(ct).id for ct in next_cterms]
                    self.proof.kcfg.create_ndbranch(curr_node.id, next_ids)
                else:
                    if len(branches) != len(next_cterms):
                        _LOGGER.warning(
                            f'Falling back to manual branch extraction {self.proof.id}: {shorten_hashes(curr_node.id)}'
                        )
                        branches = [mlAnd(c for c in s.constraints if c not in cterm.constraints) for s in next_cterms]
                    _LOGGER.info(
                        f'Found {len(branches)} branches for node {self.proof.id}: {shorten_hashes(curr_node.id)}: {[kcfg_explore.kprint.pretty_print(bc) for bc in branches]}'
                    )
                    self.proof.kcfg.split_on_constraints(curr_node.id, branches)
=======
class APRBMCProver(APRProver):
    proof: APRBMCProof
    _same_loop: Callable[[CTerm, CTerm], bool]
    _checked_nodes: list[str]

    def __init__(
        self,
        proof: APRBMCProof,
        same_loop: Callable[[CTerm, CTerm], bool],
        is_terminal: Callable[[CTerm], bool] | None = None,
        extract_branches: Callable[[CTerm], Iterable[KInner]] | None = None,
    ) -> None:
        super().__init__(proof, is_terminal=is_terminal, extract_branches=extract_branches)
        self._same_loop = same_loop
        self._checked_nodes = []

    def advance_proof(
        self,
        kcfg_explore: KCFGExplore,
        max_iterations: int | None = None,
        execute_depth: int | None = None,
        cut_point_rules: Iterable[str] = (),
        terminal_rules: Iterable[str] = (),
        implication_every_block: bool = True,
    ) -> KCFG:
        iterations = 0

        while self.proof.kcfg.frontier:
            self.proof.write_proof()

            if max_iterations is not None and max_iterations <= iterations:
                _LOGGER.warning(f'Reached iteration bound {self.proof.id}: {max_iterations}')
                break
            iterations += 1

            for f in self.proof.kcfg.frontier:
                if f.id not in self._checked_nodes:
                    self._checked_nodes.append(f.id)
                    prior_loops = [
                        nd.id
                        for nd in self.proof.kcfg.reachable_nodes(f.id, reverse=True, traverse_covers=True)
                        if nd.id != f.id and self._same_loop(nd.cterm, f.cterm)
                    ]
                    if len(prior_loops) >= self.proof.bmc_depth:
                        self.proof.kcfg.add_expanded(f.id)
                        self.proof.bound_state(f.id)

            super().advance_proof(
                kcfg_explore,
                max_iterations=1,
                execute_depth=execute_depth,
                cut_point_rules=cut_point_rules,
                terminal_rules=terminal_rules,
                implication_every_block=implication_every_block,
            )
>>>>>>> 61551a6f

        self.proof.write_proof()
        return self.proof.kcfg

    @staticmethod
    def is_nd_branch(next_cterms: Iterable[CTerm]) -> bool:
        def has_unused_questionmark_variables(term: KInner, *, used_variable_names: dict[str, Any]) -> bool:
            return (
                len([var for var in var_occurrences(term) if var not in used_variable_names and var.startswith('?')])
                > 0  #
            )

        for ct in next_cterms:
            used_variables: dict[str, list[KVariable]] = var_occurrences(ct.config)
            has_constraint = False
            for constraint in ct.constraints:
                if not constraint in ct.constraints:
                    if has_unused_questionmark_variables(constraint, used_variable_names=used_variables):
                        continue
                    has_constraint = True
            if not has_constraint:
                return True
        return False<|MERGE_RESOLUTION|>--- conflicted
+++ resolved
@@ -216,38 +216,6 @@
         return self.proof.kcfg
 
 
-<<<<<<< HEAD
-            # Nonsense case.
-            if len(next_cterms) == 1:
-                raise ValueError(f'Found a single successor cterm {self.proof.id}: {(depth, cterm, next_cterms)}')
-
-            if depth > 0:
-                next_node = self.proof.kcfg.get_or_create_node(cterm)
-                self.proof.kcfg.create_edge(curr_node.id, next_node.id, depth)
-                _LOGGER.info(
-                    f'Found basic block at depth {depth} for {self.proof.id}: {shorten_hashes((curr_node.id, next_node.id))}.'
-                )
-                curr_node = next_node
-
-            if len(next_cterms) == 0:
-                _LOGGER.info(f'Found stuck node {self.proof.id}: {shorten_hashes(curr_node.id)}')
-
-            else:
-                branches = list(extract_branches(cterm)) if extract_branches is not None else []
-                if len(branches) != len(next_cterms) and AGProver.is_nd_branch(next_cterms):
-                    next_ids = [self.proof.kcfg.get_or_create_node(ct).id for ct in next_cterms]
-                    self.proof.kcfg.create_ndbranch(curr_node.id, next_ids)
-                else:
-                    if len(branches) != len(next_cterms):
-                        _LOGGER.warning(
-                            f'Falling back to manual branch extraction {self.proof.id}: {shorten_hashes(curr_node.id)}'
-                        )
-                        branches = [mlAnd(c for c in s.constraints if c not in cterm.constraints) for s in next_cterms]
-                    _LOGGER.info(
-                        f'Found {len(branches)} branches for node {self.proof.id}: {shorten_hashes(curr_node.id)}: {[kcfg_explore.kprint.pretty_print(bc) for bc in branches]}'
-                    )
-                    self.proof.kcfg.split_on_constraints(curr_node.id, branches)
-=======
 class APRBMCProver(APRProver):
     proof: APRBMCProof
     _same_loop: Callable[[CTerm, CTerm], bool]
@@ -303,7 +271,6 @@
                 terminal_rules=terminal_rules,
                 implication_every_block=implication_every_block,
             )
->>>>>>> 61551a6f
 
         self.proof.write_proof()
         return self.proof.kcfg
