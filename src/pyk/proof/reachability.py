from __future__ import annotations

import graphlib
import json
import logging
import re
from dataclasses import dataclass
from typing import TYPE_CHECKING

from pyk.kore.rpc import LogEntry

from ..kast.inner import KInner, Subst
from ..kast.manip import flatten_label, ml_pred_to_bool
from ..kast.outer import KFlatModule, KImport, KRule
from ..kcfg import KCFG
from ..kcfg.exploration import KCFGExploration
from ..konvert import kflatmodule_to_kore
from ..prelude.kbool import BOOL, TRUE
from ..prelude.ml import mlAnd, mlEquals, mlTop
from ..utils import FrozenDict, ensure_dir_path, hash_str, shorten_hashes, single
from .equality import ProofSummary, Prover, RefutationProof
from .proof import CompositeSummary, Proof, ProofStatus

if TYPE_CHECKING:
    from collections.abc import Iterable, Mapping
    from pathlib import Path
    from typing import Any, Final, TypeVar

    from ..kast.outer import KClaim, KDefinition, KFlatModuleList, KRuleLike
    from ..kcfg import KCFGExplore
    from ..kcfg.kcfg import NodeIdLike

    T = TypeVar('T', bound='Proof')

_LOGGER: Final = logging.getLogger(__name__)


class APRProof(Proof, KCFGExploration):
    """APRProof and APRProver implement all-path reachability logic,
    as introduced by A. Stefanescu and others in their paper 'All-Path Reachability Logic':
    https://doi.org/10.23638/LMCS-15(2:5)2019
    Note that reachability logic formula `phi =>A psi` has *not* the same meaning
    as CTL/CTL*'s `phi -> AF psi`, since reachability logic ignores infinite traces.
    This implementation extends the above with bounded model checking, allowing the user
    to specify an optional loop iteration bound for each loop in execution.
    """

    node_refutations: dict[int, RefutationProof]  # TODO _node_refutatations
    init: int
    target: int
    bmc_depth: int | None
    _bounded: set[int]
    logs: dict[int, tuple[LogEntry, ...]]
    circularity: bool
    failure_info: APRFailureInfo | None
    _exec_time: float

    def __init__(
        self,
        id: str,
        kcfg: KCFG,
        terminal: Iterable[int],
        init: NodeIdLike,
        target: NodeIdLike,
        logs: dict[int, tuple[LogEntry, ...]],
        bmc_depth: int | None = None,
        bounded: Iterable[int] | None = None,
        proof_dir: Path | None = None,
        node_refutations: dict[int, str] | None = None,
        subproof_ids: Iterable[str] = (),
        circularity: bool = False,
        admitted: bool = False,
        _exec_time: float = 0,
    ):
        Proof.__init__(self, id, proof_dir=proof_dir, subproof_ids=subproof_ids, admitted=admitted)
        KCFGExploration.__init__(self, kcfg, terminal)

        self.failure_info = None
        self.init = kcfg._resolve(init)
        self.target = kcfg._resolve(target)
        self.bmc_depth = bmc_depth
        self._bounded = set(bounded) if bounded is not None else set()
        self.logs = logs
        self.circularity = circularity
        self.node_refutations = {}
        self.kcfg.cfg_dir = self.proof_subdir / 'kcfg' if self.proof_subdir else None
        self._exec_time = _exec_time

        if self.proof_dir is not None and self.proof_subdir is not None:
            ensure_dir_path(self.proof_dir)
            ensure_dir_path(self.proof_subdir)

        if node_refutations is not None:
            refutations_not_in_subprroofs = set(node_refutations.values()).difference(
                set(subproof_ids if subproof_ids else [])
            )
            if refutations_not_in_subprroofs:
                raise ValueError(
                    f'All node refutations must be included in subproofs, violators are {refutations_not_in_subprroofs}'
                )
            for node_id, proof_id in node_refutations.items():
                subproof = self._subproofs[proof_id]
                assert type(subproof) is RefutationProof
                self.node_refutations[node_id] = subproof

    @property
    def module_name(self) -> str:
        return self._make_module_name(self.id)

    @property
    def pending(self) -> list[KCFG.Node]:
        return [node for node in self.explorable if self.is_pending(node.id)]

    @property
    def failing(self) -> list[KCFG.Node]:
        return [nd for nd in self.kcfg.leaves if self.is_failing(nd.id)]

    @property
    def bounded(self) -> list[KCFG.Node]:
        return [nd for nd in self.kcfg.leaves if self.is_bounded(nd.id)]

    def is_refuted(self, node_id: NodeIdLike) -> bool:
        return self.kcfg._resolve(node_id) in self.node_refutations.keys()

    def is_pending(self, node_id: NodeIdLike) -> bool:
        return (
            self.is_explorable(node_id)
            and not self.is_target(node_id)
            and not self.is_refuted(node_id)
            and not self.is_bounded(node_id)
        )

    def is_init(self, node_id: NodeIdLike) -> bool:
        return self.kcfg._resolve(node_id) == self.kcfg._resolve(self.init)

    def is_target(self, node_id: NodeIdLike) -> bool:
        return self.kcfg._resolve(node_id) == self.kcfg._resolve(self.target)

    def is_failing(self, node_id: NodeIdLike) -> bool:
        return (
            self.kcfg.is_leaf(node_id)
            and not self.is_explorable(node_id)
            and not self.is_target(node_id)
            and not self.is_refuted(node_id)
            and not self.kcfg.is_vacuous(node_id)
            and not self.is_bounded(node_id)
        )

    def is_bounded(self, node_id: NodeIdLike) -> bool:
        return self.kcfg._resolve(node_id) in self._bounded

    def add_bounded(self, nid: NodeIdLike) -> None:
        self._bounded.add(self.kcfg._resolve(nid))

    def shortest_path_to(self, node_id: NodeIdLike) -> tuple[KCFG.Successor, ...]:
        spb = self.kcfg.shortest_path_between(self.init, node_id)
        assert spb is not None
        return spb

    def prune(self, node_id: NodeIdLike, keep_nodes: Iterable[NodeIdLike] = ()) -> list[int]:
        pruned_nodes = super().prune(node_id, keep_nodes=list(keep_nodes) + [self.init, self.target])
        for nid in pruned_nodes:
            self._bounded.discard(nid)
        return pruned_nodes
    
    def exec_time(self) -> float:
        return self._exec_time

    def add_exec_time(self, exec_time: float) -> None:
        self._exec_time += exec_time

    def set_exec_time(self, exec_time: float) -> None:
        self.execution_time = exec_time

    @staticmethod
    def _make_module_name(proof_id: str) -> str:
        return 'M-' + re.sub(
            r'[\[\]]|[_%().:,]+', lambda match: 'bkt' if match.group(0) in ['[', ']'] else '-', proof_id.upper()
        )

    @staticmethod
    def read_proof(id: str, proof_dir: Path) -> APRProof:
        proof_path = proof_dir / f'{hash_str(id)}.json'
        if APRProof.proof_exists(id, proof_dir):
            proof_dict = json.loads(proof_path.read_text())
            _LOGGER.info(f'Reading APRProof from file {id}: {proof_path}')
            return APRProof.from_dict(proof_dict, proof_dir=proof_dir)
        raise ValueError(f'Could not load APRProof from file {id}: {proof_path}')

    @property
    def status(self) -> ProofStatus:
        if self.admitted:
            return ProofStatus.PASSED
        if len(self.failing) > 0 or self.subproofs_status == ProofStatus.FAILED:
            return ProofStatus.FAILED
        elif len(self.pending) > 0 or self.subproofs_status == ProofStatus.PENDING:
            return ProofStatus.PENDING
        else:
            return ProofStatus.PASSED

    @property
    def can_progress(self) -> bool:
        return len(self.pending) > 0

    @classmethod
    def from_dict(cls: type[APRProof], dct: Mapping[str, Any], proof_dir: Path | None = None) -> APRProof:
        kcfg = KCFG.from_dict(dct['kcfg'])
        terminal = dct['terminal']
        init_node = dct['init']
        target_node = dct['target']
        id = dct['id']
        circularity = dct.get('circularity', False)
        admitted = dct.get('admitted', False)
        subproof_ids = dct['subproof_ids'] if 'subproof_ids' in dct else []
        node_refutations: dict[int, str] = {}
        if 'node_refutation' in dct:
            node_refutations = {
                kcfg._resolve(int(node_id)): proof_id for node_id, proof_id in dct['node_refutations'].items()
            }
        if 'logs' in dct:
            logs = {int(k): tuple(LogEntry.from_dict(l) for l in ls) for k, ls in dct['logs'].items()}
        else:
            logs = {}

        bounded = dct['bounded']
        bmc_depth = dct['bmc_depth'] if 'bmc_depth' in dct else None

        return APRProof(
            id,
            kcfg,
            terminal,
            init_node,
            target_node,
            logs=logs,
            bmc_depth=bmc_depth,
            bounded=bounded,
            circularity=circularity,
            admitted=admitted,
            proof_dir=proof_dir,
            subproof_ids=subproof_ids,
            node_refutations=node_refutations,
        )

    @staticmethod
    def from_claim(
        defn: KDefinition,
        claim: KClaim,
        logs: dict[int, tuple[LogEntry, ...]],
        proof_dir: Path | None = None,
        bmc_depth: int | None = None,
        **kwargs: Any,
    ) -> APRProof:
        kcfg_dir = proof_dir / claim.label / 'kcfg' if proof_dir is not None else None

        kcfg, init_node, target_node = KCFG.from_claim(defn, claim, cfg_dir=kcfg_dir)
        return APRProof(
            claim.label,
            kcfg,
            [],
            init=init_node,
            target=target_node,
            logs=logs,
            bmc_depth=bmc_depth,
            proof_dir=proof_dir,
            circularity=claim.is_circularity,
            admitted=claim.is_trusted,
            **kwargs,
        )

    def as_rule(self, priority: int = 20) -> KRule:
        _edge = KCFG.Edge(self.kcfg.node(self.init), self.kcfg.node(self.target), depth=0, rules=())
        _rule = _edge.to_rule('BASIC-BLOCK', priority=priority)
        assert type(_rule) is KRule
        return _rule

    @staticmethod
    def from_spec_modules(
        defn: KDefinition,
        spec_modules: KFlatModuleList,
        logs: dict[int, tuple[LogEntry, ...]],
        proof_dir: Path | None = None,
        spec_labels: Iterable[str] | None = None,
        **kwargs: Any,
    ) -> list[APRProof]:
        claims_by_label = {claim.label: claim for module in spec_modules.modules for claim in module.claims}
        if spec_labels is None:
            spec_labels = list(claims_by_label.keys())
        _spec_labels = []
        for spec_label in spec_labels:
            if spec_label in claims_by_label:
                _spec_labels.append(spec_label)
            elif f'{spec_modules.main_module}.{spec_label}' in claims_by_label:
                _spec_labels.append(f'{spec_modules.main_module}.{spec_label}')
            else:
                raise ValueError(
                    f'Could not find specification label: {spec_label} or {spec_modules.main_module}.{spec_label}'
                )
        spec_labels = _spec_labels

        claims_graph: dict[str, list[str]] = {}
        unfound_dependencies = []
        for module in spec_modules.modules:
            for claim in module.claims:
                claims_graph[claim.label] = []
                for dependency in claim.dependencies:
                    if dependency in claims_by_label:
                        claims_graph[claim.label].append(dependency)
                    elif f'{module.name}.{dependency}' in claims_by_label:
                        claims_graph[claim.label].append(f'{module.name}.{dependency}')
                    else:
                        unfound_dependencies.append((claim.label, module.name, dependency))
        if unfound_dependencies:
            unfound_dependency_list = [
                f'Could not find dependency for claim {label}: {dependency} or {module_name}.{dependency}'
                for label, module_name, dependency in unfound_dependencies
            ]
            unfound_dependency_message = '\n - ' + '\n - '.join(unfound_dependency_list)
            raise ValueError(f'Could not find dependencies:{unfound_dependency_message}')

        claims_subgraph: dict[str, list[str]] = {}
        remaining_claims = spec_labels
        while len(remaining_claims) > 0:
            claim_label = remaining_claims.pop()
            claims_subgraph[claim_label] = claims_graph[claim_label]
            remaining_claims.extend(claims_graph[claim_label])

        topological_sorter = graphlib.TopologicalSorter(claims_subgraph)
        topological_sorter.prepare()
        apr_proofs: list[APRProof] = []
        while topological_sorter.is_active():
            for claim_label in topological_sorter.get_ready():
                if proof_dir is not None and Proof.proof_data_exists(claim_label, proof_dir):
                    apr_proof = APRProof.read_proof_data(proof_dir, claim_label)
                else:
                    _LOGGER.info(f'Building APRProof for claim: {claim_label}')
                    claim = claims_by_label[claim_label]
                    apr_proof = APRProof.from_claim(
                        defn,
                        claim,
                        logs=logs,
                        proof_dir=proof_dir,
                        subproof_ids=claims_graph[claim_label],
                    )
                    apr_proof.write_proof_data()
                apr_proofs.append(apr_proof)
                topological_sorter.done(claim_label)

        return apr_proofs

    def path_constraints(self, final_node_id: NodeIdLike) -> KInner:
        path = self.shortest_path_to(final_node_id)
        curr_constraint: KInner = mlTop()
        for edge in reversed(path):
            if type(edge) is KCFG.Split:
                assert len(edge.targets) == 1
                csubst = edge.splits[edge.targets[0].id]
                curr_constraint = mlAnd([csubst.subst.ml_pred, csubst.constraint, curr_constraint])
            if type(edge) is KCFG.Cover:
                curr_constraint = mlAnd([edge.csubst.constraint, edge.csubst.subst.apply(curr_constraint)])
        return mlAnd(flatten_label('#And', curr_constraint))

    @property
    def dict(self) -> dict[str, Any]:
        # Note: We are relying on the order of inheritance to
        # access `dict` of `Proof`, since mypy is having issues
        # with the two correct solutions.
        dct = super().dict
        dct['type'] = 'APRProof'
        dct['kcfg'] = self.kcfg.to_dict()
        dct['terminal'] = sorted(self._terminal)
        dct['init'] = self.init
        dct['target'] = self.target
        dct['bounded'] = list(self._bounded)
        if self.bmc_depth is not None:
            dct['bmc_depth'] = self.bmc_depth
        dct['node_refutations'] = {node_id: proof.id for (node_id, proof) in self.node_refutations.items()}
        dct['circularity'] = self.circularity
        logs = {int(k): [l.to_dict() for l in ls] for k, ls in self.logs.items()}
        dct['logs'] = logs
        return dct

    @property
    def summary(self) -> CompositeSummary:
        subproofs_summaries = [subproof.summary for subproof in self.subproofs]
        return CompositeSummary(
            [
                APRSummary(
                    self.id,
                    self.status,
                    self.admitted,
                    len(self.kcfg.nodes),
                    len(self.pending),
                    len(self.failing),
                    len(self.kcfg.vacuous),
                    len(self.kcfg.stuck),
                    len(self._terminal),
                    len(self.node_refutations),
                    self.bmc_depth,
                    len(self._bounded),
                    len(self.subproof_ids),
                ),
                *subproofs_summaries,
            ]
        )

    def get_refutation_id(self, node_id: int) -> str:
        return f'{self.id}.node-infeasible-{node_id}'

    @staticmethod
    def read_proof_data(proof_dir: Path, id: str) -> APRProof:
        proof_subdir = proof_dir / id
        proof_json = proof_subdir / 'proof.json'
        proof_dict = json.loads(proof_json.read_text())
        cfg_dir = proof_subdir / 'kcfg'
        kcfg = KCFG.read_cfg_data(cfg_dir, id)
        init = int(proof_dict['init'])
        target = int(proof_dict['target'])
        bounded = proof_dict['bounded']
        bmc_depth = int(proof_dict['bmc_depth']) if 'bmc_depth' in proof_dict else None
        circularity = bool(proof_dict['circularity'])
        admitted = bool(proof_dict['admitted'])
        execution_time = float(proof_dict['execution_time'])
        terminal = proof_dict['terminal']
        logs = {int(k): tuple(LogEntry.from_dict(l) for l in ls) for k, ls in proof_dict['logs'].items()}
        subproof_ids = proof_dict['subproof_ids']
        node_refutations = {
            kcfg._resolve(int(node_id)): proof_id for node_id, proof_id in proof_dict['node_refutations'].items()
        }

        return APRProof(
            id=id,
            kcfg=kcfg,
            terminal=terminal,
            init=init,
            target=target,
            bounded=bounded,
            bmc_depth=bmc_depth,
            logs=logs,
            circularity=circularity,
            admitted=admitted,
            proof_dir=proof_dir,
            subproof_ids=subproof_ids,
            node_refutations=node_refutations,
            execution_time=execution_time,
        )

    def write_proof_data(self) -> None:
        if self.proof_dir is None or self.proof_subdir is None:
            _LOGGER.info(f'Skipped saving proof {self.id} since no save dir was specified.')
            return
        ensure_dir_path(self.proof_dir)
        ensure_dir_path(self.proof_subdir)
        proof_json = self.proof_subdir / 'proof.json'
        dct: dict[str, Any] = {}

        dct['id'] = self.id
        dct['subproof_ids'] = self.subproof_ids
        dct['admitted'] = self.admitted
        dct['execution_time'] = self.execution_time
        dct['type'] = 'APRProof'
        dct['init'] = self.kcfg._resolve(self.init)
        dct['target'] = self.kcfg._resolve(self.target)
        dct['terminal'] = sorted(self._terminal)
        dct['node_refutations'] = {
            self.kcfg._resolve(node_id): proof.id for (node_id, proof) in self.node_refutations.items()
        }
        dct['circularity'] = self.circularity
        logs = {int(k): [l.to_dict() for l in ls] for k, ls in self.logs.items()}
        dct['logs'] = logs

        dct['bounded'] = sorted(self._bounded)
        if self.bmc_depth is not None:
            dct['bmc_depth'] = self.bmc_depth

        proof_json.write_text(json.dumps(dct))
        _LOGGER.info(f'Wrote proof data for {self.id}: {proof_json}')
        self.kcfg.write_cfg_data()

    def refute_node(self, node: KCFG.Node) -> RefutationProof | None:
        _LOGGER.info(f'Attempting to refute node {node.id}')
        refutation = self.construct_node_refutation(node)
        if refutation is None:
            _LOGGER.error(f'Failed to refute node {node.id}')
            return None
        refutation.write_proof_data()

        self.node_refutations[node.id] = refutation

        self.write_proof_data()

        return refutation

    def unrefute_node(self, node: KCFG.Node) -> None:
        self.remove_subproof(self.get_refutation_id(node.id))
        del self.node_refutations[node.id]
        self.write_proof_data()
        _LOGGER.info(f'Disabled refutation of node {node.id}.')

    def construct_node_refutation(self, node: KCFG.Node) -> RefutationProof | None:  # TODO put into prover class
        if len(self.kcfg.successors(node.id)) > 0:
            _LOGGER.error(f'Cannot refute node {node.id} that already has successors')
            return None

        path = single(self.kcfg.paths_between(source_id=self.init, target_id=node.id))
        branches_on_path = list(filter(lambda x: type(x) is KCFG.Split or type(x) is KCFG.NDBranch, reversed(path)))
        if len(branches_on_path) == 0:
            _LOGGER.error(f'Cannot refute node {node.id} in linear KCFG')
            return None
        closest_branch = branches_on_path[0]
        if type(closest_branch) is KCFG.NDBranch:
            _LOGGER.error(f'Cannot refute node {node.id} following a non-deterministic branch: not yet implemented')
            return None

        assert type(closest_branch) is KCFG.Split
        refuted_branch_root = closest_branch.targets[0]
        csubst = closest_branch.splits[refuted_branch_root.id]
        if len(csubst.subst) > 0:
            _LOGGER.error(
                f'Cannot refute node {node.id}: unexpected non-empty substitution {csubst.subst} in Split from {closest_branch.source.id}'
            )
            return None
        if len(csubst.constraints) > 1:
            _LOGGER.error(
                f'Cannot refute node {node.id}: unexpected non-singleton constraints {csubst.constraints} in Split from {closest_branch.source.id}'
            )
            return None

        # extract the path condition prior to the Split that leads to the node-to-refute
        pre_split_constraints = [
            mlEquals(TRUE, ml_pred_to_bool(c), arg_sort=BOOL) for c in closest_branch.source.cterm.constraints
        ]

        # extract the constriant added by the Split that leads to the node-to-refute
        last_constraint = mlEquals(TRUE, ml_pred_to_bool(csubst.constraints[0]), arg_sort=BOOL)

        refutation_id = self.get_refutation_id(node.id)
        _LOGGER.info(f'Adding refutation proof {refutation_id} as subproof of {self.id}')
        refutation = RefutationProof(
            id=refutation_id,
            pre_constraints=pre_split_constraints,
            last_constraint=last_constraint,
            proof_dir=self.proof_dir,
        )

        self.add_subproof(refutation)
        return refutation


class APRProver(Prover):
    proof: APRProof

    main_module_name: str
    dependencies_module_name: str
    circularities_module_name: str
    execute_depth: int | None
    cut_point_rules: Iterable[str]
    terminal_rules: Iterable[str]
    counterexample_info: bool
    always_check_subsumption: bool
    fast_check_subsumption: bool

    _checked_for_terminal: set[int]
    _checked_for_subsumption: set[int]
    _checked_for_bounded: set[int]

    def __init__(
        self,
        proof: APRProof,
        kcfg_explore: KCFGExplore,
        execute_depth: int | None = None,
        cut_point_rules: Iterable[str] = (),
        terminal_rules: Iterable[str] = (),
        counterexample_info: bool = False,
        always_check_subsumption: bool = True,
        fast_check_subsumption: bool = False,
    ) -> None:
        def _inject_module(module_name: str, import_name: str, sentences: list[KRuleLike]) -> None:
            _module = KFlatModule(module_name, sentences, [KImport(import_name)])
            _kore_module = kflatmodule_to_kore(
                self.kcfg_explore.kprint.definition, self.kcfg_explore.kprint.kompiled_kore, _module
            )
            self.kcfg_explore._kore_client.add_module(_kore_module, name_as_id=True)

        super().__init__(kcfg_explore)
        self.proof = proof
        self.main_module_name = self.kcfg_explore.kprint.definition.main_module_name
        self.execute_depth = execute_depth
        self.cut_point_rules = cut_point_rules
        self.terminal_rules = terminal_rules
        self.counterexample_info = counterexample_info
        self.always_check_subsumption = always_check_subsumption
        self.fast_check_subsumption = fast_check_subsumption

        subproofs: list[Proof] = (
            [Proof.read_proof_data(proof.proof_dir, i) for i in proof.subproof_ids]
            if proof.proof_dir is not None
            else []
        )

        dependencies_as_rules: list[KRuleLike] = []
        for apr_subproof in [pf for pf in subproofs if isinstance(pf, APRProof)]:
            dependencies_as_rules.extend(apr_subproof.kcfg.to_rules(priority=20))
            if apr_subproof.admitted and len(apr_subproof.kcfg.predecessors(apr_subproof.target)) == 0:
                dependencies_as_rules.append(apr_subproof.as_rule(priority=20))
        circularity_rule = proof.as_rule(priority=20)

        module_name = self.proof.module_name
        self.dependencies_module_name = module_name + '-DEPENDS-MODULE'
        self.circularities_module_name = module_name + '-CIRCULARITIES-MODULE'
        _inject_module(self.dependencies_module_name, self.main_module_name, dependencies_as_rules)
        _inject_module(self.circularities_module_name, self.dependencies_module_name, [circularity_rule])

        self._checked_for_terminal = set()
        self._checked_for_subsumption = set()
        self._checked_for_bounded = set()
        self._check_all_terminals()

    def nonzero_depth(self, node: KCFG.Node) -> bool:
        return not self.proof.kcfg.zero_depth_between(self.proof.init, node.id)

    def _check_terminal(self, node: KCFG.Node) -> None:
        if node.id not in self._checked_for_terminal:
            _LOGGER.info(f'Checking terminal: {node.id}')
            self._checked_for_terminal.add(node.id)
            if self.kcfg_explore.kcfg_semantics.is_terminal(node.cterm):
                _LOGGER.info(f'Terminal node: {node.id}.')
                self.proof._terminal.add(node.id)
            elif self.fast_check_subsumption and self._may_subsume(node):
                _LOGGER.info(f'Marking node as terminal because of fast may subsume check {self.proof.id}: {node.id}')
                self.proof._terminal.add(node.id)

    def _check_all_terminals(self) -> None:
        for node in self.proof.kcfg.nodes:
            self._check_terminal(node)

    def _may_subsume(self, node: KCFG.Node) -> bool:
        node_k_cell = node.cterm.try_cell('K_CELL')
        target_k_cell = self.proof.kcfg.node(self.proof.target).cterm.try_cell('K_CELL')
        if node_k_cell and target_k_cell and not target_k_cell.match(node_k_cell):
            return False
        return True

    def _check_subsume(self, node: KCFG.Node) -> bool:
        _LOGGER.info(
            f'Checking subsumption into target state {self.proof.id}: {shorten_hashes((node.id, self.proof.target))}'
        )
        if self.fast_check_subsumption and not self._may_subsume(node):
            _LOGGER.info(
                f'Skipping full subsumption check because of fast may subsume check {self.proof.id}: {node.id}'
            )
            return False
        csubst = self.kcfg_explore.cterm_implies(node.cterm, self.proof.kcfg.node(self.proof.target).cterm)
        if csubst is not None:
            self.proof.kcfg.create_cover(node.id, self.proof.target, csubst=csubst)
            _LOGGER.info(f'Subsumed into target node {self.proof.id}: {shorten_hashes((node.id, self.proof.target))}')
            return True
        else:
            return False

    def advance_pending_node(
        self,
        node: KCFG.Node,
        execute_depth: int | None = None,
        cut_point_rules: Iterable[str] = (),
        terminal_rules: Iterable[str] = (),
    ) -> None:
        if self.proof.bmc_depth is not None and node.id not in self._checked_for_bounded:
            _LOGGER.info(f'Checking bmc depth for node {self.proof.id}: {node.id}')
            self._checked_for_bounded.add(node.id)
            _prior_loops = [
                succ.source.id
                for succ in self.proof.shortest_path_to(node.id)
                if self.kcfg_explore.kcfg_semantics.same_loop(succ.source.cterm, node.cterm)
            ]
            prior_loops: list[NodeIdLike] = []
            for _pl in _prior_loops:
                if not (
                    self.proof.kcfg.zero_depth_between(_pl, node.id)
                    or any(self.proof.kcfg.zero_depth_between(_pl, pl) for pl in prior_loops)
                ):
                    prior_loops.append(_pl)
            _LOGGER.info(f'Prior loop heads for node {self.proof.id}: {(node.id, prior_loops)}')
            if len(prior_loops) > self.proof.bmc_depth:
                _LOGGER.warning(f'Bounded node {self.proof.id}: {node.id} at bmc depth {self.proof.bmc_depth}')
                self.proof.add_bounded(node.id)
                return

        if self.proof.target not in self.proof._terminal:
            if self.always_check_subsumption and self._check_subsume(node):
                return

        module_name = self.circularities_module_name if self.nonzero_depth(node) else self.dependencies_module_name
        self.kcfg_explore.extend(
            self.proof,
            node,
            self.proof.logs,
            execute_depth=execute_depth,
            cut_point_rules=cut_point_rules,
            terminal_rules=terminal_rules,
            module_name=module_name,
        )

    def step_proof(self) -> None:
        self._check_all_terminals()

        if not self.proof.pending:
            return
        curr_node = self.proof.pending[0]

        self.advance_pending_node(
            node=curr_node,
            execute_depth=self.execute_depth,
            cut_point_rules=self.cut_point_rules,
            terminal_rules=self.terminal_rules,
        )

        self._check_all_terminals()

<<<<<<< HEAD
        self.proof.update_execution_time(end_time - start_time)
        self.proof.write_proof_data()
=======
        for node in self.proof.terminal:
            if (
                not node.id in self._checked_for_subsumption
                and self.proof.kcfg.is_leaf(node.id)
                and not self.proof.is_target(node.id)
            ):
                self._checked_for_subsumption.add(node.id)
                self._check_subsume(node)
>>>>>>> d7b05c1d

        if self.proof.failed:
            self.proof.failure_info = self.failure_info()

    def failure_info(self) -> APRFailureInfo:
        return APRFailureInfo.from_proof(self.proof, self.kcfg_explore, counterexample_info=self.counterexample_info)


@dataclass(frozen=True)
class APRSummary(ProofSummary):
    id: str
    status: ProofStatus
    admitted: bool
    nodes: int
    pending: int
    failing: int
    vacuous: int
    stuck: int
    terminal: int
    refuted: int
    bmc_depth: int | None
    bounded: int
    subproofs: int

    @property
    def lines(self) -> list[str]:
        _lines = [
            f'APRProof: {self.id}',
            f'    status: {self.status}',
            f'    admitted: {self.admitted}',
            f'    nodes: {self.nodes}',
            f'    pending: {self.pending}',
            f'    failing: {self.failing}',
            f'    vacuous: {self.vacuous}',
            f'    stuck: {self.stuck}',
            f'    terminal: {self.terminal}',
            f'    refuted: {self.refuted}',
            f'    bounded: {self.bounded}',
        ]
        if self.bmc_depth is not None:
            _lines.append(f'    bmc depth: {self.bmc_depth}')
        _lines.append(f'Subproofs: {self.subproofs}')
        return _lines


@dataclass(frozen=True)
class APRFailureInfo:
    pending_nodes: frozenset[int]
    failing_nodes: frozenset[int]
    path_conditions: FrozenDict[int, str]
    failure_reasons: FrozenDict[int, str]
    models: FrozenDict[int, frozenset[tuple[str, str]]]

    def __init__(
        self,
        failing_nodes: Iterable[int],
        pending_nodes: Iterable[int],
        path_conditions: Mapping[int, str],
        failure_reasons: Mapping[int, str],
        models: Mapping[int, Iterable[tuple[str, str]]],
    ):
        object.__setattr__(self, 'failing_nodes', frozenset(failing_nodes))
        object.__setattr__(self, 'pending_nodes', frozenset(pending_nodes))
        object.__setattr__(self, 'path_conditions', FrozenDict(path_conditions))
        object.__setattr__(self, 'failure_reasons', FrozenDict(failure_reasons))
        object.__setattr__(
            self, 'models', FrozenDict({node_id: frozenset(model) for (node_id, model) in models.items()})
        )

    @staticmethod
    def from_proof(proof: APRProof, kcfg_explore: KCFGExplore, counterexample_info: bool = False) -> APRFailureInfo:
        target = proof.kcfg.node(proof.target)
        pending_nodes = {node.id for node in proof.pending}
        failing_nodes = {node.id for node in proof.failing}
        path_conditions = {}
        failure_reasons = {}
        models = {}
        for node in proof.failing:
            node_cterm, _ = kcfg_explore.cterm_simplify(node.cterm)
            target_cterm, _ = kcfg_explore.cterm_simplify(target.cterm)
            _, reason = kcfg_explore.implication_failure_reason(node_cterm, target_cterm)
            path_condition = kcfg_explore.kprint.pretty_print(proof.path_constraints(node.id))
            failure_reasons[node.id] = reason
            path_conditions[node.id] = path_condition
            if counterexample_info:
                model_subst = kcfg_explore.cterm_get_model(node.cterm)
                if type(model_subst) is Subst:
                    model: list[tuple[str, str]] = []
                    for var, term in model_subst.to_dict().items():
                        term_kast = KInner.from_dict(term)
                        term_pretty = kcfg_explore.kprint.pretty_print(term_kast)
                        model.append((var, term_pretty))
                    models[node.id] = model
        return APRFailureInfo(
            failing_nodes=failing_nodes,
            pending_nodes=pending_nodes,
            path_conditions=path_conditions,
            failure_reasons=failure_reasons,
            models=models,
        )

    def print(self) -> list[str]:
        res_lines: list[str] = []

        num_pending = len(self.pending_nodes)
        num_failing = len(self.failing_nodes)
        res_lines.append(
            f'{num_pending + num_failing} Failure nodes. ({num_pending} pending and {num_failing} failing)'
        )

        if num_pending > 0:
            res_lines.append('')
            res_lines.append(f'Pending nodes: {sorted(self.pending_nodes)}')

        if num_failing > 0:
            res_lines.append('')
            res_lines.append('Failing nodes:')
            for node_id in self.failing_nodes:
                reason = self.failure_reasons[node_id]
                path_condition = self.path_conditions[node_id]
                res_lines.append('')
                res_lines.append(f'  Node id: {str(node_id)}')

                res_lines.append('  Failure reason:')
                res_lines += [f'    {line}' for line in reason.split('\n')]

                res_lines.append('  Path condition:')
                res_lines += [f'    {path_condition}']

                if node_id in self.models:
                    res_lines.append('  Model:')
                    for var, term in self.models[node_id]:
                        res_lines.append(f'    {var} = {term}')
                else:
                    res_lines.append('  Failed to generate a model.')

            res_lines.append('')
            res_lines.append('Join the Runtime Verification Discord server for support: https://discord.gg/CurfmXNtbN')
        return res_lines<|MERGE_RESOLUTION|>--- conflicted
+++ resolved
@@ -716,10 +716,6 @@
 
         self._check_all_terminals()
 
-<<<<<<< HEAD
-        self.proof.update_execution_time(end_time - start_time)
-        self.proof.write_proof_data()
-=======
         for node in self.proof.terminal:
             if (
                 not node.id in self._checked_for_subsumption
@@ -728,7 +724,6 @@
             ):
                 self._checked_for_subsumption.add(node.id)
                 self._check_subsume(node)
->>>>>>> d7b05c1d
 
         if self.proof.failed:
             self.proof.failure_info = self.failure_info()
