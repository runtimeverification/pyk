--- conflicted
+++ resolved
@@ -37,7 +37,7 @@
     """
 
     kcfg: KCFG
-<<<<<<< HEAD
+    logs: dict[int, tuple[LogEntry, ...]]
     dependencies: list[APRProof]  # list of dependencies other than self
     circularity: bool
     logs: dict[str, tuple[LogEntry, ...]]
@@ -51,11 +51,6 @@
         dependencies: Iterable[APRProof] = (),
         circularity: bool = False,
     ):
-=======
-    logs: dict[int, tuple[LogEntry, ...]]
-
-    def __init__(self, id: str, kcfg: KCFG, logs: dict[int, tuple[LogEntry, ...]], proof_dir: Path | None = None):
->>>>>>> 6191b958
         super().__init__(id, proof_dir=proof_dir)
         self.kcfg = kcfg
         self.logs = logs
