from __future__ import annotations

import graphlib
import json
import logging
import re
from dataclasses import dataclass
from typing import TYPE_CHECKING

from pyk.kore.rpc import LogEntry

from ..kast.inner import KInner, Subst
from ..kast.manip import flatten_label, ml_pred_to_bool
from ..kast.outer import KFlatModule, KImport, KRule
from ..kcfg import KCFG
from ..kcfg.exploration import KCFGExploration
from ..konvert import kflatmodule_to_kore
from ..prelude.kbool import BOOL, TRUE
from ..prelude.ml import mlAnd, mlEquals, mlTop
from ..utils import FrozenDict, ensure_dir_path, hash_str, shorten_hashes, single
from .equality import ProofSummary, Prover, RefutationProof
from .proof import CompositeSummary, Proof, ProofStatus

if TYPE_CHECKING:
    from collections.abc import Iterable, Mapping
    from pathlib import Path
    from typing import Any, Final, TypeVar

    from ..kast.outer import KClaim, KDefinition, KFlatModuleList, KRuleLike
    from ..kcfg import KCFGExplore
    from ..kcfg.kcfg import NodeIdLike

    T = TypeVar('T', bound='Proof')

_LOGGER: Final = logging.getLogger(__name__)


class APRProof(Proof, KCFGExploration):
    """APRProof and APRProver implement all-path reachability logic,
    as introduced by A. Stefanescu and others in their paper 'All-Path Reachability Logic':
    https://doi.org/10.23638/LMCS-15(2:5)2019
    Note that reachability logic formula `phi =>A psi` has *not* the same meaning
    as CTL/CTL*'s `phi -> AF psi`, since reachability logic ignores infinite traces.
    This implementation extends the above with bounded model checking, allowing the user
    to specify an optional loop iteration bound for each loop in execution.
    """

    node_refutations: dict[int, RefutationProof]  # TODO _node_refutatations
    init: int
    target: int
    bmc_depth: int | None
    _bounded: set[int]
    logs: dict[int, tuple[LogEntry, ...]]
    circularity: bool
    failure_info: APRFailureInfo | None

    def __init__(
        self,
        id: str,
        kcfg: KCFG,
        terminal: Iterable[int],
        init: NodeIdLike,
        target: NodeIdLike,
        logs: dict[int, tuple[LogEntry, ...]],
        bmc_depth: int | None = None,
        bounded: Iterable[int] | None = None,
        proof_dir: Path | None = None,
        node_refutations: dict[int, str] | None = None,
        subproof_ids: Iterable[str] = (),
        circularity: bool = False,
        admitted: bool = False,
    ):
        Proof.__init__(self, id, proof_dir=proof_dir, subproof_ids=subproof_ids, admitted=admitted)
        KCFGExploration.__init__(self, kcfg, terminal)

        self.failure_info = None
        self.init = kcfg._resolve(init)
        self.target = kcfg._resolve(target)
        self.bmc_depth = bmc_depth
        self._bounded = set(bounded) if bounded is not None else set()
        self.logs = logs
        self.circularity = circularity
        self.node_refutations = {}
        self.kcfg.cfg_dir = self.proof_subdir / 'kcfg' if self.proof_subdir else None

        if self.proof_dir is not None and self.proof_subdir is not None:
            ensure_dir_path(self.proof_dir)
            ensure_dir_path(self.proof_subdir)

        if node_refutations is not None:
            refutations_not_in_subprroofs = set(node_refutations.values()).difference(
                set(subproof_ids if subproof_ids else [])
            )
            if refutations_not_in_subprroofs:
                raise ValueError(
                    f'All node refutations must be included in subproofs, violators are {refutations_not_in_subprroofs}'
                )
            for node_id, proof_id in node_refutations.items():
                subproof = self._subproofs[proof_id]
                assert type(subproof) is RefutationProof
                self.node_refutations[node_id] = subproof

    @property
    def module_name(self) -> str:
        return self._make_module_name(self.id)

    @property
    def pending(self) -> list[KCFG.Node]:
        return [node for node in self.explorable if self.is_pending(node.id)]

    @property
    def failing(self) -> list[KCFG.Node]:
        return [nd for nd in self.kcfg.leaves if self.is_failing(nd.id)]

    @property
    def bounded(self) -> list[KCFG.Node]:
        return [nd for nd in self.kcfg.leaves if self.is_bounded(nd.id)]

    def is_refuted(self, node_id: NodeIdLike) -> bool:
        return self.kcfg._resolve(node_id) in self.node_refutations.keys()

    def is_pending(self, node_id: NodeIdLike) -> bool:
        return (
            self.is_explorable(node_id)
            and not self.is_target(node_id)
            and not self.is_refuted(node_id)
            and not self.is_bounded(node_id)
        )

    def is_init(self, node_id: NodeIdLike) -> bool:
        return self.kcfg._resolve(node_id) == self.kcfg._resolve(self.init)

    def is_target(self, node_id: NodeIdLike) -> bool:
        return self.kcfg._resolve(node_id) == self.kcfg._resolve(self.target)

    def is_failing(self, node_id: NodeIdLike) -> bool:
        return (
            self.kcfg.is_leaf(node_id)
            and not self.is_explorable(node_id)
            and not self.is_target(node_id)
            and not self.is_refuted(node_id)
            and not self.kcfg.is_vacuous(node_id)
            and not self.is_bounded(node_id)
        )

    def is_bounded(self, node_id: NodeIdLike) -> bool:
        return self.kcfg._resolve(node_id) in self._bounded

    def add_bounded(self, nid: NodeIdLike) -> None:
        self._bounded.add(self.kcfg._resolve(nid))

    def shortest_path_to(self, node_id: NodeIdLike) -> tuple[KCFG.Successor, ...]:
        spb = self.kcfg.shortest_path_between(self.init, node_id)
        assert spb is not None
        return spb

    def prune(self, node_id: NodeIdLike, keep_nodes: Iterable[NodeIdLike] = ()) -> list[int]:
        pruned_nodes = super().prune(node_id, keep_nodes=list(keep_nodes) + [self.init, self.target])
        for nid in pruned_nodes:
            self._bounded.discard(nid)
        return pruned_nodes

    @staticmethod
    def _make_module_name(proof_id: str) -> str:
        return 'M-' + re.sub(
            r'[\[\]]|[_%().:,]+', lambda match: 'bkt' if match.group(0) in ['[', ']'] else '-', proof_id.upper()
        )

    @staticmethod
    def read_proof(id: str, proof_dir: Path) -> APRProof:
        proof_path = proof_dir / f'{hash_str(id)}.json'
        if APRProof.proof_exists(id, proof_dir):
            proof_dict = json.loads(proof_path.read_text())
            _LOGGER.info(f'Reading APRProof from file {id}: {proof_path}')
            return APRProof.from_dict(proof_dict, proof_dir=proof_dir)
        raise ValueError(f'Could not load APRProof from file {id}: {proof_path}')

    @property
    def status(self) -> ProofStatus:
        if self.admitted:
            return ProofStatus.PASSED
        if len(self.failing) > 0 or self.subproofs_status == ProofStatus.FAILED:
            return ProofStatus.FAILED
        elif len(self.pending) > 0 or self.subproofs_status == ProofStatus.PENDING:
            return ProofStatus.PENDING
        else:
            return ProofStatus.PASSED

    @classmethod
    def from_dict(cls: type[APRProof], dct: Mapping[str, Any], proof_dir: Path | None = None) -> APRProof:
        kcfg = KCFG.from_dict(dct['kcfg'])
        terminal = dct['terminal']
        init_node = dct['init']
        target_node = dct['target']
        id = dct['id']
        circularity = dct.get('circularity', False)
        admitted = dct.get('admitted', False)
        subproof_ids = dct['subproof_ids'] if 'subproof_ids' in dct else []
        node_refutations: dict[int, str] = {}
        if 'node_refutation' in dct:
            node_refutations = {
                kcfg._resolve(int(node_id)): proof_id for node_id, proof_id in dct['node_refutations'].items()
            }
        if 'logs' in dct:
            logs = {int(k): tuple(LogEntry.from_dict(l) for l in ls) for k, ls in dct['logs'].items()}
        else:
            logs = {}

        bounded = dct['bounded']
        bmc_depth = dct['bmc_depth'] if 'bmc_depth' in dct else None

        return APRProof(
            id,
            kcfg,
            terminal,
            init_node,
            target_node,
            logs=logs,
            bmc_depth=bmc_depth,
            bounded=bounded,
            circularity=circularity,
            admitted=admitted,
            proof_dir=proof_dir,
            subproof_ids=subproof_ids,
            node_refutations=node_refutations,
        )

    @staticmethod
    def from_claim(
        defn: KDefinition,
        claim: KClaim,
        logs: dict[int, tuple[LogEntry, ...]],
        proof_dir: Path | None = None,
        bmc_depth: int | None = None,
        **kwargs: Any,
    ) -> APRProof:
        kcfg_dir = proof_dir / claim.label / 'kcfg' if proof_dir is not None else None

        kcfg, init_node, target_node = KCFG.from_claim(defn, claim, cfg_dir=kcfg_dir)
        return APRProof(
            claim.label,
            kcfg,
            [],
            init=init_node,
            target=target_node,
            logs=logs,
            bmc_depth=bmc_depth,
            proof_dir=proof_dir,
            circularity=claim.is_circularity,
            admitted=claim.is_trusted,
            **kwargs,
        )

    def as_rule(self, priority: int = 20) -> KRule:
        _edge = KCFG.Edge(self.kcfg.node(self.init), self.kcfg.node(self.target), depth=0, rules=())
        _rule = _edge.to_rule('BASIC-BLOCK', priority=priority)
        assert type(_rule) is KRule
        return _rule

    @staticmethod
    def from_spec_modules(
        defn: KDefinition,
        spec_modules: KFlatModuleList,
        logs: dict[int, tuple[LogEntry, ...]],
        proof_dir: Path | None = None,
        spec_labels: Iterable[str] | None = None,
        **kwargs: Any,
    ) -> list[APRProof]:
        claims_by_label = {claim.label: claim for module in spec_modules.modules for claim in module.claims}
        if spec_labels is None:
            spec_labels = list(claims_by_label.keys())
        _spec_labels = []
        for spec_label in spec_labels:
            if spec_label in claims_by_label:
                _spec_labels.append(spec_label)
            elif f'{spec_modules.main_module}.{spec_label}' in claims_by_label:
                _spec_labels.append(f'{spec_modules.main_module}.{spec_label}')
            else:
                raise ValueError(
                    f'Could not find specification label: {spec_label} or {spec_modules.main_module}.{spec_label}'
                )
        spec_labels = _spec_labels

        claims_graph: dict[str, list[str]] = {}
        unfound_dependencies = []
        for module in spec_modules.modules:
            for claim in module.claims:
                claims_graph[claim.label] = []
                for dependency in claim.dependencies:
                    if dependency in claims_by_label:
                        claims_graph[claim.label].append(dependency)
                    elif f'{module.name}.{dependency}' in claims_by_label:
                        claims_graph[claim.label].append(f'{module.name}.{dependency}')
                    else:
                        unfound_dependencies.append((claim.label, module.name, dependency))
        if unfound_dependencies:
            unfound_dependency_list = [
                f'Could not find dependency for claim {label}: {dependency} or {module_name}.{dependency}'
                for label, module_name, dependency in unfound_dependencies
            ]
            unfound_dependency_message = '\n - ' + '\n - '.join(unfound_dependency_list)
            raise ValueError(f'Could not find dependencies:{unfound_dependency_message}')

        claims_subgraph: dict[str, list[str]] = {}
        remaining_claims = spec_labels
        while len(remaining_claims) > 0:
            claim_label = remaining_claims.pop()
            claims_subgraph[claim_label] = claims_graph[claim_label]
            remaining_claims.extend(claims_graph[claim_label])

        topological_sorter = graphlib.TopologicalSorter(claims_subgraph)
        topological_sorter.prepare()
        apr_proofs: list[APRProof] = []
        while topological_sorter.is_active():
            for claim_label in topological_sorter.get_ready():
                if proof_dir is not None and Proof.proof_data_exists(claim_label, proof_dir):
                    apr_proof = APRProof.read_proof_data(proof_dir, claim_label)
                else:
                    _LOGGER.info(f'Building APRProof for claim: {claim_label}')
                    claim = claims_by_label[claim_label]
                    apr_proof = APRProof.from_claim(
                        defn,
                        claim,
                        logs=logs,
                        proof_dir=proof_dir,
                        subproof_ids=claims_graph[claim_label],
                    )
                    apr_proof.write_proof_data()
                apr_proofs.append(apr_proof)
                topological_sorter.done(claim_label)

        return apr_proofs

    def path_constraints(self, final_node_id: NodeIdLike) -> KInner:
        path = self.shortest_path_to(final_node_id)
        curr_constraint: KInner = mlTop()
        for edge in reversed(path):
            if type(edge) is KCFG.Split:
                assert len(edge.targets) == 1
                csubst = edge.splits[edge.targets[0].id]
                curr_constraint = mlAnd([csubst.subst.ml_pred, csubst.constraint, curr_constraint])
            if type(edge) is KCFG.Cover:
                curr_constraint = mlAnd([edge.csubst.constraint, edge.csubst.subst.apply(curr_constraint)])
        return mlAnd(flatten_label('#And', curr_constraint))

    @property
    def dict(self) -> dict[str, Any]:
        # Note: We are relying on the order of inheritance to
        # access `dict` of `Proof`, since mypy is having issues
        # with the two correct solutions.
        dct = super().dict
        dct['type'] = 'APRProof'
        dct['kcfg'] = self.kcfg.to_dict()
        dct['terminal'] = sorted(self._terminal)
        dct['init'] = self.init
        dct['target'] = self.target
        dct['bounded'] = list(self._bounded)
        if self.bmc_depth is not None:
            dct['bmc_depth'] = self.bmc_depth
        dct['node_refutations'] = {node_id: proof.id for (node_id, proof) in self.node_refutations.items()}
        dct['circularity'] = self.circularity
        logs = {int(k): [l.to_dict() for l in ls] for k, ls in self.logs.items()}
        dct['logs'] = logs
        return dct

    @property
    def summary(self) -> CompositeSummary:
        subproofs_summaries = [subproof.summary for subproof in self.subproofs]
        return CompositeSummary(
            [
                APRSummary(
                    self.id,
                    self.status,
                    self.admitted,
                    len(self.kcfg.nodes),
                    len(self.pending),
                    len(self.failing),
                    len(self.kcfg.vacuous),
                    len(self.kcfg.stuck),
                    len(self._terminal),
                    len(self.node_refutations),
                    self.bmc_depth,
                    len(self._bounded),
                    len(self.subproof_ids),
                ),
                *subproofs_summaries,
            ]
        )

    def get_refutation_id(self, node_id: int) -> str:
        return f'{self.id}.node-infeasible-{node_id}'

    @staticmethod
    def read_proof_data(proof_dir: Path, id: str) -> APRProof:
        proof_subdir = proof_dir / id
        proof_json = proof_subdir / 'proof.json'
        proof_dict = json.loads(proof_json.read_text())
        cfg_dir = proof_subdir / 'kcfg'
        kcfg = KCFG.read_cfg_data(cfg_dir, id)
        init = int(proof_dict['init'])
        target = int(proof_dict['target'])
        bounded = proof_dict['bounded']
        bmc_depth = int(proof_dict['bmc_depth']) if 'bmc_depth' in proof_dict else None
        circularity = bool(proof_dict['circularity'])
        admitted = bool(proof_dict['admitted'])
        terminal = proof_dict['terminal']
        logs = {int(k): tuple(LogEntry.from_dict(l) for l in ls) for k, ls in proof_dict['logs'].items()}
        subproof_ids = proof_dict['subproof_ids']
        node_refutations = {
            kcfg._resolve(int(node_id)): proof_id for node_id, proof_id in proof_dict['node_refutations'].items()
        }

        return APRProof(
            id=id,
            kcfg=kcfg,
            terminal=terminal,
            init=init,
            target=target,
            bounded=bounded,
            bmc_depth=bmc_depth,
            logs=logs,
            circularity=circularity,
            admitted=admitted,
            proof_dir=proof_dir,
            subproof_ids=subproof_ids,
            node_refutations=node_refutations,
        )

    def write_proof_data(self) -> None:
        if self.proof_dir is None or self.proof_subdir is None:
            _LOGGER.info(f'Skipped saving proof {self.id} since no save dir was specified.')
            return
        ensure_dir_path(self.proof_dir)
        ensure_dir_path(self.proof_subdir)
        proof_json = self.proof_subdir / 'proof.json'
        dct: dict[str, list[int] | list[str] | bool | str | int | dict[int, str] | dict[int, list[dict[str, Any]]]] = {}

        dct['id'] = self.id
        dct['subproof_ids'] = self.subproof_ids
        dct['admitted'] = self.admitted
        dct['type'] = 'APRProof'
        dct['init'] = self.kcfg._resolve(self.init)
        dct['target'] = self.kcfg._resolve(self.target)
        dct['terminal'] = sorted(self._terminal)
        dct['node_refutations'] = {
            self.kcfg._resolve(node_id): proof.id for (node_id, proof) in self.node_refutations.items()
        }
        dct['circularity'] = self.circularity
        logs = {int(k): [l.to_dict() for l in ls] for k, ls in self.logs.items()}
        dct['logs'] = logs

        dct['bounded'] = sorted(self._bounded)
        if self.bmc_depth is not None:
            dct['bmc_depth'] = self.bmc_depth

        proof_json.write_text(json.dumps(dct))
        _LOGGER.info(f'Wrote proof data for {self.id}: {proof_json}')
        self.kcfg.write_cfg_data()

    def refute_node(self, node: KCFG.Node) -> RefutationProof | None:
        _LOGGER.info(f'Attempting to refute node {node.id}')
        refutation = self.construct_node_refutation(node)
        if refutation is None:
            _LOGGER.error(f'Failed to refute node {node.id}')
            return None
        refutation.write_proof_data()

        self.node_refutations[node.id] = refutation

        self.write_proof_data()

        return refutation

    def unrefute_node(self, node: KCFG.Node) -> None:
        self.remove_subproof(self.get_refutation_id(node.id))
        del self.node_refutations[node.id]
        self.write_proof_data()
        _LOGGER.info(f'Disabled refutation of node {node.id}.')

    def construct_node_refutation(self, node: KCFG.Node) -> RefutationProof | None:  # TODO put into prover class
        if len(self.kcfg.successors(node.id)) > 0:
            _LOGGER.error(f'Cannot refute node {node.id} that already has successors')
            return None

        path = single(self.kcfg.paths_between(source_id=self.init, target_id=node.id))
        branches_on_path = list(filter(lambda x: type(x) is KCFG.Split or type(x) is KCFG.NDBranch, reversed(path)))
        if len(branches_on_path) == 0:
            _LOGGER.error(f'Cannot refute node {node.id} in linear KCFG')
            return None
        closest_branch = branches_on_path[0]
        if type(closest_branch) is KCFG.NDBranch:
            _LOGGER.error(f'Cannot refute node {node.id} following a non-deterministic branch: not yet implemented')
            return None

        assert type(closest_branch) is KCFG.Split
        refuted_branch_root = closest_branch.targets[0]
        csubst = closest_branch.splits[refuted_branch_root.id]
        if len(csubst.subst) > 0:
            _LOGGER.error(
                f'Cannot refute node {node.id}: unexpected non-empty substitution {csubst.subst} in Split from {closest_branch.source.id}'
            )
            return None
        if len(csubst.constraints) > 1:
            _LOGGER.error(
                f'Cannot refute node {node.id}: unexpected non-singleton constraints {csubst.constraints} in Split from {closest_branch.source.id}'
            )
            return None

        # extract the path condition prior to the Split that leads to the node-to-refute
        pre_split_constraints = [
            mlEquals(TRUE, ml_pred_to_bool(c), arg_sort=BOOL) for c in closest_branch.source.cterm.constraints
        ]

        # extract the constriant added by the Split that leads to the node-to-refute
        last_constraint = mlEquals(TRUE, ml_pred_to_bool(csubst.constraints[0]), arg_sort=BOOL)

        refutation_id = self.get_refutation_id(node.id)
        _LOGGER.info(f'Adding refutation proof {refutation_id} as subproof of {self.id}')
        refutation = RefutationProof(
            id=refutation_id,
            sort=BOOL,
            pre_constraints=pre_split_constraints,
            last_constraint=last_constraint,
            proof_dir=self.proof_dir,
        )

        self.add_subproof(refutation)
        return refutation


class APRProver(Prover):
    proof: APRProof

    main_module_name: str
    dependencies_module_name: str
    circularities_module_name: str
    counterexample_info: bool
    always_check_subsumption: bool
    fast_check_subsumption: bool

    _checked_for_terminal: set[int]
    _checked_for_subsumption: set[int]
    _checked_for_bounded: set[int]

    def __init__(
        self,
        proof: APRProof,
        kcfg_explore: KCFGExplore,
        counterexample_info: bool = False,
        always_check_subsumption: bool = True,
        fast_check_subsumption: bool = False,
    ) -> None:
        def _inject_module(module_name: str, import_name: str, sentences: list[KRuleLike]) -> None:
            _module = KFlatModule(module_name, sentences, [KImport(import_name)])
            _kore_module = kflatmodule_to_kore(
                self.kcfg_explore.kprint.definition, self.kcfg_explore.kprint.kompiled_kore, _module
            )
            self.kcfg_explore._kore_client.add_module(_kore_module, name_as_id=True)

        super().__init__(kcfg_explore)
        self.proof = proof
        self.main_module_name = self.kcfg_explore.kprint.definition.main_module_name
        self.counterexample_info = counterexample_info
        self.always_check_subsumption = always_check_subsumption
        self.fast_check_subsumption = fast_check_subsumption

        subproofs: list[Proof] = (
            [Proof.read_proof_data(proof.proof_dir, i) for i in proof.subproof_ids]
            if proof.proof_dir is not None
            else []
        )

        dependencies_as_rules: list[KRuleLike] = []
        for apr_subproof in [pf for pf in subproofs if isinstance(pf, APRProof)]:
            dependencies_as_rules.extend(apr_subproof.kcfg.to_rules(priority=20))
            if apr_subproof.admitted and len(apr_subproof.kcfg.predecessors(apr_subproof.target)) == 0:
                dependencies_as_rules.append(apr_subproof.as_rule(priority=20))
        circularity_rule = proof.as_rule(priority=20)

        module_name = self.proof.module_name
        self.dependencies_module_name = module_name + '-DEPENDS-MODULE'
        self.circularities_module_name = module_name + '-CIRCULARITIES-MODULE'
        _inject_module(self.dependencies_module_name, self.main_module_name, dependencies_as_rules)
        _inject_module(self.circularities_module_name, self.dependencies_module_name, [circularity_rule])

        self._checked_for_terminal = set()
        self._checked_for_subsumption = set()
        self._checked_for_bounded = set()
        self._check_all_terminals()

    def nonzero_depth(self, node: KCFG.Node) -> bool:
        return not self.proof.kcfg.zero_depth_between(self.proof.init, node.id)

    def _check_terminal(self, node: KCFG.Node) -> None:
        if node.id not in self._checked_for_terminal:
            _LOGGER.info(f'Checking terminal: {node.id}')
            self._checked_for_terminal.add(node.id)
            if self.kcfg_explore.kcfg_semantics.is_terminal(node.cterm):
                _LOGGER.info(f'Terminal node: {node.id}.')
                self.proof._terminal.add(node.id)
            elif self.fast_check_subsumption and self._may_subsume(node):
                _LOGGER.info(f'Marking node as terminal because of fast may subsume check {self.proof.id}: {node.id}')
                self.proof._terminal.add(node.id)

    def _check_all_terminals(self) -> None:
        for node in self.proof.kcfg.nodes:
            self._check_terminal(node)

    def _may_subsume(self, node: KCFG.Node) -> bool:
        node_k_cell = node.cterm.try_cell('K_CELL')
        target_k_cell = self.proof.kcfg.node(self.proof.target).cterm.try_cell('K_CELL')
        if node_k_cell and target_k_cell and not target_k_cell.match(node_k_cell):
            return False
        return True

    def _check_subsume(self, node: KCFG.Node) -> bool:
        _LOGGER.info(
            f'Checking subsumption into target state {self.proof.id}: {shorten_hashes((node.id, self.proof.target))}'
        )
        if self.fast_check_subsumption and not self._may_subsume(node):
            _LOGGER.info(
                f'Skipping full subsumption check because of fast may subsume check {self.proof.id}: {node.id}'
            )
            return False
        csubst = self.kcfg_explore.cterm_implies(node.cterm, self.proof.kcfg.node(self.proof.target).cterm)
        if csubst is not None:
            self.proof.kcfg.create_cover(node.id, self.proof.target, csubst=csubst)
            _LOGGER.info(f'Subsumed into target node {self.proof.id}: {shorten_hashes((node.id, self.proof.target))}')
            return True
        else:
            return False

    def advance_pending_node(
        self,
        node: KCFG.Node,
        execute_depth: int | None = None,
        cut_point_rules: Iterable[str] = (),
        terminal_rules: Iterable[str] = (),
    ) -> None:
        if self.proof.bmc_depth is not None and node.id not in self._checked_for_bounded:
            _LOGGER.info(f'Checking bmc depth for node {self.proof.id}: {node.id}')
            self._checked_for_bounded.add(node.id)
            _prior_loops = [
                succ.source.id
                for succ in self.proof.shortest_path_to(node.id)
                if self.kcfg_explore.kcfg_semantics.same_loop(succ.source.cterm, node.cterm)
            ]
            prior_loops: list[NodeIdLike] = []
            for _pl in _prior_loops:
                if not (
                    self.proof.kcfg.zero_depth_between(_pl, node.id)
                    or any(self.proof.kcfg.zero_depth_between(_pl, pl) for pl in prior_loops)
                ):
                    prior_loops.append(_pl)
            _LOGGER.info(f'Prior loop heads for node {self.proof.id}: {(node.id, prior_loops)}')
            if len(prior_loops) > self.proof.bmc_depth:
                self.proof.add_bounded(node.id)
                return

        if self.proof.target not in self.proof._terminal:
            if self.always_check_subsumption and self._check_subsume(node):
                return

        module_name = self.circularities_module_name if self.nonzero_depth(node) else self.dependencies_module_name
        self.kcfg_explore.extend(
            self.proof,
            node,
            self.proof.logs,
            execute_depth=execute_depth,
            cut_point_rules=cut_point_rules,
            terminal_rules=terminal_rules,
            module_name=module_name,
        )

    def advance_proof(
        self,
        max_iterations: int | None = None,
        execute_depth: int | None = None,
        cut_point_rules: Iterable[str] = (),
        terminal_rules: Iterable[str] = (),
        fail_fast: bool = False,
    ) -> None:
        iterations = 0

        self._check_all_terminals()

        while self.proof.pending:
            self.proof.write_proof_data()
            if fail_fast and self.proof.failed:
                _LOGGER.warning(
                    f'Terminating proof early because fail_fast is set {self.proof.id}, failing nodes: {[nd.id for nd in self.proof.failing]}'
                )
                break

            if max_iterations is not None and max_iterations <= iterations:
                _LOGGER.warning(f'Reached iteration bound {self.proof.id}: {max_iterations}')
                break
            iterations += 1
            curr_node = self.proof.pending[0]

            self.advance_pending_node(
                node=curr_node,
                execute_depth=execute_depth,
                cut_point_rules=cut_point_rules,
                terminal_rules=terminal_rules,
            )

            self._check_all_terminals()

            for node in self.proof.terminal:
                if (
                    not node.id in self._checked_for_subsumption
                    and self.proof.kcfg.is_leaf(node.id)
                    and not self.proof.is_target(node.id)
                ):
                    self._checked_for_subsumption.add(node.id)
                    self._check_subsume(node)

        if self.proof.failed:
            self.save_failure_info()

        self.proof.write_proof_data()

    def save_failure_info(self) -> None:
        self.proof.failure_info = self.failure_info()

    def failure_info(self) -> APRFailureInfo:
        return APRFailureInfo.from_proof(self.proof, self.kcfg_explore, counterexample_info=self.counterexample_info)


@dataclass(frozen=True)
class APRSummary(ProofSummary):
    id: str
    status: ProofStatus
    admitted: bool
    nodes: int
    pending: int
    failing: int
    vacuous: int
    stuck: int
    terminal: int
    refuted: int
    bmc_depth: int | None
    bounded: int
    subproofs: int

    @property
    def lines(self) -> list[str]:
        _lines = [
            f'APRProof: {self.id}',
            f'    status: {self.status}',
            f'    admitted: {self.admitted}',
            f'    nodes: {self.nodes}',
            f'    pending: {self.pending}',
            f'    failing: {self.failing}',
            f'    vacuous: {self.vacuous}',
            f'    stuck: {self.stuck}',
            f'    terminal: {self.terminal}',
            f'    refuted: {self.refuted}',
            f'    bounded: {self.bounded}',
        ]
        if self.bmc_depth is not None:
            _lines.append(f'    bmc depth: {self.bmc_depth}')
        _lines.append(f'Subproofs: {self.subproofs}')
        return _lines


@dataclass(frozen=True)
class APRFailureInfo:
    pending_nodes: frozenset[int]
    failing_nodes: frozenset[int]
    path_conditions: FrozenDict[int, str]
    failure_reasons: FrozenDict[int, str]
    models: FrozenDict[int, frozenset[tuple[str, str]]]

    def __init__(
        self,
        failing_nodes: Iterable[int],
        pending_nodes: Iterable[int],
        path_conditions: Mapping[int, str],
        failure_reasons: Mapping[int, str],
        models: Mapping[int, Iterable[tuple[str, str]]],
    ):
        object.__setattr__(self, 'failing_nodes', frozenset(failing_nodes))
        object.__setattr__(self, 'pending_nodes', frozenset(pending_nodes))
        object.__setattr__(self, 'path_conditions', FrozenDict(path_conditions))
        object.__setattr__(self, 'failure_reasons', FrozenDict(failure_reasons))
        object.__setattr__(
            self, 'models', FrozenDict({node_id: frozenset(model) for (node_id, model) in models.items()})
        )

    @staticmethod
    def from_proof(proof: APRProof, kcfg_explore: KCFGExplore, counterexample_info: bool = False) -> APRFailureInfo:
        target = proof.kcfg.node(proof.target)
        pending_nodes = {node.id for node in proof.pending}
        failing_nodes = {node.id for node in proof.failing}
        path_conditions = {}
        failure_reasons = {}
        models = {}
        for node in proof.failing:
            node_cterm, _ = kcfg_explore.cterm_simplify(node.cterm)
            target_cterm, _ = kcfg_explore.cterm_simplify(target.cterm)
            _, reason = kcfg_explore.implication_failure_reason(node_cterm, target_cterm)
            path_condition = kcfg_explore.kprint.pretty_print(proof.path_constraints(node.id))
            failure_reasons[node.id] = reason
            path_conditions[node.id] = path_condition
            if counterexample_info:
                model_subst = kcfg_explore.cterm_get_model(node.cterm)
                if type(model_subst) is Subst:
                    model: list[tuple[str, str]] = []
                    for var, term in model_subst.to_dict().items():
                        term_kast = KInner.from_dict(term)
                        term_pretty = kcfg_explore.kprint.pretty_print(term_kast)
                        model.append((var, term_pretty))
                    models[node.id] = model
        return APRFailureInfo(
            failing_nodes=failing_nodes,
            pending_nodes=pending_nodes,
            path_conditions=path_conditions,
            failure_reasons=failure_reasons,
            models=models,
        )

    def print(self) -> list[str]:
        res_lines: list[str] = []

        num_pending = len(self.pending_nodes)
        num_failing = len(self.failing_nodes)
        res_lines.append(
            f'{num_pending + num_failing} Failure nodes. ({num_pending} pending and {num_failing} failing)'
        )

        if num_pending > 0:
            res_lines.append('')
            res_lines.append(f'Pending nodes: {sorted(self.pending_nodes)}')

        if num_failing > 0:
            res_lines.append('')
            res_lines.append('Failing nodes:')
            for node_id in self.failing_nodes:
                reason = self.failure_reasons[node_id]
                path_condition = self.path_conditions[node_id]
                res_lines.append('')
                res_lines.append(f'  Node id: {str(node_id)}')

                res_lines.append('  Failure reason:')
                res_lines += [f'    {line}' for line in reason.split('\n')]

                res_lines.append('  Path condition:')
                res_lines += [f'    {path_condition}']

                if node_id in self.models:
                    res_lines.append('  Model:')
                    for var, term in self.models[node_id]:
                        res_lines.append(f'    {var} = {term}')
                else:
                    res_lines.append('  Failed to generate a model.')

            res_lines.append('')
            res_lines.append('Join the Runtime Verification Discord server for support: https://discord.gg/CurfmXNtbN')
<<<<<<< HEAD
        return res_lines


class APRBMCProver(APRProver):
    proof: APRBMCProof
    _checked_nodes: list[int]

    def __init__(
        self,
        proof: APRBMCProof,
        kcfg_explore: KCFGExplore,
        counterexample_info: bool = False,
        always_check_subsumption: bool = True,
        fast_check_subsumption: bool = False,
    ) -> None:
        super().__init__(
            proof,
            kcfg_explore=kcfg_explore,
            counterexample_info=counterexample_info,
            always_check_subsumption=always_check_subsumption,
            fast_check_subsumption=fast_check_subsumption,
        )
        self._checked_nodes = []

    def advance_pending_node(
        self,
        node: KCFG.Node,
        execute_depth: int | None = None,
        cut_point_rules: Iterable[str] = (),
        terminal_rules: Iterable[str] = (),
    ) -> None:
        if node.id not in self._checked_nodes:
            _LOGGER.info(f'Checking bmc depth for node {self.proof.id}: {node.id}')
            self._checked_nodes.append(node.id)
            _prior_loops = [
                succ.source.id
                for succ in self.proof.shortest_path_to(node.id)
                if self.kcfg_explore.kcfg_semantics.same_loop(succ.source.cterm, node.cterm)
            ]
            prior_loops: list[NodeIdLike] = []
            for _pl in _prior_loops:
                if not (
                    self.proof.kcfg.zero_depth_between(_pl, node.id)
                    or any(self.proof.kcfg.zero_depth_between(_pl, pl) for pl in prior_loops)
                ):
                    prior_loops.append(_pl)
            _LOGGER.info(f'Prior loop heads for node {self.proof.id}: {(node.id, prior_loops)}')
            if len(prior_loops) > self.proof.bmc_depth:
                _LOGGER.warning(f'Bounded node {self.proof.id}: {node.id} at bmc depth {self.proof.bmc_depth}')
                self.proof.add_bounded(node.id)
                return
        super().advance_pending_node(
            node=node,
            execute_depth=execute_depth,
            cut_point_rules=cut_point_rules,
            terminal_rules=terminal_rules,
        )


@dataclass(frozen=True)
class APRBMCSummary(ProofSummary):
    id: str
    bmc_depth: int
    status: ProofStatus
    nodes: int
    pending: int
    failing: int
    vacuous: int
    stuck: int
    terminal: int
    refuted: int
    bounded: int
    subproofs: int

    @property
    def lines(self) -> list[str]:
        return [
            f'APRBMCProof(depth={self.bmc_depth}): {self.id}',
            f'    status: {self.status}',
            f'    nodes: {self.nodes}',
            f'    pending: {self.pending}',
            f'    failing: {self.failing}',
            f'    vacuous: {self.vacuous}',
            f'    stuck: {self.stuck}',
            f'    terminal: {self.terminal}',
            f'    refuted: {self.refuted}',
            f'    bounded: {self.bounded}',
            f'Subproofs: {self.subproofs}',
        ]
=======
        return res_lines
>>>>>>> d7b42ff3
<|MERGE_RESOLUTION|>--- conflicted
+++ resolved
@@ -654,6 +654,7 @@
                     prior_loops.append(_pl)
             _LOGGER.info(f'Prior loop heads for node {self.proof.id}: {(node.id, prior_loops)}')
             if len(prior_loops) > self.proof.bmc_depth:
+                _LOGGER.warning(f'Bounded node {self.proof.id}: {node.id} at bmc depth {self.proof.bmc_depth}')
                 self.proof.add_bounded(node.id)
                 return
 
@@ -858,96 +859,4 @@
 
             res_lines.append('')
             res_lines.append('Join the Runtime Verification Discord server for support: https://discord.gg/CurfmXNtbN')
-<<<<<<< HEAD
-        return res_lines
-
-
-class APRBMCProver(APRProver):
-    proof: APRBMCProof
-    _checked_nodes: list[int]
-
-    def __init__(
-        self,
-        proof: APRBMCProof,
-        kcfg_explore: KCFGExplore,
-        counterexample_info: bool = False,
-        always_check_subsumption: bool = True,
-        fast_check_subsumption: bool = False,
-    ) -> None:
-        super().__init__(
-            proof,
-            kcfg_explore=kcfg_explore,
-            counterexample_info=counterexample_info,
-            always_check_subsumption=always_check_subsumption,
-            fast_check_subsumption=fast_check_subsumption,
-        )
-        self._checked_nodes = []
-
-    def advance_pending_node(
-        self,
-        node: KCFG.Node,
-        execute_depth: int | None = None,
-        cut_point_rules: Iterable[str] = (),
-        terminal_rules: Iterable[str] = (),
-    ) -> None:
-        if node.id not in self._checked_nodes:
-            _LOGGER.info(f'Checking bmc depth for node {self.proof.id}: {node.id}')
-            self._checked_nodes.append(node.id)
-            _prior_loops = [
-                succ.source.id
-                for succ in self.proof.shortest_path_to(node.id)
-                if self.kcfg_explore.kcfg_semantics.same_loop(succ.source.cterm, node.cterm)
-            ]
-            prior_loops: list[NodeIdLike] = []
-            for _pl in _prior_loops:
-                if not (
-                    self.proof.kcfg.zero_depth_between(_pl, node.id)
-                    or any(self.proof.kcfg.zero_depth_between(_pl, pl) for pl in prior_loops)
-                ):
-                    prior_loops.append(_pl)
-            _LOGGER.info(f'Prior loop heads for node {self.proof.id}: {(node.id, prior_loops)}')
-            if len(prior_loops) > self.proof.bmc_depth:
-                _LOGGER.warning(f'Bounded node {self.proof.id}: {node.id} at bmc depth {self.proof.bmc_depth}')
-                self.proof.add_bounded(node.id)
-                return
-        super().advance_pending_node(
-            node=node,
-            execute_depth=execute_depth,
-            cut_point_rules=cut_point_rules,
-            terminal_rules=terminal_rules,
-        )
-
-
-@dataclass(frozen=True)
-class APRBMCSummary(ProofSummary):
-    id: str
-    bmc_depth: int
-    status: ProofStatus
-    nodes: int
-    pending: int
-    failing: int
-    vacuous: int
-    stuck: int
-    terminal: int
-    refuted: int
-    bounded: int
-    subproofs: int
-
-    @property
-    def lines(self) -> list[str]:
-        return [
-            f'APRBMCProof(depth={self.bmc_depth}): {self.id}',
-            f'    status: {self.status}',
-            f'    nodes: {self.nodes}',
-            f'    pending: {self.pending}',
-            f'    failing: {self.failing}',
-            f'    vacuous: {self.vacuous}',
-            f'    stuck: {self.stuck}',
-            f'    terminal: {self.terminal}',
-            f'    refuted: {self.refuted}',
-            f'    bounded: {self.bounded}',
-            f'Subproofs: {self.subproofs}',
-        ]
-=======
-        return res_lines
->>>>>>> d7b42ff3
+        return res_lines