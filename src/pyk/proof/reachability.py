from __future__ import annotations

import json
import logging
<<<<<<< HEAD
from typing import TYPE_CHECKING, Any, Callable, Dict, Final, Iterable, List, Optional, Type, TypeVar
=======
from typing import TYPE_CHECKING
>>>>>>> 6a4b5b9b

from ..kast.inner import var_occurrences
from ..kcfg import KCFG
from ..prelude.ml import mlAnd
from ..utils import hash_str, shorten_hashes
from .proof import Proof, ProofStatus

if TYPE_CHECKING:
    from collections.abc import Callable, Iterable, Mapping
    from pathlib import Path
    from typing import Any, Final, TypeVar

    from ..cterm import CTerm
    from ..kast.inner import KInner, KVariable
    from ..kcfg import KCFGExplore

    T = TypeVar('T', bound='Proof')

_LOGGER: Final = logging.getLogger(__name__)


class AGProof(Proof):
    kcfg: KCFG

    def __init__(self, id: str, kcfg: KCFG, proof_dir: Path | None = None):
        super().__init__(id, proof_dir=proof_dir)
        self.kcfg = kcfg

    @staticmethod
    def read_proof(id: str, proof_dir: Path) -> Proof:
        proof_path = proof_dir / f'{hash_str(id)}.json'
        if AGProof.proof_exists(id, proof_dir):
            proof_dict = json.loads(proof_path.read_text())
            _LOGGER.info(f'Reading AGProof from file {id}: {proof_path}')
            return AGProof.from_dict(proof_dict, proof_dir=proof_dir)
        raise ValueError(f'Could not load AGProof from file {id}: {proof_path}')

    @staticmethod
    def proof_exists(id: str, proof_dir: Path) -> bool:
        proof_path = proof_dir / f'{hash_str(id)}.json'
        return proof_path.exists() and proof_path.is_file()

    @property
    def status(self) -> ProofStatus:
        if len(self.kcfg.stuck) > 0:
            return ProofStatus.FAILED
        elif len(self.kcfg.frontier) > 0:
            return ProofStatus.PENDING
        else:
            return ProofStatus.PASSED

    @classmethod
    def from_dict(cls: type[AGProof], dct: Mapping[str, Any], proof_dir: Path | None = None) -> AGProof:
        cfg = KCFG.from_dict(dct['cfg'])
        id = dct['id']
        return AGProof(id, cfg, proof_dir=proof_dir)

    @property
    def dict(self) -> dict[str, Any]:
        return {'type': 'AGProof', 'id': self.id, 'cfg': self.kcfg.to_dict()}


class AGProver:
    proof: AGProof

    def __init__(self, proof: AGProof) -> None:
        self.proof = proof

    def advance_proof(
        self,
        kcfg_explore: KCFGExplore,
        is_terminal: Callable[[CTerm], bool] | None = None,
        extract_branches: Callable[[CTerm], Iterable[KInner]] | None = None,
        max_iterations: int | None = None,
        execute_depth: int | None = None,
        cut_point_rules: Iterable[str] = (),
        terminal_rules: Iterable[str] = (),
        simplify_init: bool = True,
        implication_every_block: bool = True,
    ) -> KCFG:
        target_node = self.proof.kcfg.get_unique_target()
        iterations = 0

        while self.proof.kcfg.frontier:
            self.proof.write_proof()

            if max_iterations is not None and max_iterations <= iterations:
                _LOGGER.warning(f'Reached iteration bound {self.proof.id}: {max_iterations}')
                break
            iterations += 1
            curr_node = self.proof.kcfg.frontier[0]

            if implication_every_block or (is_terminal is not None and is_terminal(curr_node.cterm)):
                _LOGGER.info(
                    f'Checking subsumption into target state {self.proof.id}: {shorten_hashes((curr_node.id, target_node.id))}'
                )
                csubst = kcfg_explore.cterm_implies(curr_node.cterm, target_node.cterm)
                if csubst is not None:
                    self.proof.kcfg.create_cover(curr_node.id, target_node.id, csubst=csubst)
                    _LOGGER.info(
                        f'Subsumed into target node {self.proof.id}: {shorten_hashes((curr_node.id, target_node.id))}'
                    )
                    continue

            if is_terminal is not None:
                _LOGGER.info(f'Checking terminal {self.proof.id}: {shorten_hashes(curr_node.id)}')
                if is_terminal(curr_node.cterm):
                    _LOGGER.info(f'Terminal node {self.proof.id}: {shorten_hashes(curr_node.id)}.')
                    self.proof.kcfg.add_expanded(curr_node.id)
                    continue

            self.proof.kcfg.add_expanded(curr_node.id)

            _LOGGER.info(f'Advancing proof from node {self.proof.id}: {shorten_hashes(curr_node.id)}')
            depth, cterm, next_cterms = kcfg_explore.cterm_execute(
                curr_node.cterm, depth=execute_depth, cut_point_rules=cut_point_rules, terminal_rules=terminal_rules
            )

            # Nonsense case.
            if len(next_cterms) == 1:
                raise ValueError(f'Found a single successor cterm {self.proof.id}: {(depth, cterm, next_cterms)}')

            if depth > 0:
                next_node = self.proof.kcfg.get_or_create_node(cterm)
                self.proof.kcfg.create_edge(curr_node.id, next_node.id, depth)
                _LOGGER.info(
                    f'Found basic block at depth {depth} for {self.proof.id}: {shorten_hashes((curr_node.id, next_node.id))}.'
                )
                curr_node = next_node

            if len(next_cterms) == 0:
                _LOGGER.info(f'Found stuck node {self.proof.id}: {shorten_hashes(curr_node.id)}')

            else:
                branches = list(extract_branches(cterm)) if extract_branches is not None else []
<<<<<<< HEAD
                if len(branches) != len(next_cterms) and AGProver._is_nd_branch(next_cterms):
                    next_ids = [self.proof.kcfg.get_or_create_node(ct).id for ct in next_cterms]
                    self.proof.kcfg.create_ndbranch(curr_node.id, next_ids)
                else:
                    if len(branches) != len(next_cterms):
                        _LOGGER.warning(
                            f'Falling back to manual branch extraction {proofid}: {shorten_hashes(curr_node.id)}'
                        )
                        branches = [mlAnd(c for c in s.constraints if c not in cterm.constraints) for s in next_cterms]
                    _LOGGER.info(
                        f'Found {len(branches)} branches for node {proofid}: {shorten_hashes(curr_node.id)}: {[kcfg_explore.kprint.pretty_print(bc) for bc in branches]}'
                    )
                    self.proof.kcfg.split_on_constraints(curr_node.id, branches)

        _write_proof()
        return self.proof.kcfg

    @staticmethod
    def _is_nd_branch(next_cterms: Iterable[CTerm]) -> bool:
        def has_unused_questionmark_variables(term: KInner, *, used_variable_names: Dict[str, Any]) -> bool:
            return (
                len([var for var in var_occurrences(term) if var not in used_variable_names and var.startswith('?')])
                > 0  #
            )

        for ct in next_cterms:
            used_variables: Dict[str, List[KVariable]] = var_occurrences(ct.config)
            has_constraint = False
            for constraint in ct.constraints:
                if not constraint in ct.constraints:
                    if has_unused_questionmark_variables(constraint, used_variable_names=used_variables):
                        continue
                    has_constraint = True
            if not has_constraint:
                return True
        return False
=======
                if len(branches) != len(next_cterms):
                    _LOGGER.warning(
                        f'Falling back to manual branch extraction {self.proof.id}: {shorten_hashes(curr_node.id)}'
                    )
                    branches = [mlAnd(c for c in s.constraints if c not in cterm.constraints) for s in next_cterms]
                _LOGGER.info(
                    f'Found {len(branches)} branches for node {self.proof.id}: {shorten_hashes(curr_node.id)}: {[kcfg_explore.kprint.pretty_print(bc) for bc in branches]}'
                )
                self.proof.kcfg.split_on_constraints(curr_node.id, branches)

        self.proof.write_proof()
        return self.proof.kcfg
>>>>>>> 6a4b5b9b
<|MERGE_RESOLUTION|>--- conflicted
+++ resolved
@@ -2,11 +2,7 @@
 
 import json
 import logging
-<<<<<<< HEAD
-from typing import TYPE_CHECKING, Any, Callable, Dict, Final, Iterable, List, Optional, Type, TypeVar
-=======
 from typing import TYPE_CHECKING
->>>>>>> 6a4b5b9b
 
 from ..kast.inner import var_occurrences
 from ..kcfg import KCFG
@@ -142,22 +138,21 @@
 
             else:
                 branches = list(extract_branches(cterm)) if extract_branches is not None else []
-<<<<<<< HEAD
                 if len(branches) != len(next_cterms) and AGProver._is_nd_branch(next_cterms):
                     next_ids = [self.proof.kcfg.get_or_create_node(ct).id for ct in next_cterms]
                     self.proof.kcfg.create_ndbranch(curr_node.id, next_ids)
                 else:
                     if len(branches) != len(next_cterms):
                         _LOGGER.warning(
-                            f'Falling back to manual branch extraction {proofid}: {shorten_hashes(curr_node.id)}'
+                            f'Falling back to manual branch extraction {self.proof.id}: {shorten_hashes(curr_node.id)}'
                         )
                         branches = [mlAnd(c for c in s.constraints if c not in cterm.constraints) for s in next_cterms]
                     _LOGGER.info(
-                        f'Found {len(branches)} branches for node {proofid}: {shorten_hashes(curr_node.id)}: {[kcfg_explore.kprint.pretty_print(bc) for bc in branches]}'
+                        f'Found {len(branches)} branches for node {self.proof.id}: {shorten_hashes(curr_node.id)}: {[kcfg_explore.kprint.pretty_print(bc) for bc in branches]}'
                     )
                     self.proof.kcfg.split_on_constraints(curr_node.id, branches)
 
-        _write_proof()
+        self.proof.write_proof()
         return self.proof.kcfg
 
     @staticmethod
@@ -178,18 +173,4 @@
                     has_constraint = True
             if not has_constraint:
                 return True
-        return False
-=======
-                if len(branches) != len(next_cterms):
-                    _LOGGER.warning(
-                        f'Falling back to manual branch extraction {self.proof.id}: {shorten_hashes(curr_node.id)}'
-                    )
-                    branches = [mlAnd(c for c in s.constraints if c not in cterm.constraints) for s in next_cterms]
-                _LOGGER.info(
-                    f'Found {len(branches)} branches for node {self.proof.id}: {shorten_hashes(curr_node.id)}: {[kcfg_explore.kprint.pretty_print(bc) for bc in branches]}'
-                )
-                self.proof.kcfg.split_on_constraints(curr_node.id, branches)
-
-        self.proof.write_proof()
-        return self.proof.kcfg
->>>>>>> 6a4b5b9b
+        return False