from __future__ import annotations

from abc import ABC, abstractmethod
from concurrent.futures import ProcessPoolExecutor, wait
from typing import TYPE_CHECKING, Any, Callable, Generic, TypeVar

from pyk.proof.proof import ProofStatus

if TYPE_CHECKING:
    from collections.abc import Iterable, Mapping
    from concurrent.futures import Executor, Future


P = TypeVar('P', bound='Proof')
U = TypeVar('U')


class Prover(ABC, Generic[P, U]):
    """
    Should contain all data needed to make progress on a `P` (proof).
    May be specific to a single `P` (proof) or may be able to handle multiple.

    Type parameter requirements:
    `U` should be a description of how to make a small update to a `Proof` based on the results of a computation specified by a `ProofStep`.
    `U` must be picklable.
    `U` must be frozen dataclass.
    `U` should be small.
    """

    @abstractmethod
    def steps(self, proof: P) -> Iterable[ProofStep[U]]:
        """
        Return a list of `ProofStep[U]` which represents all the computation jobs as defined by `ProofStep`, which have not yet been computed and committed, and are available given the current state of `proof`. Note that this is a requirement which is not enforced by the type system.
        If `steps()` or `commit()` has been called on a proof `proof`, `steps()` may never again be called on `proof`.
        Must not modify `self` or `proof`.
        The output of this function must only change with calls to `self.commit()`.
        """
        ...

    @abstractmethod
    def commit(self, proof: P, update: U) -> None:
        """
        Should update `proof` according to `update`.
        If `steps()` or `commit()` has been called on a proof `proof`, `commit()` may never again be called on `proof`.
        Must only be called with an `update` that was returned by `step.execute()` where `step` was returned by `self.steps(proof)`.
        Steps for a proof `proof` can have their results submitted any time after they are made available by `self.steps(proof)`, including in any order and multiple times, and the Prover must be able to handle this.
        """
        ...


class Proof(ABC):
    """Should represent a computer proof of a single claim"""

    iterations: int

    def __init__(self) -> None:
        self.iterations = 0

    @property
    @abstractmethod
    def status(self) -> ProofStatus:
        """
        ProofStatus.PASSED: the claim has been proven
        ProofStatus.FAILED: the claim has not been proven, but the proof cannot advance further.
        ProofStatus.PENDING: the claim has not yet been proven, but the proof can advance further.
        Must not change, except with calls to `prover.commit(self, update)` for some `prover,update`.
        If proof.status() is ProofStatus.PENDING, prover.steps(proof) must be nonempty.
<<<<<<< HEAD
=======
        If proof.status() is ProofStatus.PASSED, prover.steps(proof) must be empty.
>>>>>>> 0d7e523c
        Once proof.status() is ProofStatus.PASSED or ProofStatus.FAILED, it must remain so.
        """
        ...


class ProofStep(ABC, Generic[U]):
    """
    Should be a description of a computation needed to make progress on a `Proof`.
    Must be hashable.
    Must be frozen dataclass.
    Must be pickable.
    Should be small.
    """

    @abstractmethod
    def exec(self) -> U:
        """
        Should perform some nontrivial computation given by `self`, which can be done independently of other calls to `exec()`.
        Allowed to be nondeterministic.
        Able to be called on any `ProofStep` returned by `prover.steps(proof)`.
        """
        ...


def prove_parallel(
<<<<<<< HEAD
    proofs: dict[str, Proof],
    provers: dict[str, Prover],
    init: Callable[..., None] = lambda *args: None,
    max_iterations: int | None = None,
    fail_fast: bool = False,
=======
    proofs: Mapping[str, Proof],
    provers: Mapping[str, Prover],
    max_workers: int,
    fail_fast: bool = False,
    max_iterations: int | None = None,
>>>>>>> 0d7e523c
) -> Iterable[Proof]:
    pending: dict[Future[Any], str] = {}
    explored: set[tuple[str, ProofStep]] = set()
    iterations: dict[str, int] = {}

    def submit(proof_id: str, pool: Executor) -> None:
        proof = proofs[proof_id]
        prover = provers[proof_id]
        for step in prover.steps(proof):  # <-- get next steps (represented by e.g. pending nodes, ...)
            if (proof_id, step) in explored:
                continue
            explored.add((proof_id, step))
            future = pool.submit(step.exec)  # <-- schedule steps for execution
            pending[future] = proof_id

<<<<<<< HEAD
    with ProcessPoolExecutor(max_workers=2, initializer=init) as pool:
        for proof_id in proofs.keys():
            iterations[proof_id] = 0
=======
    with ProcessPoolExecutor(max_workers=max_workers) as pool:
        for proof_id in proofs:
>>>>>>> 0d7e523c
            submit(proof_id, pool)
            iterations[proof_id] = 0

        while pending:
            done, _ = wait(pending, return_when='FIRST_COMPLETED')
            future = done.pop()
            proof_id = pending[future]
            proof = proofs[proof_id]
            prover = provers[proof_id]
            update = future.result()

            if max_iterations is not None and iterations[proof_id] >= max_iterations:
                pending.pop(future)
                continue

            prover.commit(proof, update)  # <-- update the proof (can be in-memory, access disk with locking, ...)
            proot.iterations += 1

            iterations[proof_id] += 1

            match proof.status:
                # terminate on first failure, yield partial results, etc.
                case ProofStatus.FAILED:
<<<<<<< HEAD
                    assert len(list(prover.steps(proof))) == 0
                    if fail_fast:
                        break
=======
                    if fail_fast:
                        pending.pop(future)
                        continue
>>>>>>> 0d7e523c
                case ProofStatus.PENDING:
                    assert len(list(prover.steps(proof))) > 0
                case ProofStatus.PASSED:
                    assert len(list(prover.steps(proof))) == 0

            if max_iterations and proof.iterations >= max_iterations:
                continue
            if fail_fast and 
            submit(proof_id, pool)
            pending.pop(future)
    return proofs.values()<|MERGE_RESOLUTION|>--- conflicted
+++ resolved
@@ -51,11 +51,6 @@
 class Proof(ABC):
     """Should represent a computer proof of a single claim"""
 
-    iterations: int
-
-    def __init__(self) -> None:
-        self.iterations = 0
-
     @property
     @abstractmethod
     def status(self) -> ProofStatus:
@@ -65,10 +60,7 @@
         ProofStatus.PENDING: the claim has not yet been proven, but the proof can advance further.
         Must not change, except with calls to `prover.commit(self, update)` for some `prover,update`.
         If proof.status() is ProofStatus.PENDING, prover.steps(proof) must be nonempty.
-<<<<<<< HEAD
-=======
         If proof.status() is ProofStatus.PASSED, prover.steps(proof) must be empty.
->>>>>>> 0d7e523c
         Once proof.status() is ProofStatus.PASSED or ProofStatus.FAILED, it must remain so.
         """
         ...
@@ -94,19 +86,12 @@
 
 
 def prove_parallel(
-<<<<<<< HEAD
-    proofs: dict[str, Proof],
-    provers: dict[str, Prover],
-    init: Callable[..., None] = lambda *args: None,
-    max_iterations: int | None = None,
-    fail_fast: bool = False,
-=======
     proofs: Mapping[str, Proof],
     provers: Mapping[str, Prover],
     max_workers: int,
     fail_fast: bool = False,
     max_iterations: int | None = None,
->>>>>>> 0d7e523c
+    init: Callable[..., None] = lambda *args: None,
 ) -> Iterable[Proof]:
     pending: dict[Future[Any], str] = {}
     explored: set[tuple[str, ProofStep]] = set()
@@ -122,14 +107,8 @@
             future = pool.submit(step.exec)  # <-- schedule steps for execution
             pending[future] = proof_id
 
-<<<<<<< HEAD
-    with ProcessPoolExecutor(max_workers=2, initializer=init) as pool:
+    with ProcessPoolExecutor(max_workers=max_workers, initializer=init) as pool:
         for proof_id in proofs.keys():
-            iterations[proof_id] = 0
-=======
-    with ProcessPoolExecutor(max_workers=max_workers) as pool:
-        for proof_id in proofs:
->>>>>>> 0d7e523c
             submit(proof_id, pool)
             iterations[proof_id] = 0
 
@@ -146,30 +125,20 @@
                 continue
 
             prover.commit(proof, update)  # <-- update the proof (can be in-memory, access disk with locking, ...)
-            proot.iterations += 1
 
             iterations[proof_id] += 1
 
             match proof.status:
                 # terminate on first failure, yield partial results, etc.
                 case ProofStatus.FAILED:
-<<<<<<< HEAD
-                    assert len(list(prover.steps(proof))) == 0
-                    if fail_fast:
-                        break
-=======
                     if fail_fast:
                         pending.pop(future)
                         continue
->>>>>>> 0d7e523c
                 case ProofStatus.PENDING:
                     assert len(list(prover.steps(proof))) > 0
                 case ProofStatus.PASSED:
                     assert len(list(prover.steps(proof))) == 0
 
-            if max_iterations and proof.iterations >= max_iterations:
-                continue
-            if fail_fast and 
             submit(proof_id, pool)
             pending.pop(future)
     return proofs.values()