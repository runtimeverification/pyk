--- conflicted
+++ resolved
@@ -508,13 +508,9 @@
 _MODNAME_KEYWORDS: Final = {'private', 'public'}
 
 
-<<<<<<< HEAD
 def _modname(la: str, it: LocationIterator) -> tuple[Token, str]:
-=======
-def _modname(la: str, it: Iterator) -> tuple[Token, str]:
     r"""[a-zA-Z]\w*(-\w+)*"""
 
->>>>>>> 68bffc5e
     la = _skip_ws_and_comments(la, it)
 
     consumed = []
