--- conflicted
+++ resolved
@@ -693,11 +693,7 @@
 
     def minimize(self) -> Subst:
         """Return a new substitution with any identity items removed."""
-<<<<<<< HEAD
-        return Subst({k: v for k, v in self.items() if not (type(v) is KVariable and v.name == k)})
-=======
         return Subst({k: v for k, v in self.items() if type(v) is not KVariable or v.name != k})
->>>>>>> 7c4f5313
 
     def compose(self, other: Subst) -> Subst:
         """Union two substitutions together, preferring the assignments in `self` if present in both."""
