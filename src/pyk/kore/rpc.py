import json
import logging
import socket
from abc import ABC
from dataclasses import dataclass
from datetime import datetime, timedelta
from enum import Enum
from pathlib import Path
from subprocess import Popen
from time import sleep
from typing import (
    Any,
    ClassVar,
    ContextManager,
    Dict,
    Final,
    Iterable,
    Mapping,
    Optional,
    Sequence,
    TextIO,
    Tuple,
    Type,
    TypeVar,
    Union,
    final,
)

from ..cli_utils import BugReport, check_dir_path, check_file_path
from ..utils import filter_none
from .syntax import And, Pattern, SortApp

_LOGGER: Final = logging.getLogger(__name__)

ER = TypeVar('ER', bound='ExecuteResult')


@final
@dataclass(frozen=True)
class JsonRpcError(Exception):
    message: str
    code: int
    data: Any

    def __init__(self, message: str, code: int, data: Any):
        object.__setattr__(self, 'message', message)
        object.__setattr__(self, 'code', code)
        object.__setattr__(self, 'data', data)
        super().__init__(message)


class JsonRpcClient(ContextManager['JsonRpcClient']):
    _JSON_RPC_VERSION: Final = '2.0'

    _host: str
    _port: int
    _sock: socket.socket
    _file: TextIO
    _req_id: int

    _bug_report: Optional[BugReport]

    def __init__(self, host: str, port: int, *, timeout: Optional[int] = None, bug_report: Optional[BugReport] = None):
        if timeout is not None and timeout < 0:
            raise ValueError(f'Expected nonnegative timeout value, got: {timeout}')

        self._host = host
        self._port = port
        self._bug_report = bug_report
        self._sock = socket.socket(socket.AF_INET, socket.SOCK_STREAM)
        self._file = self._sock.makefile('r')
        self._req_id = 1

        connected = False
        timeout_datetime = datetime.now() + timedelta(milliseconds=timeout) if timeout is not None else None

        _LOGGER.info(f'Connecting to host: {host}:{port}')
        while not connected and (timeout_datetime is None or datetime.now() < timeout_datetime):
            try:
                self._sock.connect((host, port))
                connected = True
            except BaseException:  # TODO refine
                sleep(0.1)

        if not connected:
            self.close()
            raise RuntimeError(f"Couldn't connect to host: {host}:{port}")

        _LOGGER.info(f'Connected to host: {host}:{port}')

    def __enter__(self) -> 'JsonRpcClient':
        return self

    def __exit__(self, *args: Any) -> None:
        self._file.__exit__(*args)
        self._sock.__exit__(*args)

    def close(self) -> None:
        self._file.close()
        self._sock.close()

    def request(self, method: str, **params: Any) -> Dict[str, Any]:
        payload = {
            'jsonrpc': self._JSON_RPC_VERSION,
            'id': self._req_id,
            'method': method,
            'params': params,
        }

        server_addr = f'{self._host}:{self._port}'
        req = json.dumps(payload)
<<<<<<< HEAD
        _LOGGER.debug(f'Sending request to {server_addr}: {req}')
=======
        if self._bug_report:
            bug_report_request = f'rpc/{self._req_id:03}_request.json'
            self._bug_report.add_file_contents(req, Path(bug_report_request))
            self._bug_report.add_command(['cat', bug_report_request, '|', 'nc', self._host, str(self._port)])

        _LOGGER.info(f'Sending request to {server_addr}: {req}')
>>>>>>> 0f004cc3
        self._sock.sendall(req.encode())
        _LOGGER.debug(f'Waiting for response from {server_addr}...')
        resp = self._file.readline().rstrip()
        _LOGGER.debug(f'Received response from {server_addr}: {resp}')

        if self._bug_report:
            bug_report_response = f'rpc/{self._req_id:03}_response.json'
            self._bug_report.add_file_contents(resp, Path(bug_report_response))

        data = json.loads(resp)
        self._check(data)

        assert data['id'] == self._req_id
        self._req_id += 1
        return data['result']

    @staticmethod
    def _check(response: Mapping[str, Any]) -> None:
        if 'error' not in response:
            return

        assert response['error']['code'] not in {-32700, -32600}, 'Malformed JSON-RPC request'
        raise JsonRpcError(**response['error'])


@final
@dataclass(frozen=True)
class KoreClientError(Exception):
    message: str
    code: int
    context: Tuple[str, ...]

    def __init__(self, message: str, code: int, context: Sequence[str] = ()):
        object.__setattr__(self, 'message', message)
        object.__setattr__(self, 'code', code)
        object.__setattr__(self, 'context', tuple(context))
        super().__init__(message)


class StopReason(str, Enum):
    STUCK = 'stuck'
    DEPTH_BOUND = 'depth-bound'
    BRANCHING = 'branching'
    CUT_POINT_RULE = 'cut-point-rule'
    TERMINAL_RULE = 'terminal-rule'


@final
@dataclass(frozen=True)
class State:
    term: Pattern
    substitution: Optional[Pattern]
    predicate: Optional[Pattern]

    @staticmethod
    def from_dict(dct: Mapping[str, Any]) -> 'State':
        return State(
            term=Pattern.from_dict(dct['term']['term']),
            substitution=Pattern.from_dict(dct['substitution']['term']) if 'substitution' in dct else None,
            predicate=Pattern.from_dict(dct['predicate']['term']) if 'predicate' in dct else None,
        )

    @property
    def kore(self) -> Pattern:
        _kore = self.term
        if self.substitution is not None:
            _kore = And(SortApp('SortGeneratedTopCell'), _kore, self.substitution)
        if self.predicate is not None:
            _kore = And(SortApp('SortGeneratedTopCell'), _kore, self.predicate)
        return _kore


class ExecuteResult(ABC):  # noqa: B024
    _TYPES: Mapping[StopReason, str] = {
        StopReason.STUCK: 'StuckResult',
        StopReason.DEPTH_BOUND: 'DepthBoundResult',
        StopReason.BRANCHING: 'BranchingResult',
        StopReason.CUT_POINT_RULE: 'CutPointResult',
        StopReason.TERMINAL_RULE: 'TerminalResult',
    }

    reason: ClassVar[StopReason]

    state: State
    depth: int
    next_states: Optional[Tuple[State, ...]]
    rule: Optional[str]

    @classmethod
    def from_dict(cls: Type[ER], dct: Mapping[str, Any]) -> ER:
        return globals()[ExecuteResult._TYPES[StopReason(dct['reason'])]].from_dict(dct)  # type: ignore

    @classmethod
    def _check_reason(cls: Type[ER], dct: Mapping[str, Any]) -> None:
        reason = StopReason(dct['reason'])
        if reason is not cls.reason:
            raise ValueError(f"Expected {cls.reason} as 'reason', found: {reason}")


@final
@dataclass(frozen=True)
class StuckResult(ExecuteResult):
    # These fields should be Final, but it makes mypy crash
    # https://github.com/python/mypy/issues/10090
    reason = StopReason.STUCK
    next_states = None
    rule = None

    state: State
    depth: int

    @classmethod
    def from_dict(cls: Type['StuckResult'], dct: Mapping[str, Any]) -> 'StuckResult':
        cls._check_reason(dct)
        return StuckResult(
            state=State.from_dict(dct['state']),
            depth=dct['depth'],
        )


@final
@dataclass(frozen=True)
class DepthBoundResult(ExecuteResult):
    reason = StopReason.DEPTH_BOUND
    next_states = None
    rule = None

    state: State
    depth: int

    @classmethod
    def from_dict(cls: Type['DepthBoundResult'], dct: Mapping[str, Any]) -> 'DepthBoundResult':
        cls._check_reason(dct)
        return DepthBoundResult(
            state=State.from_dict(dct['state']),
            depth=dct['depth'],
        )


@final
@dataclass(frozen=True)
class BranchingResult(ExecuteResult):
    reason = StopReason.BRANCHING
    rule = None

    state: State
    depth: int
    next_states: Tuple[State, ...]

    @classmethod
    def from_dict(cls: Type['BranchingResult'], dct: Mapping[str, Any]) -> 'BranchingResult':
        cls._check_reason(dct)
        return BranchingResult(
            state=State.from_dict(dct['state']),
            depth=dct['depth'],
            next_states=tuple(State.from_dict(next_state) for next_state in dct['next-states']),
        )


@final
@dataclass(frozen=True)
class CutPointResult(ExecuteResult):
    reason = StopReason.CUT_POINT_RULE

    state: State
    depth: int
    next_states: Tuple[State, ...]
    rule: str

    @classmethod
    def from_dict(cls: Type['CutPointResult'], dct: Mapping[str, Any]) -> 'CutPointResult':
        cls._check_reason(dct)
        return CutPointResult(
            state=State.from_dict(dct['state']),
            depth=dct['depth'],
            next_states=tuple(State.from_dict(next_state) for next_state in dct['next-states']),
            rule=dct['rule'],
        )


@final
@dataclass(frozen=True)
class TerminalResult(ExecuteResult):
    reason = StopReason.TERMINAL_RULE
    next_states = None

    state: State
    depth: int
    rule: str

    @classmethod
    def from_dict(cls: Type['TerminalResult'], dct: Mapping[str, Any]) -> 'TerminalResult':
        cls._check_reason(dct)
        return TerminalResult(
            state=State.from_dict(dct['state']),
            depth=dct['depth'],
            rule=dct['rule'],
        )


@final
@dataclass(frozen=True)
class ImpliesResult:
    satisfiable: bool
    implication: Pattern
    substitution: Optional[Pattern]
    predicate: Optional[Pattern]

    @staticmethod
    def from_dict(dct: Mapping[str, Any]) -> 'ImpliesResult':
        substitution = dct.get('condition', {}).get('substitution', {}).get('term')
        predicate = dct.get('condition', {}).get('predicate', {}).get('term')
        return ImpliesResult(
            satisfiable=dct['satisfiable'],
            implication=Pattern.from_dict(dct['implication']['term']),
            substitution=Pattern.from_dict(substitution) if substitution is not None else None,
            predicate=Pattern.from_dict(predicate) if predicate is not None else None,
        )


class KoreClient(ContextManager['KoreClient']):
    _KORE_JSON_VERSION: Final = 1

    _client: JsonRpcClient

    def __init__(self, host: str, port: int, *, timeout: Optional[int] = None, bug_report: Optional[BugReport] = None):
        self._client = JsonRpcClient(host, port, timeout=timeout, bug_report=bug_report)

    def __enter__(self) -> 'KoreClient':
        return self

    def __exit__(self, *args: Any) -> None:
        self._client.__exit__(*args)

    def close(self) -> None:
        self._client.close()

    def _request(self, method: str, **params: Any) -> Dict[str, Any]:
        try:
            return self._client.request(method, **params)
        except JsonRpcError as err:
            assert err.code not in {-32601, -32602}, 'Malformed Kore-RPC request'
            raise KoreClientError(message=err.data['error'], code=err.code, context=err.data['context']) from err

    @staticmethod
    def _state(pattern: Pattern) -> Dict[str, Any]:
        return {
            'format': 'KORE',
            'version': KoreClient._KORE_JSON_VERSION,
            'term': pattern.dict,
        }

    def execute(
        self,
        pattern: Pattern,
        *,
        max_depth: Optional[int] = None,
        cut_point_rules: Optional[Iterable[str]] = None,
        terminal_rules: Optional[Iterable[str]] = None,
    ) -> ExecuteResult:
        params = filter_none(
            {
                'max-depth': max_depth,
                'cut-point-rules': list(cut_point_rules) if cut_point_rules is not None else None,
                'terminal-rules': list(terminal_rules) if terminal_rules is not None else None,
                'state': self._state(pattern),
            }
        )

        result = self._request('execute', **params)
        return ExecuteResult.from_dict(result)

    def implies(self, ant: Pattern, con: Pattern) -> ImpliesResult:
        params = {
            'antecedent': self._state(ant),
            'consequent': self._state(con),
        }

        result = self._request('implies', **params)
        return ImpliesResult.from_dict(result)

    def simplify(self, pattern: Pattern) -> Pattern:
        params = {
            'state': self._state(pattern),
        }

        result = self._request('simplify', **params)
        return Pattern.from_dict(result['state']['term'])


class KoreServer(ContextManager['KoreServer']):
    _proc: Popen
    _port: int
    _pid: int

    def __init__(
        self,
        kompiled_dir: Union[str, Path],
        module_name: str,
        port: int,
        *,
        command: Union[str, Iterable[str]] = 'kore-rpc',
        bug_report: Optional[BugReport] = None,
    ):
        kompiled_dir = Path(kompiled_dir)
        check_dir_path(kompiled_dir)

        definition_file = kompiled_dir / 'definition.kore'
        check_file_path(definition_file)

        if type(command) is str:
            command = (command,)

        args = tuple(command) + (str(definition_file), '--module', module_name, '--server-port', str(port))

        self._port = port
        _LOGGER.info(f'Starting KoreServer: port={self._port}')
        if bug_report is not None:
            bug_report.add_command(args)
        self._proc = Popen(args)
        self._pid = self._proc.pid
        _LOGGER.info(f'KoreServer started: port={self._port}, pid={self._pid}')

    def __enter__(self) -> 'KoreServer':
        return self

    def __exit__(self, *args: Any) -> None:
        self.close()

    def close(self) -> None:
        self._proc.terminate()
        self._proc.wait()
        _LOGGER.info(f'KoreServer stopped: port={self._port}, pid={self._pid}')<|MERGE_RESOLUTION|>--- conflicted
+++ resolved
@@ -109,16 +109,12 @@
 
         server_addr = f'{self._host}:{self._port}'
         req = json.dumps(payload)
-<<<<<<< HEAD
-        _LOGGER.debug(f'Sending request to {server_addr}: {req}')
-=======
         if self._bug_report:
             bug_report_request = f'rpc/{self._req_id:03}_request.json'
             self._bug_report.add_file_contents(req, Path(bug_report_request))
             self._bug_report.add_command(['cat', bug_report_request, '|', 'nc', self._host, str(self._port)])
 
-        _LOGGER.info(f'Sending request to {server_addr}: {req}')
->>>>>>> 0f004cc3
+        _LOGGER.debug(f'Sending request to {server_addr}: {req}')
         self._sock.sendall(req.encode())
         _LOGGER.debug(f'Waiting for response from {server_addr}...')
         resp = self._file.readline().rstrip()
