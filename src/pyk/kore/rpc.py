--- conflicted
+++ resolved
@@ -529,14 +529,11 @@
         max_depth: int | None = None,
         cut_point_rules: Iterable[str] | None = None,
         terminal_rules: Iterable[str] | None = None,
-<<<<<<< HEAD
         module_name: str | None = None,
-=======
         log_successful_rewrites: bool | None = None,
         log_failed_rewrites: bool | None = None,
         log_successful_simplifications: bool | None = None,
         log_failed_simplifications: bool | None = None,
->>>>>>> d9d6e8c1
     ) -> ExecuteResult:
         params = filter_none(
             {
@@ -544,14 +541,11 @@
                 'cut-point-rules': list(cut_point_rules) if cut_point_rules is not None else None,
                 'terminal-rules': list(terminal_rules) if terminal_rules is not None else None,
                 'state': self._state(pattern),
-<<<<<<< HEAD
                 'module': module_name,
-=======
                 'log-successful-rewrites': log_successful_rewrites,
                 'log-failed-rewrites': log_failed_rewrites,
                 'log-successful-simplifications': log_successful_simplifications,
                 'log-failed-simplifications': log_failed_simplifications,
->>>>>>> d9d6e8c1
             }
         )
 
