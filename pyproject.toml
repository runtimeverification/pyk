[build-system]
requires = ["poetry-core"]
build-backend = "poetry.core.masonry.api"

[tool.poetry]
name = "pyk"
<<<<<<< HEAD
version = "0.1.275"
=======
version = "0.1.281"
>>>>>>> d9d6e8c1
description = ""
authors = [
    "Runtime Verification, Inc. <contact@runtimeverification.com>",
]

[tool.poetry.dependencies]
python = "^3.10"
cmd2 = "^2.4.2"
coloredlogs = "^15.0.1"
filelock = "^3.9.0"
graphviz = "^0.20.1"
psutil = "^5.9.4"
pybind11 = "^2.10.3"
textual = "^0.10.1"
tomli = "^2.0.1"

[tool.poetry.group.dev.dependencies]
autoflake = "*"
black = "*"
flake8 = "*"
flake8-bugbear = "*"
flake8-comprehensions = "*"
flake8-quotes = "*"
flake8-type-checking = "*"
isort = "*"
mypy = "*"
pep8-naming = "*"
pytest = "*"
pytest-cov = "*"
pytest-mock = "*"
pytest-xdist = "*"
pyupgrade = "*"
types-psutil = "^5.9.5.10"

[tool.poetry.scripts]
pyk = "pyk.__main__:main"
kbuild = "pyk.kbuild.__main__:main"
krepl = "pyk.krepl.__main__:main"
kore-exec-covr = "pyk.kore_exec_covr.__main__:main"

[tool.isort]
profile = "black"
line_length = 120

[tool.autoflake]
recursive = true
expand-star-imports = true
remove-all-unused-imports = true
ignore-init-module-imports = true
remove-duplicate-keys = true
remove-unused-variables = true

[tool.black]
line-length = 120
skip-string-normalization = true

[tool.mypy]
disallow_untyped_defs = true

[[tool.mypy.overrides]]
module = "graphviz"
ignore_missing_imports = true

[[tool.mypy.overrides]]
module = "coloredlogs"
ignore_missing_imports = true<|MERGE_RESOLUTION|>--- conflicted
+++ resolved
@@ -4,11 +4,7 @@
 
 [tool.poetry]
 name = "pyk"
-<<<<<<< HEAD
-version = "0.1.275"
-=======
-version = "0.1.281"
->>>>>>> d9d6e8c1
+version = "0.1.282"
 description = ""
 authors = [
     "Runtime Verification, Inc. <contact@runtimeverification.com>",
