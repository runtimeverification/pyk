--- conflicted
+++ resolved
@@ -4,11 +4,7 @@
 
 [tool.poetry]
 name = "pyk"
-<<<<<<< HEAD
-version = "0.1.276"
-=======
 version = "0.1.279"
->>>>>>> 1556075f
 description = ""
 authors = [
     "Runtime Verification, Inc. <contact@runtimeverification.com>",
