[build-system]
requires = ["poetry-core"]
build-backend = "poetry.core.masonry.api"

[tool.poetry]
name = "pyk"
<<<<<<< HEAD
version = "0.1.209"
=======
version = "0.1.210"
>>>>>>> 7d22e5dd
description = ""
authors = [
    "Runtime Verification, Inc. <contact@runtimeverification.com>",
]

[tool.poetry.dependencies]
python = "^3.8"
cmd2 = "^2.4.2"
coloredlogs = "^15.0.1"
filelock = "^3.9.0"
graphviz = "^0.20.1"
psutil = "^5.9.4"
pybind11 = "^2.10.3"
textual = "^0.10.1"
tomli = "^2.0.1"

[tool.poetry.group.dev.dependencies]
autoflake = "*"
black = "*"
flake8 = "*"
flake8-bugbear = "*"
flake8-comprehensions = "*"
flake8-quotes = "*"
flake8-type-checking = "*"
isort = "*"
mypy = "*"
pep8-naming = "*"
pytest = "*"
pytest-cov = "*"
pytest-mock = "*"
pytest-xdist = "*"
types-psutil = "^5.9.5.10"

[tool.poetry.scripts]
pyk = "pyk.__main__:main"
kbuild = "pyk.kbuild.__main__:main"
krepl = "pyk.krepl.__main__:main"
kore-exec-covr = "pyk.kore_exec_covr.__main__:main"

[tool.isort]
profile = "black"
line_length = 120

[tool.autoflake]
recursive = true
expand-star-imports = true
remove-all-unused-imports = true
ignore-init-module-imports = true
remove-duplicate-keys = true
remove-unused-variables = true

[tool.black]
line-length = 120
skip-string-normalization = true

[tool.mypy]
disallow_untyped_defs = true

[[tool.mypy.overrides]]
module = "graphviz"
ignore_missing_imports = true

[[tool.mypy.overrides]]
module = "coloredlogs"
ignore_missing_imports = true<|MERGE_RESOLUTION|>--- conflicted
+++ resolved
@@ -4,11 +4,7 @@
 
 [tool.poetry]
 name = "pyk"
-<<<<<<< HEAD
-version = "0.1.209"
-=======
-version = "0.1.210"
->>>>>>> 7d22e5dd
+version = "0.1.211"
 description = ""
 authors = [
     "Runtime Verification, Inc. <contact@runtimeverification.com>",
