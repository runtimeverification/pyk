--- conflicted
+++ resolved
@@ -4,11 +4,7 @@
 
 [tool.poetry]
 name = "pyk"
-<<<<<<< HEAD
-version = "0.1.365"
-=======
-version = "0.1.366"
->>>>>>> c186a068
+version = "0.1.367"
 description = ""
 authors = [
     "Runtime Verification, Inc. <contact@runtimeverification.com>",
