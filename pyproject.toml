[build-system]
requires = ["poetry-core"]
build-backend = "poetry.core.masonry.api"

[tool.poetry]
name = "pyk"
<<<<<<< HEAD
version = "0.1.368"
=======
version = "0.1.369"
>>>>>>> a2f49e2e
description = ""
authors = [
    "Runtime Verification, Inc. <contact@runtimeverification.com>",
]

[tool.poetry.dependencies]
python = "^3.10"
cmd2 = "^2.4.2"
coloredlogs = "^15.0.1"
filelock = "^3.9.0"
graphviz = "^0.20.1"
psutil = "^5.9.4"
pybind11 = "^2.10.3"
textual = "^0.27.0"
tomli = "^2.0.1"

[tool.poetry.group.dev.dependencies]
autoflake = "*"
black = "*"
flake8 = "*"
flake8-bugbear = "*"
flake8-comprehensions = "*"
flake8-quotes = "*"
flake8-type-checking = "*"
isort = "*"
mypy = "*"
pep8-naming = "*"
pytest = "*"
pytest-cov = "*"
pytest-mock = "*"
pytest-xdist = "*"
pyupgrade = "*"
types-psutil = "^5.9.5.10"

[tool.poetry.scripts]
pyk = "pyk.__main__:main"
pyk-covr = "pyk.kcovr:main"
kbuild = "pyk.kbuild.__main__:main"
krepl = "pyk.krepl.__main__:main"
kore-exec-covr = "pyk.kore_exec_covr.__main__:main"

[tool.poetry.plugins.pytest11]
pytest-pyk = "pyk.testing.plugin"

[tool.isort]
profile = "black"
line_length = 120

[tool.autoflake]
recursive = true
expand-star-imports = true
remove-all-unused-imports = true
ignore-init-module-imports = true
remove-duplicate-keys = true
remove-unused-variables = true

[tool.black]
line-length = 120
skip-string-normalization = true

[tool.mypy]
disallow_untyped_defs = true

[[tool.mypy.overrides]]
module = "graphviz"
ignore_missing_imports = true

[[tool.mypy.overrides]]
module = "coloredlogs"
ignore_missing_imports = true<|MERGE_RESOLUTION|>--- conflicted
+++ resolved
@@ -4,11 +4,7 @@
 
 [tool.poetry]
 name = "pyk"
-<<<<<<< HEAD
-version = "0.1.368"
-=======
 version = "0.1.369"
->>>>>>> a2f49e2e
 description = ""
 authors = [
     "Runtime Verification, Inc. <contact@runtimeverification.com>",
