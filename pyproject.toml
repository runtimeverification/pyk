--- conflicted
+++ resolved
@@ -4,11 +4,7 @@
 
 [tool.poetry]
 name = "pyk"
-<<<<<<< HEAD
-version = "0.1.760"
-=======
 version = "0.1.761"
->>>>>>> 99146190
 description = ""
 authors = [
     "Runtime Verification, Inc. <contact@runtimeverification.com>",
