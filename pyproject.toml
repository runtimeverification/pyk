[build-system]
requires = ["poetry-core"]
build-backend = "poetry.core.masonry.api"

[tool.poetry]
name = "pyk"
<<<<<<< HEAD
version = "0.1.724"
=======
version = "0.1.728"
>>>>>>> 8336f522
description = ""
authors = [
    "Runtime Verification, Inc. <contact@runtimeverification.com>",
]

[tool.poetry.dependencies]
python = "^3.10"
cmd2 = "^2.4.2"
coloredlogs = "^15.0.1"
filelock = "^3.9.0"
graphviz = "^0.20.1"
psutil = "5.9.5"
pybind11 = "^2.10.3"
textual = "^0.27.0"
tomli = "^2.0.1"
xdg-base-dirs = "^6.0.1"

[tool.poetry.group.dev.dependencies]
autoflake = "*"
black = "*"
flake8 = "*"
flake8-bugbear = "*"
flake8-comprehensions = "*"
flake8-quotes = "*"
flake8-type-checking = "*"
isort = "*"
mypy = "*"
pep8-naming = "*"
pytest = "*"
pytest-cov = "*"
pytest-mock = "*"
pytest-timeout = "*"
pytest-xdist = "*"
pyupgrade = "*"
sphinx = "*"
types-psutil = "^5.9.5.10"

[tool.poetry.scripts]
pyk = "pyk.__main__:main"
pyk-covr = "pyk.kcovr:main"
kbuild = "pyk.kbuild.__main__:main"
kdist = "pyk.kdist.__main__:main"
krepl = "pyk.krepl.__main__:main"
kore-exec-covr = "pyk.kore_exec_covr.__main__:main"

[tool.poetry.plugins.pytest11]
pytest-pyk = "pyk.testing.plugin"

[tool.isort]
profile = "black"
line_length = 120

[tool.autoflake]
recursive = true
expand-star-imports = true
remove-all-unused-imports = true
ignore-init-module-imports = true
remove-duplicate-keys = true
remove-unused-variables = true

[tool.black]
line-length = 120
skip-string-normalization = true

[tool.mypy]
disallow_untyped_defs = true

[[tool.mypy.overrides]]
module = "graphviz"
ignore_missing_imports = true

[[tool.mypy.overrides]]
module = "coloredlogs"
ignore_missing_imports = true<|MERGE_RESOLUTION|>--- conflicted
+++ resolved
@@ -4,11 +4,7 @@
 
 [tool.poetry]
 name = "pyk"
-<<<<<<< HEAD
-version = "0.1.724"
-=======
 version = "0.1.728"
->>>>>>> 8336f522
 description = ""
 authors = [
     "Runtime Verification, Inc. <contact@runtimeverification.com>",
