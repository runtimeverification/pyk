--- conflicted
+++ resolved
@@ -4,11 +4,7 @@
 
 [tool.poetry]
 name = "pyk"
-<<<<<<< HEAD
-version = "0.1.624"
-=======
 version = "0.1.627"
->>>>>>> d7b05c1d
 description = ""
 authors = [
     "Runtime Verification, Inc. <contact@runtimeverification.com>",
