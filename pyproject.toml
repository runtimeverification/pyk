[build-system]
requires = ["poetry-core"]
build-backend = "poetry.core.masonry.api"

[tool.poetry]
name = "pyk"
<<<<<<< HEAD
version = "0.1.241"
=======
version = "0.1.246"
>>>>>>> 753f812f
description = ""
authors = [
    "Runtime Verification, Inc. <contact@runtimeverification.com>",
]

[tool.poetry.dependencies]
python = "^3.10"
cmd2 = "^2.4.2"
coloredlogs = "^15.0.1"
filelock = "^3.9.0"
graphviz = "^0.20.1"
psutil = "^5.9.4"
pybind11 = "^2.10.3"
textual = "^0.10.1"
tomli = "^2.0.1"

[tool.poetry.group.dev.dependencies]
autoflake = "*"
black = "*"
flake8 = "*"
flake8-bugbear = "*"
flake8-comprehensions = "*"
flake8-quotes = "*"
flake8-type-checking = "*"
isort = "*"
mypy = "*"
pep8-naming = "*"
pytest = "*"
pytest-cov = "*"
pytest-mock = "*"
pytest-xdist = "*"
pyupgrade = "*"
types-psutil = "^5.9.5.10"

[tool.poetry.scripts]
pyk = "pyk.__main__:main"
kbuild = "pyk.kbuild.__main__:main"
krepl = "pyk.krepl.__main__:main"
kore-exec-covr = "pyk.kore_exec_covr.__main__:main"

[tool.isort]
profile = "black"
line_length = 120

[tool.autoflake]
recursive = true
expand-star-imports = true
remove-all-unused-imports = true
ignore-init-module-imports = true
remove-duplicate-keys = true
remove-unused-variables = true

[tool.black]
line-length = 120
skip-string-normalization = true

[tool.mypy]
disallow_untyped_defs = true

[[tool.mypy.overrides]]
module = "graphviz"
ignore_missing_imports = true

[[tool.mypy.overrides]]
module = "coloredlogs"
ignore_missing_imports = true<|MERGE_RESOLUTION|>--- conflicted
+++ resolved
@@ -4,11 +4,7 @@
 
 [tool.poetry]
 name = "pyk"
-<<<<<<< HEAD
-version = "0.1.241"
-=======
 version = "0.1.246"
->>>>>>> 753f812f
 description = ""
 authors = [
     "Runtime Verification, Inc. <contact@runtimeverification.com>",
