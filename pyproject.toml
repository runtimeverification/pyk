[build-system]
requires = ["poetry-core"]
build-backend = "poetry.core.masonry.api"

[tool.poetry]
name = "pyk"
<<<<<<< HEAD
version = "0.1.174"
=======
version = "0.1.176"
>>>>>>> f3c87ef9
description = ""
authors = [
    "Runtime Verification, Inc. <contact@runtimeverification.com>",
]

[tool.poetry.dependencies]
python = "^3.8"
cmd2 = "^2.4.2"
filelock = "^3.9.0"
graphviz = "^0.20.1"
psutil = "^5.9.4"
pybind11 = "^2.10.3"
textual = "^0.10.1"
tomli = "^2.0.1"

[tool.poetry.group.dev.dependencies]
autoflake = "*"
black = "*"
flake8 = "*"
flake8-bugbear = "*"
flake8-comprehensions = "*"
flake8-quotes = "*"
isort = "*"
mypy = "*"
pep8-naming = "*"
pytest = "*"
pytest-cov = "*"
pytest-mock = "*"
pytest-xdist = "*"
types-psutil = "^5.9.5.10"

[tool.poetry.scripts]
pyk = "pyk.__main__:main"
kbuild = "pyk.kbuild.__main__:main"
krepl = "pyk.krepl.__main__:main"

[tool.isort]
profile = "black"
line_length = 120

[tool.autoflake]
recursive = true
expand-star-imports = true
remove-all-unused-imports = true
ignore-init-module-imports = true
remove-duplicate-keys = true
remove-unused-variables = true

[tool.black]
line-length = 120
skip-string-normalization = true

[tool.mypy]
disallow_untyped_defs = true

[[tool.mypy.overrides]]
module = "graphviz"
ignore_missing_imports = true<|MERGE_RESOLUTION|>--- conflicted
+++ resolved
@@ -4,11 +4,7 @@
 
 [tool.poetry]
 name = "pyk"
-<<<<<<< HEAD
-version = "0.1.174"
-=======
 version = "0.1.176"
->>>>>>> f3c87ef9
 description = ""
 authors = [
     "Runtime Verification, Inc. <contact@runtimeverification.com>",
