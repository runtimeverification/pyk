[build-system]
requires = ["poetry-core"]
build-backend = "poetry.core.masonry.api"

[tool.poetry]
name = "pyk"
<<<<<<< HEAD
version = "0.1.318"
=======
<<<<<<< HEAD
version = "0.1.319"
=======
version = "0.1.319"
>>>>>>> textual-bump
>>>>>>> 371e7b33
description = ""
authors = [
    "Runtime Verification, Inc. <contact@runtimeverification.com>",
]

[tool.poetry.dependencies]
python = "^3.10"
cmd2 = "^2.4.2"
coloredlogs = "^15.0.1"
filelock = "^3.9.0"
graphviz = "^0.20.1"
psutil = "^5.9.4"
pybind11 = "^2.10.3"
textual = "^0.27.0"
tomli = "^2.0.1"

[tool.poetry.group.dev.dependencies]
autoflake = "*"
black = "*"
flake8 = "*"
flake8-bugbear = "*"
flake8-comprehensions = "*"
flake8-quotes = "*"
flake8-type-checking = "*"
isort = "*"
mypy = "*"
pep8-naming = "*"
pytest = "*"
pytest-cov = "*"
pytest-mock = "*"
pytest-xdist = "*"
pyupgrade = "*"
types-psutil = "^5.9.5.10"

[tool.poetry.scripts]
pyk = "pyk.__main__:main"
pyk-covr = "pyk.kcovr:main"
kbuild = "pyk.kbuild.__main__:main"
krepl = "pyk.krepl.__main__:main"
kore-exec-covr = "pyk.kore_exec_covr.__main__:main"

[tool.poetry.plugins.pytest11]
pytest-pyk = "pyk.testing.plugin"

[tool.isort]
profile = "black"
line_length = 120

[tool.autoflake]
recursive = true
expand-star-imports = true
remove-all-unused-imports = true
ignore-init-module-imports = true
remove-duplicate-keys = true
remove-unused-variables = true

[tool.black]
line-length = 120
skip-string-normalization = true

[tool.mypy]
disallow_untyped_defs = true

[[tool.mypy.overrides]]
module = "graphviz"
ignore_missing_imports = true

[[tool.mypy.overrides]]
module = "coloredlogs"
ignore_missing_imports = true<|MERGE_RESOLUTION|>--- conflicted
+++ resolved
@@ -4,15 +4,7 @@
 
 [tool.poetry]
 name = "pyk"
-<<<<<<< HEAD
-version = "0.1.318"
-=======
-<<<<<<< HEAD
 version = "0.1.319"
-=======
-version = "0.1.319"
->>>>>>> textual-bump
->>>>>>> 371e7b33
 description = ""
 authors = [
     "Runtime Verification, Inc. <contact@runtimeverification.com>",
