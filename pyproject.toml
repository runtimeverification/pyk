--- conflicted
+++ resolved
@@ -4,11 +4,7 @@
 
 [tool.poetry]
 name = "pyk"
-<<<<<<< HEAD
-version = "0.1.289"
-=======
 version = "0.1.318"
->>>>>>> 174ce21c
 description = ""
 authors = [
     "Runtime Verification, Inc. <contact@runtimeverification.com>",
