--- conflicted
+++ resolved
@@ -4,11 +4,7 @@
 
 [tool.poetry]
 name = "pyk"
-<<<<<<< HEAD
-version = "0.1.331"
-=======
 version = "0.1.336"
->>>>>>> 21a95367
 description = ""
 authors = [
     "Runtime Verification, Inc. <contact@runtimeverification.com>",
