[build-system]
requires = ["poetry-core"]
build-backend = "poetry.core.masonry.api"

[tool.poetry]
name = "pyk"
<<<<<<< HEAD
version = "0.1.395"
=======
version = "0.1.396"
>>>>>>> 42b4c6b7
description = ""
authors = [
    "Runtime Verification, Inc. <contact@runtimeverification.com>",
]

[tool.poetry.dependencies]
python = "^3.10"
cmd2 = "^2.4.2"
coloredlogs = "^15.0.1"
filelock = "^3.9.0"
graphviz = "^0.20.1"
psutil = "^5.9.4"
pybind11 = "^2.10.3"
textual = "^0.27.0"
tomli = "^2.0.1"

[tool.poetry.group.dev.dependencies]
autoflake = "*"
black = "*"
flake8 = "*"
flake8-bugbear = "*"
flake8-comprehensions = "*"
flake8-quotes = "*"
flake8-type-checking = "*"
isort = "*"
mypy = "*"
pep8-naming = "*"
pytest = "*"
pytest-cov = "*"
pytest-mock = "*"
pytest-xdist = "*"
pyupgrade = "*"
types-psutil = "^5.9.5.10"

[tool.poetry.scripts]
pyk = "pyk.__main__:main"
pyk-covr = "pyk.kcovr:main"
kbuild = "pyk.kbuild.__main__:main"
krepl = "pyk.krepl.__main__:main"
kore-exec-covr = "pyk.kore_exec_covr.__main__:main"

[tool.poetry.plugins.pytest11]
pytest-pyk = "pyk.testing.plugin"

[tool.isort]
profile = "black"
line_length = 120

[tool.autoflake]
recursive = true
expand-star-imports = true
remove-all-unused-imports = true
ignore-init-module-imports = true
remove-duplicate-keys = true
remove-unused-variables = true

[tool.black]
line-length = 120
skip-string-normalization = true

[tool.mypy]
disallow_untyped_defs = true

[[tool.mypy.overrides]]
module = "graphviz"
ignore_missing_imports = true

[[tool.mypy.overrides]]
module = "coloredlogs"
ignore_missing_imports = true<|MERGE_RESOLUTION|>--- conflicted
+++ resolved
@@ -4,11 +4,7 @@
 
 [tool.poetry]
 name = "pyk"
-<<<<<<< HEAD
-version = "0.1.395"
-=======
 version = "0.1.396"
->>>>>>> 42b4c6b7
 description = ""
 authors = [
     "Runtime Verification, Inc. <contact@runtimeverification.com>",
