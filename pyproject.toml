--- conflicted
+++ resolved
@@ -4,11 +4,7 @@
 
 [tool.poetry]
 name = "pyk"
-<<<<<<< HEAD
-version = "0.1.634"
-=======
 version = "0.1.635"
->>>>>>> 37edac22
 description = ""
 authors = [
     "Runtime Verification, Inc. <contact@runtimeverification.com>",
