[build-system]
requires = ["poetry-core"]
build-backend = "poetry.core.masonry.api"

[tool.poetry]
name = "pyk"
<<<<<<< HEAD
version = "0.1.295"
=======
version = "0.1.320"
>>>>>>> 6191b958
description = ""
authors = [
    "Runtime Verification, Inc. <contact@runtimeverification.com>",
]

[tool.poetry.dependencies]
python = "^3.10"
cmd2 = "^2.4.2"
coloredlogs = "^15.0.1"
filelock = "^3.9.0"
graphviz = "^0.20.1"
psutil = "^5.9.4"
pybind11 = "^2.10.3"
textual = "^0.10.1"
tomli = "^2.0.1"

[tool.poetry.group.dev.dependencies]
autoflake = "*"
black = "*"
flake8 = "*"
flake8-bugbear = "*"
flake8-comprehensions = "*"
flake8-quotes = "*"
flake8-type-checking = "*"
isort = "*"
mypy = "*"
pep8-naming = "*"
pytest = "*"
pytest-cov = "*"
pytest-mock = "*"
pytest-xdist = "*"
pyupgrade = "*"
types-psutil = "^5.9.5.10"

[tool.poetry.scripts]
pyk = "pyk.__main__:main"
pyk-covr = "pyk.kcovr:main"
kbuild = "pyk.kbuild.__main__:main"
krepl = "pyk.krepl.__main__:main"
kore-exec-covr = "pyk.kore_exec_covr.__main__:main"

[tool.poetry.plugins.pytest11]
pytest-pyk = "pyk.testing.plugin"

[tool.isort]
profile = "black"
line_length = 120

[tool.autoflake]
recursive = true
expand-star-imports = true
remove-all-unused-imports = true
ignore-init-module-imports = true
remove-duplicate-keys = true
remove-unused-variables = true

[tool.black]
line-length = 120
skip-string-normalization = true

[tool.mypy]
disallow_untyped_defs = true

[[tool.mypy.overrides]]
module = "graphviz"
ignore_missing_imports = true

[[tool.mypy.overrides]]
module = "coloredlogs"
ignore_missing_imports = true<|MERGE_RESOLUTION|>--- conflicted
+++ resolved
@@ -4,11 +4,7 @@
 
 [tool.poetry]
 name = "pyk"
-<<<<<<< HEAD
-version = "0.1.295"
-=======
-version = "0.1.320"
->>>>>>> 6191b958
+version = "0.1.321"
 description = ""
 authors = [
     "Runtime Verification, Inc. <contact@runtimeverification.com>",
