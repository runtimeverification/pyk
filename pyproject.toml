--- conflicted
+++ resolved
@@ -4,11 +4,7 @@
 
 [tool.poetry]
 name = "pyk"
-<<<<<<< HEAD
-version = "0.1.414"
-=======
 version = "0.1.421"
->>>>>>> c4157e3b
 description = ""
 authors = [
     "Runtime Verification, Inc. <contact@runtimeverification.com>",
