--- conflicted
+++ resolved
@@ -4,11 +4,7 @@
 
 [tool.poetry]
 name = "pyk"
-<<<<<<< HEAD
-version = "0.1.683"
-=======
 version = "0.1.685"
->>>>>>> 03a8ca03
 description = ""
 authors = [
     "Runtime Verification, Inc. <contact@runtimeverification.com>",
