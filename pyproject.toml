[build-system]
requires = ["poetry-core"]
build-backend = "poetry.core.masonry.api"

[tool.poetry]
name = "pyk"
<<<<<<< HEAD
<<<<<<< HEAD
version = "0.1.338"
=======
version = "0.1.339"
>>>>>>> master
=======
version = "0.1.344"
>>>>>>> e0cb4676
description = ""
authors = [
    "Runtime Verification, Inc. <contact@runtimeverification.com>",
]

[tool.poetry.dependencies]
python = "^3.10"
cmd2 = "^2.4.2"
coloredlogs = "^15.0.1"
filelock = "^3.9.0"
graphviz = "^0.20.1"
psutil = "^5.9.4"
pybind11 = "^2.10.3"
textual = "^0.27.0"
tomli = "^2.0.1"

[tool.poetry.group.dev.dependencies]
autoflake = "*"
black = "*"
flake8 = "*"
flake8-bugbear = "*"
flake8-comprehensions = "*"
flake8-quotes = "*"
flake8-type-checking = "*"
isort = "*"
mypy = "*"
pep8-naming = "*"
pytest = "*"
pytest-cov = "*"
pytest-mock = "*"
pytest-xdist = "*"
pyupgrade = "*"
types-psutil = "^5.9.5.10"

[tool.poetry.scripts]
pyk = "pyk.__main__:main"
pyk-covr = "pyk.kcovr:main"
kbuild = "pyk.kbuild.__main__:main"
krepl = "pyk.krepl.__main__:main"
kore-exec-covr = "pyk.kore_exec_covr.__main__:main"

[tool.poetry.plugins.pytest11]
pytest-pyk = "pyk.testing.plugin"

[tool.isort]
profile = "black"
line_length = 120

[tool.autoflake]
recursive = true
expand-star-imports = true
remove-all-unused-imports = true
ignore-init-module-imports = true
remove-duplicate-keys = true
remove-unused-variables = true

[tool.black]
line-length = 120
skip-string-normalization = true

[tool.mypy]
disallow_untyped_defs = true

[[tool.mypy.overrides]]
module = "graphviz"
ignore_missing_imports = true

[[tool.mypy.overrides]]
module = "coloredlogs"
ignore_missing_imports = true<|MERGE_RESOLUTION|>--- conflicted
+++ resolved
@@ -4,15 +4,7 @@
 
 [tool.poetry]
 name = "pyk"
-<<<<<<< HEAD
-<<<<<<< HEAD
-version = "0.1.338"
-=======
-version = "0.1.339"
->>>>>>> master
-=======
 version = "0.1.344"
->>>>>>> e0cb4676
 description = ""
 authors = [
     "Runtime Verification, Inc. <contact@runtimeverification.com>",
