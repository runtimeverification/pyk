[build-system]
requires = ["poetry-core"]
build-backend = "poetry.core.masonry.api"

[tool.poetry]
name = "pyk"
<<<<<<< HEAD
version = "0.1.578"
=======
version = "0.1.579"
>>>>>>> 04d95c9c
description = ""
authors = [
    "Runtime Verification, Inc. <contact@runtimeverification.com>",
]

[tool.poetry.dependencies]
python = "^3.10"
cmd2 = "^2.4.2"
coloredlogs = "^15.0.1"
filelock = "^3.9.0"
graphviz = "^0.20.1"
psutil = "5.9.5"
pybind11 = "^2.10.3"
textual = "^0.27.0"
tomli = "^2.0.1"
xdg-base-dirs = "^6.0.1"

[tool.poetry.group.dev.dependencies]
autoflake = "*"
black = "*"
flake8 = "*"
flake8-bugbear = "*"
flake8-comprehensions = "*"
flake8-quotes = "*"
flake8-type-checking = "*"
isort = "*"
mypy = "*"
pep8-naming = "*"
pytest = "*"
pytest-cov = "*"
pytest-mock = "*"
pytest-xdist = "*"
pyupgrade = "*"
sphinx = "*"
types-psutil = "^5.9.5.10"

[tool.poetry.scripts]
pyk = "pyk.__main__:main"
pyk-covr = "pyk.kcovr:main"
kbuild = "pyk.kbuild.__main__:main"
kdist = "pyk.kdist.__main__:main"
krepl = "pyk.krepl.__main__:main"
kore-exec-covr = "pyk.kore_exec_covr.__main__:main"

[tool.poetry.plugins.pytest11]
pytest-pyk = "pyk.testing.plugin"

[tool.isort]
profile = "black"
line_length = 120

[tool.autoflake]
recursive = true
expand-star-imports = true
remove-all-unused-imports = true
ignore-init-module-imports = true
remove-duplicate-keys = true
remove-unused-variables = true

[tool.black]
line-length = 120
skip-string-normalization = true

[tool.mypy]
disallow_untyped_defs = true

[[tool.mypy.overrides]]
module = "graphviz"
ignore_missing_imports = true

[[tool.mypy.overrides]]
module = "coloredlogs"
ignore_missing_imports = true<|MERGE_RESOLUTION|>--- conflicted
+++ resolved
@@ -4,11 +4,7 @@
 
 [tool.poetry]
 name = "pyk"
-<<<<<<< HEAD
-version = "0.1.578"
-=======
 version = "0.1.579"
->>>>>>> 04d95c9c
 description = ""
 authors = [
     "Runtime Verification, Inc. <contact@runtimeverification.com>",
