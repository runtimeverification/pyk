[build-system]
requires = ["poetry-core"]
build-backend = "poetry.core.masonry.api"

[tool.poetry]
name = "pyk"
<<<<<<< HEAD
version = "0.1.432"
=======
version = "0.1.436"
>>>>>>> e87862c0
description = ""
authors = [
    "Runtime Verification, Inc. <contact@runtimeverification.com>",
]

[tool.poetry.dependencies]
python = "^3.10"
cmd2 = "^2.4.2"
coloredlogs = "^15.0.1"
filelock = "^3.9.0"
graphviz = "^0.20.1"
psutil = "^5.9.4"
pybind11 = "^2.10.3"
textual = "^0.27.0"
tomli = "^2.0.1"

[tool.poetry.group.dev.dependencies]
autoflake = "*"
black = "*"
flake8 = "*"
flake8-bugbear = "*"
flake8-comprehensions = "*"
flake8-quotes = "*"
flake8-type-checking = "*"
isort = "*"
mypy = "*"
pep8-naming = "*"
pytest = "*"
pytest-cov = "*"
pytest-mock = "*"
pytest-xdist = "*"
pyupgrade = "*"
types-psutil = "^5.9.5.10"

[tool.poetry.scripts]
pyk = "pyk.__main__:main"
pyk-covr = "pyk.kcovr:main"
kbuild = "pyk.kbuild.__main__:main"
krepl = "pyk.krepl.__main__:main"
kore-exec-covr = "pyk.kore_exec_covr.__main__:main"

[tool.poetry.plugins.pytest11]
pytest-pyk = "pyk.testing.plugin"

[tool.isort]
profile = "black"
line_length = 120

[tool.autoflake]
recursive = true
expand-star-imports = true
remove-all-unused-imports = true
ignore-init-module-imports = true
remove-duplicate-keys = true
remove-unused-variables = true

[tool.black]
line-length = 120
skip-string-normalization = true

[tool.mypy]
disallow_untyped_defs = true

[[tool.mypy.overrides]]
module = "graphviz"
ignore_missing_imports = true

[[tool.mypy.overrides]]
module = "coloredlogs"
ignore_missing_imports = true<|MERGE_RESOLUTION|>--- conflicted
+++ resolved
@@ -4,11 +4,7 @@
 
 [tool.poetry]
 name = "pyk"
-<<<<<<< HEAD
-version = "0.1.432"
-=======
 version = "0.1.436"
->>>>>>> e87862c0
 description = ""
 authors = [
     "Runtime Verification, Inc. <contact@runtimeverification.com>",
