--- conflicted
+++ resolved
@@ -4,11 +4,7 @@
 
 [tool.poetry]
 name = "pyk"
-<<<<<<< HEAD
-version = "0.1.282"
-=======
-version = "0.1.292"
->>>>>>> 57be0b08
+version = "0.1.293"
 description = ""
 authors = [
     "Runtime Verification, Inc. <contact@runtimeverification.com>",
