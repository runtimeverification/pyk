[build-system]
requires = ["poetry-core"]
build-backend = "poetry.core.masonry.api"

[tool.poetry]
name = "pyk"
<<<<<<< HEAD
version = "0.1.519"
=======
version = "0.1.543"
>>>>>>> f9a2da50
description = ""
authors = [
    "Runtime Verification, Inc. <contact@runtimeverification.com>",
]

[tool.poetry.dependencies]
python = "^3.10"
cmd2 = "^2.4.2"
coloredlogs = "^15.0.1"
filelock = "^3.9.0"
graphviz = "^0.20.1"
psutil = "5.9.5"
pybind11 = "^2.10.3"
textual = "^0.27.0"
tomli = "^2.0.1"
xdg-base-dirs = "^6.0.1"

[tool.poetry.group.dev.dependencies]
autoflake = "*"
black = "*"
flake8 = "*"
flake8-bugbear = "*"
flake8-comprehensions = "*"
flake8-quotes = "*"
flake8-type-checking = "*"
isort = "*"
mypy = "*"
pep8-naming = "*"
pytest = "*"
pytest-cov = "*"
pytest-mock = "*"
pytest-xdist = "*"
pyupgrade = "*"
types-psutil = "^5.9.5.10"

[tool.poetry.scripts]
pyk = "pyk.__main__:main"
pyk-covr = "pyk.kcovr:main"
kbuild = "pyk.kbuild.__main__:main"
kdist = "pyk.kdist.__main__:main"
krepl = "pyk.krepl.__main__:main"
kore-exec-covr = "pyk.kore_exec_covr.__main__:main"

[tool.poetry.plugins.pytest11]
pytest-pyk = "pyk.testing.plugin"

[tool.isort]
profile = "black"
line_length = 120

[tool.autoflake]
recursive = true
expand-star-imports = true
remove-all-unused-imports = true
ignore-init-module-imports = true
remove-duplicate-keys = true
remove-unused-variables = true

[tool.black]
line-length = 120
skip-string-normalization = true

[tool.mypy]
disallow_untyped_defs = true

[[tool.mypy.overrides]]
module = "graphviz"
ignore_missing_imports = true

[[tool.mypy.overrides]]
module = "coloredlogs"
ignore_missing_imports = true<|MERGE_RESOLUTION|>--- conflicted
+++ resolved
@@ -4,11 +4,7 @@
 
 [tool.poetry]
 name = "pyk"
-<<<<<<< HEAD
-version = "0.1.519"
-=======
 version = "0.1.543"
->>>>>>> f9a2da50
 description = ""
 authors = [
     "Runtime Verification, Inc. <contact@runtimeverification.com>",
