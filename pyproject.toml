--- conflicted
+++ resolved
@@ -4,11 +4,7 @@
 
 [tool.poetry]
 name = "pyk"
-<<<<<<< HEAD
-version = "0.1.340"
-=======
-version = "0.1.344"
->>>>>>> e0cb4676
+version = "0.1.345"
 description = ""
 authors = [
     "Runtime Verification, Inc. <contact@runtimeverification.com>",
