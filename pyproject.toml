--- conflicted
+++ resolved
@@ -4,11 +4,7 @@
 
 [tool.poetry]
 name = "pyk"
-<<<<<<< HEAD
-version = "0.1.652"
-=======
 version = "0.1.654"
->>>>>>> a8a749d9
 description = ""
 authors = [
     "Runtime Verification, Inc. <contact@runtimeverification.com>",
