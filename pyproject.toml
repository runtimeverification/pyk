--- conflicted
+++ resolved
@@ -4,11 +4,7 @@
 
 [tool.poetry]
 name = "pyk"
-<<<<<<< HEAD
-version = "0.1.676"
-=======
 version = "0.1.679"
->>>>>>> 66c283fc
 description = ""
 authors = [
     "Runtime Verification, Inc. <contact@runtimeverification.com>",
