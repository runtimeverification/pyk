[build-system]
requires = ["poetry-core"]
build-backend = "poetry.core.masonry.api"

[tool.poetry]
name = "pyk"
<<<<<<< HEAD
version = "0.1.730"
=======
version = "0.1.756"
>>>>>>> 9fb8a336
description = ""
authors = [
    "Runtime Verification, Inc. <contact@runtimeverification.com>",
]

[tool.poetry.dependencies]
python = "^3.10"
cmd2 = "^2.4.2"
coloredlogs = "^15.0.1"
filelock = "^3.9.0"
graphviz = "^0.20.1"
psutil = "5.9.5"
pybind11 = "^2.10.3"
textual = "^0.27.0"
tomli = "^2.0.1"
xdg-base-dirs = "^6.0.1"

[tool.poetry.group.dev.dependencies]
autoflake = "*"
black = "*"
flake8 = "*"
flake8-bugbear = "*"
flake8-comprehensions = "*"
flake8-quotes = "*"
flake8-type-checking = "*"
isort = "*"
mypy = "*"
pep8-naming = "*"
pytest = "*"
pytest-cov = "*"
pytest-mock = "*"
pytest-timeout = "*"
pytest-xdist = "*"
pyupgrade = "*"
sphinx = "*"
types-psutil = "^5.9.5.10"

[tool.poetry.scripts]
pyk = "pyk.__main__:main"
pyk-covr = "pyk.kcovr:main"
kbuild = "pyk.kbuild.__main__:main"
kdist = "pyk.kdist.__main__:main"
krepl = "pyk.krepl.__main__:main"
kore-exec-covr = "pyk.kore_exec_covr.__main__:main"

[tool.poetry.plugins.pytest11]
pytest-pyk = "pyk.testing.plugin"

[tool.isort]
profile = "black"
line_length = 120

[tool.autoflake]
recursive = true
expand-star-imports = true
remove-all-unused-imports = true
ignore-init-module-imports = true
remove-duplicate-keys = true
remove-unused-variables = true

[tool.black]
line-length = 120
skip-string-normalization = true

[tool.mypy]
disallow_untyped_defs = true

[[tool.mypy.overrides]]
module = "graphviz"
ignore_missing_imports = true

[[tool.mypy.overrides]]
module = "coloredlogs"
ignore_missing_imports = true<|MERGE_RESOLUTION|>--- conflicted
+++ resolved
@@ -4,11 +4,7 @@
 
 [tool.poetry]
 name = "pyk"
-<<<<<<< HEAD
-version = "0.1.730"
-=======
 version = "0.1.756"
->>>>>>> 9fb8a336
 description = ""
 authors = [
     "Runtime Verification, Inc. <contact@runtimeverification.com>",
