[build-system]
requires = ["poetry-core"]
build-backend = "poetry.core.masonry.api"

[tool.poetry]
name = "pyk"
<<<<<<< HEAD
version = "0.1.351"
=======
version = "0.1.352"
>>>>>>> 6344f0d2
description = ""
authors = [
    "Runtime Verification, Inc. <contact@runtimeverification.com>",
]

[tool.poetry.dependencies]
python = "^3.10"
cmd2 = "^2.4.2"
coloredlogs = "^15.0.1"
filelock = "^3.9.0"
graphviz = "^0.20.1"
psutil = "^5.9.4"
pybind11 = "^2.10.3"
textual = "^0.27.0"
tomli = "^2.0.1"

[tool.poetry.group.dev.dependencies]
autoflake = "*"
black = "*"
flake8 = "*"
flake8-bugbear = "*"
flake8-comprehensions = "*"
flake8-quotes = "*"
flake8-type-checking = "*"
isort = "*"
mypy = "*"
pep8-naming = "*"
pytest = "*"
pytest-cov = "*"
pytest-mock = "*"
pytest-xdist = "*"
pyupgrade = "*"
types-psutil = "^5.9.5.10"

[tool.poetry.scripts]
pyk = "pyk.__main__:main"
pyk-covr = "pyk.kcovr:main"
kbuild = "pyk.kbuild.__main__:main"
krepl = "pyk.krepl.__main__:main"
kore-exec-covr = "pyk.kore_exec_covr.__main__:main"

[tool.poetry.plugins.pytest11]
pytest-pyk = "pyk.testing.plugin"

[tool.isort]
profile = "black"
line_length = 120

[tool.autoflake]
recursive = true
expand-star-imports = true
remove-all-unused-imports = true
ignore-init-module-imports = true
remove-duplicate-keys = true
remove-unused-variables = true

[tool.black]
line-length = 120
skip-string-normalization = true

[tool.mypy]
disallow_untyped_defs = true

[[tool.mypy.overrides]]
module = "graphviz"
ignore_missing_imports = true

[[tool.mypy.overrides]]
module = "coloredlogs"
ignore_missing_imports = true<|MERGE_RESOLUTION|>--- conflicted
+++ resolved
@@ -4,11 +4,7 @@
 
 [tool.poetry]
 name = "pyk"
-<<<<<<< HEAD
-version = "0.1.351"
-=======
 version = "0.1.352"
->>>>>>> 6344f0d2
 description = ""
 authors = [
     "Runtime Verification, Inc. <contact@runtimeverification.com>",
