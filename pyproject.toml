[build-system]
requires = ["poetry-core"]
build-backend = "poetry.core.masonry.api"

[tool.poetry]
name = "pyk"
<<<<<<< HEAD
version = "0.1.392"
=======
version = "0.1.393"
>>>>>>> f0f2e0f3
description = ""
authors = [
    "Runtime Verification, Inc. <contact@runtimeverification.com>",
]

[tool.poetry.dependencies]
python = "^3.10"
cmd2 = "^2.4.2"
coloredlogs = "^15.0.1"
filelock = "^3.9.0"
graphviz = "^0.20.1"
psutil = "^5.9.4"
pybind11 = "^2.10.3"
textual = "^0.27.0"
tomli = "^2.0.1"

[tool.poetry.group.dev.dependencies]
autoflake = "*"
black = "*"
flake8 = "*"
flake8-bugbear = "*"
flake8-comprehensions = "*"
flake8-quotes = "*"
flake8-type-checking = "*"
isort = "*"
mypy = "*"
pep8-naming = "*"
pytest = "*"
pytest-cov = "*"
pytest-mock = "*"
pytest-xdist = "*"
pyupgrade = "*"
types-psutil = "^5.9.5.10"

[tool.poetry.scripts]
pyk = "pyk.__main__:main"
pyk-covr = "pyk.kcovr:main"
kbuild = "pyk.kbuild.__main__:main"
krepl = "pyk.krepl.__main__:main"
kore-exec-covr = "pyk.kore_exec_covr.__main__:main"

[tool.poetry.plugins.pytest11]
pytest-pyk = "pyk.testing.plugin"

[tool.isort]
profile = "black"
line_length = 120

[tool.autoflake]
recursive = true
expand-star-imports = true
remove-all-unused-imports = true
ignore-init-module-imports = true
remove-duplicate-keys = true
remove-unused-variables = true

[tool.black]
line-length = 120
skip-string-normalization = true

[tool.mypy]
disallow_untyped_defs = true

[[tool.mypy.overrides]]
module = "graphviz"
ignore_missing_imports = true

[[tool.mypy.overrides]]
module = "coloredlogs"
ignore_missing_imports = true<|MERGE_RESOLUTION|>--- conflicted
+++ resolved
@@ -4,11 +4,7 @@
 
 [tool.poetry]
 name = "pyk"
-<<<<<<< HEAD
-version = "0.1.392"
-=======
 version = "0.1.393"
->>>>>>> f0f2e0f3
 description = ""
 authors = [
     "Runtime Verification, Inc. <contact@runtimeverification.com>",
