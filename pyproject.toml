--- conflicted
+++ resolved
@@ -4,11 +4,7 @@
 
 [tool.poetry]
 name = "pyk"
-<<<<<<< HEAD
-version = "0.1.545"
-=======
-version = "0.1.551"
->>>>>>> 5bbf99e0
+version = "0.1.552"
 description = ""
 authors = [
     "Runtime Verification, Inc. <contact@runtimeverification.com>",
